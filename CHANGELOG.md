<<<<<<< HEAD
## 2025-09-19 RELEASE 7.2.1

A tiny clean up release.

Fixes:
- Previous RDFLib releases required all downstream projects to specify <4.0.0. This release relaxes this requirement to allow Python 3.8.1 and later.

## 2025-09-19 RELEASE 7.2.0

This release contains a number of fixes and improvements to RDFLib.

New features:
- Canonicalization is now optional in the longturtle serializer. When serializing with the `longturtle` format, set `canon=True` to enable canonicalization.
- General type hints enhancements

Fixes:
- Fixed deskolemization of literals
- Fixed round-tripping of floats in N3 - floating point and scientific notation handling
- Fixed CI validation workflow, including regressions in tests
- Fixed `Literal.toPython` date conversion for gYear/gYearMonth
- Fixed namespace prefixes in longturtle serialization
- Fixed missing dot in RDF patch serialization

PRs merged:

* 2025-09-18 - [7.x] Fix incorrect deskolemization of literals
  [PR #3223](https://github.com/RDFLib/rdflib/pull/3223)
* 2025-09-18 - Fix incorrect deskolemization of literals
  [PR #3127](https://github.com/RDFLib/rdflib/pull/3127)
* 2025-09-18 - notation3.py: don't normalize float representation
  [PR #3020](https://github.com/RDFLib/rdflib/pull/3020)
* 2025-09-18 - [7.x] notation3.py: don't normalize float representation
  [PR #3221](https://github.com/RDFLib/rdflib/pull/3221)
* 2025-09-18 - Merge 7-maintenance branch into 7.x
  [PR #3222](https://github.com/RDFLib/rdflib/pull/3222)
* 2025-09-17 - Allow lxml 6
  [PR #3219](https://github.com/RDFLib/rdflib/pull/3219)
* 2025-09-16 - ci: fix firejail command for poetry 2.1.0
  [PR #3218](https://github.com/RDFLib/rdflib/pull/3218)
* 2025-09-16 - chore: address dependabot security vulnerabilities
  [PR #3210](https://github.com/RDFLib/rdflib/pull/3210)
* 2025-09-09 - Merge 7-maintenance changes into main
  [PR #3202](https://github.com/RDFLib/rdflib/pull/3202)
* 2025-09-08 - feat: canonicalization with longturtle serializer now optional
  [PR #3197](https://github.com/RDFLib/rdflib/pull/3197)
* 2025-09-03 - Specify `Optional` parameters in `Graph.triples_choices`
  [PR #3075](https://github.com/RDFLib/rdflib/pull/3075)
* 2025-08-29 - Fix failing webtest
  [PR #3194](https://github.com/RDFLib/rdflib/pull/3194)
* 2025-08-29 - Revert "remove old hacks against 2to3 (#3076)"
  [PR #3195](https://github.com/RDFLib/rdflib/pull/3195)
* 2025-08-18 - Fix #3181
  [PR #3182](https://github.com/RDFLib/rdflib/pull/3182)
* 2025-08-18 - Fix contributing guide link in README.md
  [PR #3158](https://github.com/RDFLib/rdflib/pull/3158)
* 2025-08-18 - Creation of an RDFLib Charter
  [PR #3178](https://github.com/RDFLib/rdflib/pull/3178)
* 2025-08-11 - Feature: Add Tentris Plugin to docs
  [PR #3177](https://github.com/RDFLib/rdflib/pull/3177)
* 2025-06-02 - Replacement for #3125
  [PR #3146](https://github.com/RDFLib/rdflib/pull/3146)
* 2025-06-01 - Cope with Namespace annotations in Python 3.14
  [PR #3132](https://github.com/RDFLib/rdflib/pull/3132)
* 2025-06-01 - replace PR 3109; improve plugins modules docs; change header colour t…
  [PR #3145](https://github.com/RDFLib/rdflib/pull/3145)
* 2025-06-01 - Pr/3143
  [PR #3144](https://github.com/RDFLib/rdflib/pull/3144)
* 2025-05-31 - fix: remove Literal.toPython date conversion for gYear/gYearMonth
  [PR #3115](https://github.com/RDFLib/rdflib/pull/3115)
* 2025-05-31 - fix: do not automatically generate header id in RDF patch generation and fix missing fullstop
  [PR #3141](https://github.com/RDFLib/rdflib/pull/3141)
* 2025-05-31 - fix namespace prefixes in longturtle serialization
  [PR #3106](https://github.com/RDFLib/rdflib/pull/3106)
* 2025-05-20 - [7.x] fix namespace prefixes in longturtle serialization
  [PR #3134](https://github.com/RDFLib/rdflib/pull/3134)
* 2025-05-20 - List on docs the COTTAS store backend
  [PR #3139](https://github.com/RDFLib/rdflib/pull/3139)
* 2025-03-29 - 7.1.4 pre-release
  [PR #3098](https://github.com/RDFLib/rdflib/pull/3098)


* 2025-09-16 - build(deps): bump poetry from 2.0.0 to 2.1.4 in /devtools
  [PR #3176](https://github.com/RDFLib/rdflib/pull/3176)
* 2025-09-16 - build(deps): bump library/python from `8220cce` to `58c30f5` in /docker/latest
  [PR #3217](https://github.com/RDFLib/rdflib/pull/3217)
* 2025-09-16 - build(deps): bump library/python from `8220cce` to `58c30f5` in /docker/unstable
  [PR #3216](https://github.com/RDFLib/rdflib/pull/3216)
* 2025-09-16 - build(deps-dev): bump ruff from 0.8.6 to 0.13.0
  [PR #3213](https://github.com/RDFLib/rdflib/pull/3213)
* 2025-09-16 - build(deps-dev): bump pip-tools from 7.4.1 to 7.5.0
  [PR #3211](https://github.com/RDFLib/rdflib/pull/3211)
* 2025-09-16 - build(deps-dev): bump mkdocstrings from 0.29.1 to 0.30.0
  [PR #3214](https://github.com/RDFLib/rdflib/pull/3214)
* 2025-09-12 - build(deps): bump library/python from 3.13.3-slim to 3.13.7-slim in /docker/unstable
  [PR #3183](https://github.com/RDFLib/rdflib/pull/3183)
* 2025-09-12 - build(deps): bump actions/checkout from 4 to 5
  [PR #3184](https://github.com/RDFLib/rdflib/pull/3184)
* 2025-09-12 - build(deps): bump library/python from 3.13.3-slim to 3.13.7-slim in /docker/latest
  [PR #3185](https://github.com/RDFLib/rdflib/pull/3185)
* 2025-09-12 - build(deps): bump actions/setup-java from 4 to 5
  [PR #3189](https://github.com/RDFLib/rdflib/pull/3189)
* 2025-09-12 - build(deps-dev): bump pytest-cov from 6.1.1 to 6.3.0
  [PR #3203](https://github.com/RDFLib/rdflib/pull/3203)
* 2025-09-12 - build(deps-dev): bump typing-extensions from 4.13.2 to 4.15.0
  [PR #3204](https://github.com/RDFLib/rdflib/pull/3204)
* 2025-09-12 - build(deps-dev): bump pytest from 8.3.5 to 8.4.2
  [PR #3205](https://github.com/RDFLib/rdflib/pull/3205)
* 2025-09-12 - build(deps-dev): bump mkdocs-include-markdown-plugin from 7.1.5 to 7.1.7
  [PR #3207](https://github.com/RDFLib/rdflib/pull/3207)
* 2025-09-12 - build(deps): bump actions/setup-python from 5 to 6
  [PR #3206](https://github.com/RDFLib/rdflib/pull/3206)
* 2025-09-12 - build(deps-dev): bump mkdocs-material from 9.6.14 to 9.6.19
  [PR #3208](https://github.com/RDFLib/rdflib/pull/3208)
* 2025-09-12 - build(deps-dev): bump coverage from 7.8.2 to 7.10.6
  [PR #3209](https://github.com/RDFLib/rdflib/pull/3209)
* 2025-05-31 - build(deps-dev): bump coverage from 7.7.1 to 7.8.2
  [PR #3142](https://github.com/RDFLib/rdflib/pull/3142)
* 2025-05-31 - build(deps-dev): bump typing-extensions from 4.13.0 to 4.13.2
  [PR #3121](https://github.com/RDFLib/rdflib/pull/3121)
* 2025-05-31 - build(deps): bump library/python from 3.13.1-slim@sha256:1127090f9fff0b8e7c3a1367855ef8a3299472d2c9ed122948a576c39addeaf1 to sha256:34dc8eb488136014caf530ec03a3a2403473a92d67a01a26256c365b5b2fc0d4 in /docker/unstable
  [PR #3118](https://github.com/RDFLib/rdflib/pull/3118)
* 2025-05-31 - build(deps): bump library/python from 3.13.1-slim@sha256:1127090f9fff0b8e7c3a1367855ef8a3299472d2c9ed122948a576c39addeaf1 to sha256:34dc8eb488136014caf530ec03a3a2403473a92d67a01a26256c365b5b2fc0d4 in /docker/latest
  [PR #3117](https://github.com/RDFLib/rdflib/pull/3117)
* 2025-05-27 - build(deps): bump rdflib from 7.1.2 to 7.1.4 in /docker/latest
  [PR #3101](https://github.com/RDFLib/rdflib/pull/3101)

=======
>>>>>>> 6143ffa0
## 2025-03-29 RELEASE 7.1.4

A tidy-up release with no major updates over 7.1.3. This may be the last 7.x 
release as we move to a version 8 with breaking changes to Dataset and a few
APIs.

Interesting PRs merged:

* 2025-03-24 - remove old hacks against 2to3
  [PR #3095](https://github.com/RDFLib/rdflib/pull/3095)
* 2025-03-24 - Allow multi subjects & objects in graph funcs
  [PR #3086](https://github.com/RDFLib/rdflib/pull/3086)
* 2025-03-24 - Reduce test warnings
  [PR #3085](https://github.com/RDFLib/rdflib/pull/3085)
* 2025-03-22 - Downgrade log message about plugin
  [PR #3063](https://github.com/RDFLib/rdflib/pull/3063)
* 2025-03-22 - remove old hacks against 2to3
  [PR #3076](https://github.com/RDFLib/rdflib/pull/3076)
* 2025-03-22 - Cope with Namespace annotations in Python 3.14
  [PR #3084](https://github.com/RDFLib/rdflib/pull/3084)
* 2025-01-18 - small docco update
  [PR #3053](https://github.com/RDFLib/rdflib/pull/3053)

... and lots of boring dependency bump PRs merged!

## 2025-01-17 RELEASE 7.1.3

A fix-up release that re-adds support for Python 3.8 after it was accidentally 
removed in Release 7.1.2.

This release cherrypicks many additions to 7.1.2 added to 7.1.1 but leaves out 
typing changes that are not compatible
with Python 3.8.

Also not carried over from 7.1.2 is the change from Poetry 1.x to 2.0.

Included are PRs such as _Defined Namespace warnings fix_, _sort longturtle 
blank nodes_, _deterministic longturtle serialisation_ and _Dataset documentation 
improvements_.

For the full list of included PRs, see the preparatory PR: 
<https://github.com/RDFLib/rdflib/pull/3036>.

## 2025-01-10 RELEASE 7.1.2

<<<<<<< HEAD
A minor release that inadvertently removed support for Python 3.8. This release 
how now been deleted.

All the improved features initially made available in this release that were 
compatible with Python 3.8 have been preserved in the 7.1.3 release. The main 
additions to 7.1.2 not preserved in 7.1.3 are updated type hints.
=======
A minor release that bumped up a few dev dependencies and achieved a few small but notable improvements, particularly with longturtle sorting:

Feature PRs:

* [PR #2963](https://github.com/RDFLib/rdflib/pull/2963) Big typing updates
* [PR #2964](https://github.com/RDFLib/rdflib/pull/2964) Defined Namesapce warnings fix
* [PR #2971](https://github.com/RDFLib/rdflib/pull/2971) convert uses of Optional and some Union usage to union operator |
* [PR #2989](https://github.com/RDFLib/rdflib/pull/2989) Fixed incorrect ASK behaviour for dataset with one element
* [PR #2997](https://github.com/RDFLib/rdflib/pull/2997) sort longturtle blank nodes
* [PR #3008](https://github.com/RDFLib/rdflib/pull/3008) deterministic longturtle serialisation using RDF canonicalization + n-triples sort
* [PR #3012](https://github.com/RDFLib/rdflib/pull/3012) Dataset documentation improvements

Dependency bumps:

* ruff from 0.71 -> 0.8.6
* orjson  3.10.10 -> 
* pytest-cov to 6.0.0
* coverage to 7.6.10
* pytest to 8.3.4
* poetry to 2.0.0
>>>>>>> 6143ffa0

## 2024-10-17 RELEASE 7.1.1

This minor release removes the dependency on some only Python packages, in particular 
[six](https://pypi.org/project/six/) which is a problem for some Linux distributions that ship RDFLib. 

Other than that, there are a few minor PRs that improve testing and to do with making releases - no
new RDFLib core work.

Merged PRs:

* 2024-10-28 - Replace html5lib with html5rdf, make it an optional dependency
  [PR #2951](https://github.com/RDFLib/rdflib/pull/2951)
* 2024-10-23 - Prevent crash when comparing ill-typed numeric types.
  [PR #2949](https://github.com/RDFLib/rdflib/pull/2949)
* 2024-10-23 - Fix parser bug and add test
  [PR #2943](https://github.com/RDFLib/rdflib/pull/2943)
* 2024-10-23 - Fix import ordering in get_merged_prs.
  [PR #2947](https://github.com/RDFLib/rdflib/pull/2947)
* 2024-10-17 - post 7.1.0 release PR
  [PR #2934](https://github.com/RDFLib/rdflib/pull/2934)
* 2024-10-17 - 7.1.0 release
  [PR #2933](https://github.com/RDFLib/rdflib/pull/2933)


* 2024-10-24 - build(deps): bump poetry from 1.8.3 to 1.8.4 in /devtools
  [PR #2938](https://github.com/RDFLib/rdflib/pull/2938)
* 2024-10-24 - build(deps-dev): bump poetry from 1.8.3 to 1.8.4
  [PR #2941](https://github.com/RDFLib/rdflib/pull/2941)
* 2024-10-24 - build(deps): bump orjson from 3.10.7 to 3.10.10
  [PR #2950](https://github.com/RDFLib/rdflib/pull/2950)
* 2024-10-23 - build(deps-dev): bump ruff from 0.6.9 to 0.7.0
  [PR #2942](https://github.com/RDFLib/rdflib/pull/2942)

## 2024-10-17 RELEASE 7.1.0

This minor release incorporates just over 100 substantive PRs - interesting 
things submitted by people - and around 140 auto-generated update PRs from 
dependabot and similar. 

There are no major changes in this release over 7.0.0 and this release can
be used in place of 7.0.0 without much worry about altered behaviour.

Since the previous release, we have updated the way auto-generated PRs are
handled to ease the job of maintainers.

Due to the large numbers of PRs contained in this release, an abbreviated 
listing of them only is provided here:

Merged human-made PRs:

* 2024-10-16 - Bovlb patch 1
  [PR #2931](https://github.com/RDFLib/rdflib/pull/2931)
* 2024-10-16 - Redo XSD Datetime, Date, Time, Duration parser and serializers
  [PR #2929](https://github.com/RDFLib/rdflib/pull/2929)
* 2024-10-15 - Don't export hashes to requirements.txt from poetry, in readthedocs g…
  [PR #2930](https://github.com/RDFLib/rdflib/pull/2930)
* 2024-10-10 - Use pytest in one more test and update contributing guide
  [PR #2919](https://github.com/RDFLib/rdflib/pull/2919)
* 2024-10-10 - Fix for reassigned term aliases
  [PR #2925](https://github.com/RDFLib/rdflib/pull/2925)
* 2024-10-01 - Replace html5lib with html5lib-modern
  [PR #2911](https://github.com/RDFLib/rdflib/pull/2911)
* 2024-09-29 - Issue #2812: Reflect explicitly XSD-typed Literals in JSON-LD serialization
  [PR #2889](https://github.com/RDFLib/rdflib/pull/2889)
* 2024-09-01 - Replace deprecated method in csv2rdf
  [PR #2901](https://github.com/RDFLib/rdflib/pull/2901)
* 2024-08-31 - Fix test logic for datetime
  [PR #2900](https://github.com/RDFLib/rdflib/pull/2900)
* 2024-08-31 - Format docstring for `Graph.value` to match others
  [PR #2899](https://github.com/RDFLib/rdflib/pull/2899)
* 2024-08-27 - In .patch serializer, default to "add" operation if no operation
  [PR #2898](https://github.com/RDFLib/rdflib/pull/2898)
* 2024-08-26 - Implement RDF Patch serializer
  [PR #2877](https://github.com/RDFLib/rdflib/pull/2877)
* 2024-08-26 - Add initial implementation of RDF Patch parser.
  [PR #2863](https://github.com/RDFLib/rdflib/pull/2863)
* 2024-08-26 - jsonld - Improve handling of URNs in norm_url
  [PR #2892](https://github.com/RDFLib/rdflib/pull/2892)
* 2024-08-10 - chore: fix mypy and test failure
  [PR #2879](https://github.com/RDFLib/rdflib/pull/2879)
* 2024-08-06 - feat: update DOAP namespace
  [PR #2869](https://github.com/RDFLib/rdflib/pull/2869)
* 2024-08-06 - fix: typo in PR template
  [PR #2870](https://github.com/RDFLib/rdflib/pull/2870)
* 2024-08-01 - Change some more internal usages of ConjunctiveGraph to Dataset to silence warnings
  [PR #2867](https://github.com/RDFLib/rdflib/pull/2867)
* 2024-08-01 - Fix missing features of IdentifiedNode
  [PR #2868](https://github.com/RDFLib/rdflib/pull/2868)
* 2024-07-31 - Fix explicit dataset (`FROM` and `FROM NAMED` clauses)
  [PR #2794](https://github.com/RDFLib/rdflib/pull/2794)
* 2024-07-30 - Marks some doctstrings as raw, to silence a SyntaxWarning about invalid escape sequences.
  [PR #2756](https://github.com/RDFLib/rdflib/pull/2756)
* 2024-07-30 - Convert old string substitutions to f-strings in term.py
  [PR #2864](https://github.com/RDFLib/rdflib/pull/2864)
* 2024-07-30 - Prevent Collection from adding 'rdf:nil rdf:rest rdf:nil.' triples
  [PR #2818](https://github.com/RDFLib/rdflib/pull/2818)
* 2024-07-29 - Dependabot ignore newer updates to setuptools.
  [PR #2860](https://github.com/RDFLib/rdflib/pull/2860)
* 2024-07-29 - Add optional orjson support for faster json reading and writing
  [PR #2854](https://github.com/RDFLib/rdflib/pull/2854)
* 2024-07-28 - Fix and extend implementation of `BytesIOWrapper`
  [PR #2853](https://github.com/RDFLib/rdflib/pull/2853)
* 2024-07-28 - Add skolemization support for ntriples, nquads, hextuples and json-ld support at parse time
  [PR #2816](https://github.com/RDFLib/rdflib/pull/2816)
* 2024-07-26 - Add JSON-LD extraction from HTML
  [PR #2804](https://github.com/RDFLib/rdflib/pull/2804)
* 2024-07-25 - New sphinx docs fix
  [PR #2852](https://github.com/RDFLib/rdflib/pull/2852)
* 2024-07-24 - More typing fixes for mypy update
  [PR #2851](https://github.com/RDFLib/rdflib/pull/2851)
* 2024-07-24 - Fix typo, "ConjunctionGraph" -> "ConjunctiveGraph"
  [PR #2850](https://github.com/RDFLib/rdflib/pull/2850)
* 2024-07-24 - feat: hextuple parser and serializer now supports anonymous graph names
  [PR #2815](https://github.com/RDFLib/rdflib/pull/2815)
* 2024-07-24 - Change dependabot strategy back to "auto"
  [PR #2844](https://github.com/RDFLib/rdflib/pull/2844)
* 2024-07-24 - test: Add test for Graph.items
  [PR #2819](https://github.com/RDFLib/rdflib/pull/2819)
* 2024-07-24 - Pin black
  [PR #2843](https://github.com/RDFLib/rdflib/pull/2843)
* 2024-07-24 - Fix bug preventing nested FILTER statements from working (#709)
  [PR #2822](https://github.com/RDFLib/rdflib/pull/2822)
* 2024-07-24 - Ruff fixes
  [PR #2842](https://github.com/RDFLib/rdflib/pull/2842)
* 2024-07-24 - Fix typing issues that appeared after latest mypy update
  [PR #2841](https://github.com/RDFLib/rdflib/pull/2841)
* 2024-07-24 - Reconcile debpendabot
  [PR #2840](https://github.com/RDFLib/rdflib/pull/2840)
* 2024-07-24 - Update dependabot.yml
  [PR #2838](https://github.com/RDFLib/rdflib/pull/2838)
* 2024-07-10 - Fix testing for warnings with pytest 8 (#2748)
  [PR #2817](https://github.com/RDFLib/rdflib/pull/2817)
* 2024-06-17 - Deprecate ConjunctiveGraph (#2405)
  [PR #2786](https://github.com/RDFLib/rdflib/pull/2786)
* 2024-06-17 - fix: task expected type string, got bool
  [PR #2791](https://github.com/RDFLib/rdflib/pull/2791)
* 2024-06-17 - fix: lint
  [PR #2792](https://github.com/RDFLib/rdflib/pull/2792)
* 2024-06-17 - Reformat code, execute task black
  [PR #2798](https://github.com/RDFLib/rdflib/pull/2798)
* 2024-06-17 - Fix for gha:validation error in Github actions
  [PR #2799](https://github.com/RDFLib/rdflib/pull/2799)
* 2024-06-12 - Remove test/data/suites/w3c/dawg-data-r2/sort/.manifest.ttl.swp since…
  [PR #2797](https://github.com/RDFLib/rdflib/pull/2797)
* 2024-05-17 - docs: fix "Build docs" command in developers.rst
  [PR #2783](https://github.com/RDFLib/rdflib/pull/2783)
* 2024-05-17 - Update .mailmap for Nicholas Car
  [PR #2776](https://github.com/RDFLib/rdflib/pull/2776)
* 2024-05-17 - Update _GEO.py to include GeoSPARQL 1.1 vocabularies
  [PR #2771](https://github.com/RDFLib/rdflib/pull/2771)
* 2024-04-27 - set default jsonld version to 1.1. autoformat for corresponding files.
  [PR #2751](https://github.com/RDFLib/rdflib/pull/2751)
* 2024-04-27 - removed unused #ignore comments in algebra.py
  [PR #2746](https://github.com/RDFLib/rdflib/pull/2746)
* 2024-04-18 - Let jsonld handle value nodes/Literal for context search
  [PR #2750](https://github.com/RDFLib/rdflib/pull/2750)
* 2024-03-20 - Cleanup literal comparison ops (#863)
  [PR #2745](https://github.com/RDFLib/rdflib/pull/2745)
* 2024-03-20 - fix: use guess_format when plugin for format not found
  [PR #2735](https://github.com/RDFLib/rdflib/pull/2735)
* 2024-03-20 - Remove unused open method in SPARQLUpdateStore
  [PR #2693](https://github.com/RDFLib/rdflib/pull/2693)
* 2024-03-20 - fix: readthedocs failure with poetry 1.8
  [PR #2744](https://github.com/RDFLib/rdflib/pull/2744)
* 2024-03-20 - fix: typo in Container method name: type_of_conatiner --> type_of_container
  [PR #2733](https://github.com/RDFLib/rdflib/pull/2733)
* 2024-03-13 - fix: gh actions on PR
  [PR #2731](https://github.com/RDFLib/rdflib/pull/2731)
* 2024-03-12 - Fix LongTurtle multi-BN object serialization bug
  [PR #2700](https://github.com/RDFLib/rdflib/pull/2700)
* 2024-03-12 - JSON-LD Docco & Examples
  [PR #2529](https://github.com/RDFLib/rdflib/pull/2529)
* 2024-02-27 - Add SHACL path to RDFLib Path utility and corresponding tests
  [PR #2699](https://github.com/RDFLib/rdflib/pull/2699)
* 2024-02-18 - Add documentation for optional dependencies
  [PR #2701](https://github.com/RDFLib/rdflib/pull/2701)
* 2023-11-30 - Update _SOSA.py with ssn-ex IRIs
  [PR #2654](https://github.com/RDFLib/rdflib/pull/2654)
* 2023-10-29 - fix typo in SPARQLConnector init docstring
  [PR #2619](https://github.com/RDFLib/rdflib/pull/2619)
* 2023-10-24 - Add changelog to sphinx docs
  [PR #2617](https://github.com/RDFLib/rdflib/pull/2617)
* 2023-09-26 - Issue 2378 goal: Get CI to pass without ALLOW_UNICODE on doctests
  [PR #2383](https://github.com/RDFLib/rdflib/pull/2383)
* 2023-09-25 - docs: remove Unicode literals from docstrings
  [PR #2604](https://github.com/RDFLib/rdflib/pull/2604)
* 2023-09-10 - feat: enable `check_untyped_defs` for Mypy
  [PR #2580](https://github.com/RDFLib/rdflib/pull/2580)
* 2023-09-07 - style: Enable most remaining pyupgrade rules for ruff
  [PR #2579](https://github.com/RDFLib/rdflib/pull/2579)
* 2023-09-07 - style: Eliminate quotes from type hints
  [PR #2578](https://github.com/RDFLib/rdflib/pull/2578)
* 2023-09-07 - build: fix minimum version testing
  [PR #2577](https://github.com/RDFLib/rdflib/pull/2577)
* 2023-09-05 - style: add `from __future__ import annotations`
  [PR #2576](https://github.com/RDFLib/rdflib/pull/2576)
* 2023-09-05 - style: homogenize docstrings
  [PR #2575](https://github.com/RDFLib/rdflib/pull/2575)
* 2023-09-04 - style: remove unnecessary shebangs `#!...`
  [PR #2574](https://github.com/RDFLib/rdflib/pull/2574)
* 2023-09-04 - style: remove modelines
  [PR #2573](https://github.com/RDFLib/rdflib/pull/2573)
* 2023-09-04 - style: disable global ignore for E402 in ruff
  [PR #2572](https://github.com/RDFLib/rdflib/pull/2572)
* 2023-09-04 - build: remove unneeded override for PyParsing
  [PR #2571](https://github.com/RDFLib/rdflib/pull/2571)
* 2023-09-03 - style: eliminate unused `noqa` statements
  [PR #2566](https://github.com/RDFLib/rdflib/pull/2566)
* 2023-09-02 - style: fix more linting/ruff issues in tests
  [PR #2565](https://github.com/RDFLib/rdflib/pull/2565)
* 2023-09-02 - test: convert more unittest based tests to pytest
  [PR #2564](https://github.com/RDFLib/rdflib/pull/2564)
* 2023-08-31 - style: fix the naming of test data constants
  [PR #2561](https://github.com/RDFLib/rdflib/pull/2561)
* 2023-08-31 - test: migrate some tests from unittest to pytest
  [PR #2562](https://github.com/RDFLib/rdflib/pull/2562)
* 2023-08-31 - style: Fix linting errors in serializer tests
  [PR #2559](https://github.com/RDFLib/rdflib/pull/2559)
* 2023-08-30 - Add test case for CG operator return type
  [PR #2557](https://github.com/RDFLib/rdflib/pull/2557)
* 2023-08-30 - style: add noqa to allow camelCase for mock function
  [PR #2558](https://github.com/RDFLib/rdflib/pull/2558)
* 2023-08-30 - style: fix linting errors in `test/test_graph`
  [PR #2556](https://github.com/RDFLib/rdflib/pull/2556)
* 2023-08-30 - fix: SPARQL `LOAD ... INTO GRAPH` handling
  [PR #2554](https://github.com/RDFLib/rdflib/pull/2554)
* 2023-08-29 - fix: `queryGraph` selection for `query` and `update`
  [PR #2546](https://github.com/RDFLib/rdflib/pull/2546)
* 2023-08-29 - build: replace Flake8, FlakeHeaven and isort with ruff
  [PR #2548](https://github.com/RDFLib/rdflib/pull/2548)
* 2023-08-28 - fix: remove `print()` calls from SPARQL algebra code
  [PR #2553](https://github.com/RDFLib/rdflib/pull/2553)
* 2023-08-28 - build: remove unused setuptools setting
  [PR #2547](https://github.com/RDFLib/rdflib/pull/2547)
* 2023-08-26 - test: add python variants to variant based tests
  [PR #2544](https://github.com/RDFLib/rdflib/pull/2544)
* 2023-08-25 - test: add more accommodation for DBpedia issues
  [PR #2543](https://github.com/RDFLib/rdflib/pull/2543)
* 2023-08-25 - test: make graph variant tests more granular
  [PR #2540](https://github.com/RDFLib/rdflib/pull/2540)
* 2023-08-24 - test: add skips to accommodate a DBpedia outage
  [PR #2539](https://github.com/RDFLib/rdflib/pull/2539)
* 2023-08-15 - fix: make rdflib.term.Node abstract (fixes #2518)
  [PR #2520](https://github.com/RDFLib/rdflib/pull/2520)
* 2023-08-15 - Fix nested list expansion in JSON-LD
  [PR #2517](https://github.com/RDFLib/rdflib/pull/2517)
* 2023-08-10 - refactor: don't use the same variable name for different types
  [PR #2523](https://github.com/RDFLib/rdflib/pull/2523)
* 2023-08-06 - fix a tiny typo
  [PR #2519](https://github.com/RDFLib/rdflib/pull/2519)
* 2023-08-02 - Introduce abstract base class
  [PR #2516](https://github.com/RDFLib/rdflib/pull/2516)

Auto-generated PRs:

* 2024-10-16 - Revert "build(deps): bump library/python from 3.12.7-slim to 3.13.0-slim in /docker/unstable"
  [PR #2932](https://github.com/RDFLib/rdflib/pull/2932)
* 2024-10-16 - build(deps): bump library/python from 3.12.7-slim to 3.13.0-slim in /docker/unstable
  [PR #2926](https://github.com/RDFLib/rdflib/pull/2926)
* 2024-10-10 - build(deps): bump library/python from 3.12.6-slim to 3.12.7-slim in /docker/latest
  [PR #2920](https://github.com/RDFLib/rdflib/pull/2920)
* 2024-10-10 - build(deps-dev): bump ruff from 0.6.8 to 0.6.9
  [PR #2921](https://github.com/RDFLib/rdflib/pull/2921)
* 2024-10-10 - build(deps): bump library/python from 3.12.6-slim to 3.12.7-slim in /docker/unstable
  [PR #2922](https://github.com/RDFLib/rdflib/pull/2922)
* 2024-09-30 - build(deps-dev): bump ruff from 0.6.5 to 0.6.8
  [PR #2917](https://github.com/RDFLib/rdflib/pull/2917)
* 2024-09-30 - build(deps): bump library/python from `15bad98` to `ad48727` in /docker/unstable
  [PR #2915](https://github.com/RDFLib/rdflib/pull/2915)
* 2024-09-29 - build(deps-dev): bump ruff from 0.6.2 to 0.6.5
  [PR #2908](https://github.com/RDFLib/rdflib/pull/2908)
* 2024-09-21 - build(deps): bump library/python from 3.12.5-slim to 3.12.6-slim in /docker/unstable
  [PR #2910](https://github.com/RDFLib/rdflib/pull/2910)
* 2024-09-21 - build(deps): bump library/python from 3.12.5-slim to 3.12.6-slim in /docker/latest
  [PR #2909](https://github.com/RDFLib/rdflib/pull/2909)
* 2024-09-21 - build(deps-dev): bump pytest from 8.3.2 to 8.3.3
  [PR #2907](https://github.com/RDFLib/rdflib/pull/2907)
* 2024-08-26 - build(deps): bump lxml from 5.2.2 to 5.3.0
  [PR #2882](https://github.com/RDFLib/rdflib/pull/2882)
* 2024-08-26 - build(deps): bump library/python from 3.12.4-slim to 3.12.5-slim in /docker/latest
  [PR #2886](https://github.com/RDFLib/rdflib/pull/2886)
* 2024-08-26 - build(deps): bump library/python from 3.12.4-slim to 3.12.5-slim in /docker/unstable
  [PR #2885](https://github.com/RDFLib/rdflib/pull/2885)
* 2024-08-26 - build(deps): bump orjson from 3.10.6 to 3.10.7
  [PR #2883](https://github.com/RDFLib/rdflib/pull/2883)
* 2024-08-26 - build(deps-dev): bump mypy from 1.11.1 to 1.11.2
  [PR #2896](https://github.com/RDFLib/rdflib/pull/2896)
* 2024-08-26 - build(deps): bump pyparsing from 3.1.2 to 3.1.4
  [PR #2895](https://github.com/RDFLib/rdflib/pull/2895)
* 2024-08-26 - build(deps-dev): bump ruff from 0.5.6 to 0.6.2
  [PR #2894](https://github.com/RDFLib/rdflib/pull/2894)
* 2024-08-11 - build(deps-dev): bump wheel from 0.43.0 to 0.44.0
  [PR #2874](https://github.com/RDFLib/rdflib/pull/2874)
* 2024-08-10 - build(deps-dev): bump ruff from 0.5.5 to 0.5.6
  [PR #2873](https://github.com/RDFLib/rdflib/pull/2873)
* 2024-08-10 - build(deps-dev): bump coverage from 7.6.0 to 7.6.1
  [PR #2872](https://github.com/RDFLib/rdflib/pull/2872)
* 2024-08-10 - build(deps-dev): bump mypy from 1.11.0 to 1.11.1
  [PR #2871](https://github.com/RDFLib/rdflib/pull/2871)
* 2024-08-10 - build(deps): bump library/python from `740d94a` to `a3e58f9` in /docker/unstable
  [PR #2875](https://github.com/RDFLib/rdflib/pull/2875)
* 2024-08-10 - build(deps): bump library/python from `740d94a` to `a3e58f9` in /docker/latest
  [PR #2876](https://github.com/RDFLib/rdflib/pull/2876)
* 2024-07-29 - build(deps-dev): bump pytest from 8.3.1 to 8.3.2
  [PR #2858](https://github.com/RDFLib/rdflib/pull/2858)
* 2024-07-29 - build(deps-dev): bump ruff from 0.5.4 to 0.5.5
  [PR #2859](https://github.com/RDFLib/rdflib/pull/2859)
* 2024-07-29 - build(deps): bump library/python from `52f92c5` to `740d94a` in /docker/latest
  [PR #2856](https://github.com/RDFLib/rdflib/pull/2856)
* 2024-07-29 - build(deps): bump library/python from `52f92c5` to `740d94a` in /docker/unstable
  [PR #2855](https://github.com/RDFLib/rdflib/pull/2855)
* 2024-07-24 - build(deps-dev): bump mypy from 1.8.0 to 1.11.0
  [PR #2848](https://github.com/RDFLib/rdflib/pull/2848)
* 2024-07-24 - build(deps): bump library/python from 3.12.2-slim to 3.12.4-slim in /docker/unstable
  [PR #2845](https://github.com/RDFLib/rdflib/pull/2845)
* 2024-07-24 - build(deps): bump library/python from `f11725a` to `52f92c5` in /docker/latest
  [PR #2846](https://github.com/RDFLib/rdflib/pull/2846)
* 2024-07-24 - build(deps): bump lxml from 4.9.3 to 5.2.2
  [PR #2847](https://github.com/RDFLib/rdflib/pull/2847)
* 2024-07-24 - build(deps-dev): bump types-setuptools from 69.5.0.20240513 to 71.1.0.20240723
  [PR #2834](https://github.com/RDFLib/rdflib/pull/2834)
* 2024-07-24 - build(deps-dev): bump myst-parser from 2.0.0 to 3.0.1
  [PR #2773](https://github.com/RDFLib/rdflib/pull/2773)
* 2024-07-24 - build(deps-dev): bump black from 24.3.0 to 24.4.2
  [PR #2770](https://github.com/RDFLib/rdflib/pull/2770)
* 2024-07-24 - build(deps-dev): bump pytest from 7.4.3 to 8.3.1
  [PR #2837](https://github.com/RDFLib/rdflib/pull/2837)
* 2024-07-24 - build(deps-dev): bump mypy from 1.6.1 to 1.8.0
  [PR #2676](https://github.com/RDFLib/rdflib/pull/2676)
* 2024-07-23 - build(deps): bump library/python from `2fba8e7` to `f11725a` in /docker/latest
  [PR #2827](https://github.com/RDFLib/rdflib/pull/2827)
* 2024-07-23 - build(deps-dev): bump setuptools from 69.5.1 to 71.1.0
  [PR #2832](https://github.com/RDFLib/rdflib/pull/2832)
* 2024-07-23 - build(deps-dev): bump ruff from 0.5.2 to 0.5.4
  [PR #2831](https://github.com/RDFLib/rdflib/pull/2831)
* 2024-07-15 - build(deps-dev): bump types-setuptools from 69.5.0.20240415 to 69.5.0.20240513
  [PR #2789](https://github.com/RDFLib/rdflib/pull/2789)
* 2024-07-15 - build(deps-dev): bump ruff from 0.4.1 to 0.5.2
  [PR #2825](https://github.com/RDFLib/rdflib/pull/2825)
* 2024-07-15 - build(deps-dev): bump coverage from 7.5.4 to 7.6.0
  [PR #2824](https://github.com/RDFLib/rdflib/pull/2824)
* 2024-07-15 - build(deps-dev): bump typing-extensions from 4.11.0 to 4.12.2
  [PR #2826](https://github.com/RDFLib/rdflib/pull/2826)
* 2024-07-15 - build(deps-dev): bump coverage from 7.4.4 to 7.5.4
  [PR #2805](https://github.com/RDFLib/rdflib/pull/2805)
* 2024-07-15 - build(deps): bump library/python from 3.12.2-slim to 3.12.4-slim in /docker/latest
  [PR #2808](https://github.com/RDFLib/rdflib/pull/2808)
* 2024-07-15 - build(deps): bump berkeleydb from 18.1.8 to 18.1.10
  [PR #2813](https://github.com/RDFLib/rdflib/pull/2813)
* 2024-06-19 - [pre-commit.ci] pre-commit autoupdate
  [PR #2777](https://github.com/RDFLib/rdflib/pull/2777)  
* 2024-06-17 - build(deps): bump library/python from `eb53cb9` to `5c73034` in /docker/latest
  [PR #2725](https://github.com/RDFLib/rdflib/pull/2725)
* 2024-05-17 - build(deps): bump poetry from 1.8.2 to 1.8.3 in /devtools
  [PR #2787](https://github.com/RDFLib/rdflib/pull/2787)
* 2024-04-27 - [pre-commit.ci] pre-commit autoupdate
  [PR #2755](https://github.com/RDFLib/rdflib/pull/2755)  
* 2024-05-17 - build(deps): bump networkx from 2.6.3 to 3.1
  [PR #2458](https://github.com/RDFLib/rdflib/pull/2458)
* 2024-04-27 - build(deps-dev): bump black from 24.3.0 to 24.4.0
  [PR #2766](https://github.com/RDFLib/rdflib/pull/2766)
* 2024-04-27 - build(deps-dev): bump ruff from 0.3.4 to 0.4.1
  [PR #2769](https://github.com/RDFLib/rdflib/pull/2769)
* 2024-04-18 - build(deps): bump poetry from 1.7.1 to 1.8.2 in /devtools
  [PR #2743](https://github.com/RDFLib/rdflib/pull/2743)
* 2024-04-18 - build(deps-dev): bump typing-extensions from 4.10.0 to 4.11.0
  [PR #2759](https://github.com/RDFLib/rdflib/pull/2759)
* 2024-04-18 - build(deps-dev): bump setuptools from 69.2.0 to 69.5.1
  [PR #2763](https://github.com/RDFLib/rdflib/pull/2763)
* 2024-04-18 - build(deps-dev): bump types-setuptools from 69.2.0.20240317 to 69.5.0.20240415
  [PR #2765](https://github.com/RDFLib/rdflib/pull/2765)
* 2024-04-03 - build(deps-dev): bump pytest-cov from 4.1.0 to 5.0.0
  [PR #2754](https://github.com/RDFLib/rdflib/pull/2754)
* 2024-04-03 - build(deps-dev): bump ruff from 0.3.2 to 0.3.4
  [PR #2753](https://github.com/RDFLib/rdflib/pull/2753)
* 2024-04-03 - build(deps-dev): bump coverage from 7.4.3 to 7.4.4
  [PR #2752](https://github.com/RDFLib/rdflib/pull/2752)
* 2024-03-20 - build(deps-dev): bump poetry from 1.7.1 to 1.8.2
  [PR #2741](https://github.com/RDFLib/rdflib/pull/2741)
* 2024-03-20 - [pre-commit.ci] pre-commit autoupdate
  [PR #2732](https://github.com/RDFLib/rdflib/pull/2732)  
* 2024-03-20 - build(deps-dev): bump types-setuptools from 69.1.0.20240310 to 69.2.0.20240317
  [PR #2737](https://github.com/RDFLib/rdflib/pull/2737)
* 2024-03-20 - build(deps): bump library/python from `5c73034` to `36d57d7` in /docker/unstable
  [PR #2742](https://github.com/RDFLib/rdflib/pull/2742)
* 2024-03-20 - build(deps-dev): bump wheel from 0.42.0 to 0.43.0
  [PR #2740](https://github.com/RDFLib/rdflib/pull/2740)
* 2024-03-20 - build(deps-dev): bump setuptools from 69.1.1 to 69.2.0
  [PR #2739](https://github.com/RDFLib/rdflib/pull/2739)
* 2024-03-20 - build(deps-dev): bump black from 24.2.0 to 24.3.0
  [PR #2738](https://github.com/RDFLib/rdflib/pull/2738)
* 2024-03-12 - build(deps-dev): bump lxml-stubs from 0.4.0 to 0.5.1
  [PR #2724](https://github.com/RDFLib/rdflib/pull/2724)
* 2024-03-12 - build(deps-dev): bump types-setuptools from 69.1.0.20240302 to 69.1.0.20240310
  [PR #2728](https://github.com/RDFLib/rdflib/pull/2728)
* 2024-03-12 - build(deps-dev): bump ruff from 0.3.0 to 0.3.2
  [PR #2729](https://github.com/RDFLib/rdflib/pull/2729)
* 2024-03-12 - [pre-commit.ci] pre-commit autoupdate
  [PR #2630](https://github.com/RDFLib/rdflib/pull/2630)  
* 2024-03-12 - build(deps): bump pyparsing from 3.1.1 to 3.1.2
  [PR #2730](https://github.com/RDFLib/rdflib/pull/2730)
* 2024-03-05 - build(deps): bump library/python from `eb53cb9` to `5c73034` in /docker/unstable
  [PR #2726](https://github.com/RDFLib/rdflib/pull/2726)
* 2024-03-04 - build(deps-dev): bump sphinxcontrib-apidoc from 0.4.0 to 0.5.0
  [PR #2719](https://github.com/RDFLib/rdflib/pull/2719)
* 2024-03-04 - build(deps-dev): bump types-setuptools from 69.1.0.20240223 to 69.1.0.20240302
  [PR #2722](https://github.com/RDFLib/rdflib/pull/2722)
* 2024-03-04 - build(deps-dev): bump ruff from 0.1.6 to 0.3.0
  [PR #2718](https://github.com/RDFLib/rdflib/pull/2718)
* 2024-03-04 - build(deps-dev): bump poetry from 1.8.0 to 1.8.2
  [PR #2721](https://github.com/RDFLib/rdflib/pull/2721)
* 2024-02-27 - build(deps-dev): bump types-setuptools from 68.2.0.2 to 69.1.0.20240223
  [PR #2716](https://github.com/RDFLib/rdflib/pull/2716)
* 2024-02-27 - build(deps): bump poetry from 1.7.1 to 1.8.0 in /devtools
  [PR #2717](https://github.com/RDFLib/rdflib/pull/2717)
* 2024-02-27 - build(deps): bump library/python from 3.12.0-slim to 3.12.2-slim in /docker/unstable
  [PR #2706](https://github.com/RDFLib/rdflib/pull/2706)
* 2024-02-27 - build(deps-dev): bump typing-extensions from 4.8.0 to 4.10.0
  [PR #2715](https://github.com/RDFLib/rdflib/pull/2715)
* 2024-02-27 - build(deps-dev): bump coverage from 7.3.2 to 7.4.3
  [PR #2714](https://github.com/RDFLib/rdflib/pull/2714)
* 2024-02-27 - build(deps): bump arduino/setup-task from 1 to 2
  [PR #2707](https://github.com/RDFLib/rdflib/pull/2707)
* 2024-02-27 - build(deps-dev): bump setuptools from 69.0.2 to 69.1.1
  [PR #2713](https://github.com/RDFLib/rdflib/pull/2713)
* 2024-02-27 - build(deps): bump library/python from 3.12.0-slim to 3.12.2-slim in /docker/latest
  [PR #2703](https://github.com/RDFLib/rdflib/pull/2703)
* 2024-02-27 - build(deps): bump actions/cache from 3 to 4
  [PR #2690](https://github.com/RDFLib/rdflib/pull/2690)
* 2024-02-27 - build(deps): bump actions/upload-artifact from 3 to 4
  [PR #2669](https://github.com/RDFLib/rdflib/pull/2669)
* 2024-02-27 - build(deps): bump actions/setup-python from 4 to 5
  [PR #2664](https://github.com/RDFLib/rdflib/pull/2664)
* 2024-02-27 - build(deps): bump actions/setup-java from 3 to 4
  [PR #2657](https://github.com/RDFLib/rdflib/pull/2657)
* 2024-02-27 - build(deps-dev): bump black from 23.11.0 to 24.2.0
  [PR #2709](https://github.com/RDFLib/rdflib/pull/2709)
* 2023-12-01 - build(deps): bump library/python from `43a49c9` to `babc0d4` in /docker/latest
  [PR #2627](https://github.com/RDFLib/rdflib/pull/2627)
* 2023-12-01 - build(deps-dev): bump poetry from 1.6.1 to 1.7.1
  [PR #2646](https://github.com/RDFLib/rdflib/pull/2646)
* 2023-11-30 - build(deps-dev): bump setuptools from 68.2.2 to 69.0.2
  [PR #2650](https://github.com/RDFLib/rdflib/pull/2650)
* 2023-11-30 - build(deps-dev): bump ruff from 0.1.1 to 0.1.6
  [PR #2647](https://github.com/RDFLib/rdflib/pull/2647)
* 2023-11-30 - build(deps-dev): bump types-setuptools from 68.2.0.1 to 68.2.0.2
  [PR #2652](https://github.com/RDFLib/rdflib/pull/2652)
* 2023-11-30 - build(deps): bump library/python from `babc0d4` to `32477c7` in /docker/unstable
  [PR #2653](https://github.com/RDFLib/rdflib/pull/2653)
* 2023-11-21 - build(deps-dev): bump types-setuptools from 68.2.0.0 to 68.2.0.1
  [PR #2640](https://github.com/RDFLib/rdflib/pull/2640)
* 2023-11-21 - build(deps-dev): bump black from 23.10.1 to 23.11.0
  [PR #2641](https://github.com/RDFLib/rdflib/pull/2641)
* 2023-11-21 - build(deps-dev): bump sphinx-autodoc-typehints from 1.24.0 to 1.25.2
  [PR #2639](https://github.com/RDFLib/rdflib/pull/2639)
* 2023-11-21 - build(deps-dev): bump pytest from 7.4.2 to 7.4.3
  [PR #2629](https://github.com/RDFLib/rdflib/pull/2629)
* 2023-11-21 - build(deps): bump library/python from `43a49c9` to `babc0d4` in /docker/unstable
  [PR #2626](https://github.com/RDFLib/rdflib/pull/2626)
* 2023-10-29 - build(deps-dev): bump mypy from 1.5.1 to 1.6.1
  [PR #2624](https://github.com/RDFLib/rdflib/pull/2624)
* 2023-10-29 - build(deps): bump berkeleydb from 18.1.6 to 18.1.8
  [PR #2615](https://github.com/RDFLib/rdflib/pull/2615)
* 2023-10-29 - build(deps-dev): bump black from 23.9.1 to 23.10.1
  [PR #2625](https://github.com/RDFLib/rdflib/pull/2625)
* 2023-10-24 - [pre-commit.ci] pre-commit autoupdate
  [PR #2605](https://github.com/RDFLib/rdflib/pull/2605)   
* 2023-10-24 - build(deps-dev): bump ruff from 0.0.291 to 0.1.1
  [PR #2622](https://github.com/RDFLib/rdflib/pull/2622)
* 2023-10-24 - build(deps-dev): bump coverage from 7.3.1 to 7.3.2
  [PR #2614](https://github.com/RDFLib/rdflib/pull/2614)
* 2023-10-24 - build(deps): bump library/python from 3.11.5-slim to 3.12.0-slim in /docker/latest
  [PR #2612](https://github.com/RDFLib/rdflib/pull/2612)
* 2023-09-24 - [pre-commit.ci] pre-commit autoupdate
  [PR #2495](https://github.com/RDFLib/rdflib/pull/2495)  
* 2023-10-24 - build(deps): bump library/python from 3.11.5-slim to 3.12.0-slim in /docker/unstable
  [PR #2611](https://github.com/RDFLib/rdflib/pull/2611)
* 2023-09-25 - build(deps): bump library/python from `9bd704d` to `edaf703` in /docker/latest
  [PR #2600](https://github.com/RDFLib/rdflib/pull/2600)
* 2023-09-25 - build(deps): bump library/python from `9bd704d` to `edaf703` in /docker/unstable
  [PR #2601](https://github.com/RDFLib/rdflib/pull/2601)
* 2023-09-25 - build(deps-dev): bump ruff from 0.0.290 to 0.0.291
  [PR #2602](https://github.com/RDFLib/rdflib/pull/2602)
* 2023-09-24 - build(deps): bump docker/login-action from 2 to 3
  [PR #2594](https://github.com/RDFLib/rdflib/pull/2594)
* 2023-09-24 - build(deps-dev): bump ruff from 0.0.287 to 0.0.290
  [PR #2596](https://github.com/RDFLib/rdflib/pull/2596)
* 2023-09-24 - build(deps-dev): bump typing-extensions from 4.7.1 to 4.8.0
  [PR #2597](https://github.com/RDFLib/rdflib/pull/2597)
* 2023-09-19 - build(deps-dev): bump setuptools from 68.2.0 to 68.2.2
  [PR #2595](https://github.com/RDFLib/rdflib/pull/2595)
* 2023-09-11 - build(deps-dev): bump sphinxcontrib-apidoc from 0.3.0 to 0.4.0
  [PR #2583](https://github.com/RDFLib/rdflib/pull/2583)
* 2023-09-11 - build(deps-dev): bump black from 23.7.0 to 23.9.1
  [PR #2584](https://github.com/RDFLib/rdflib/pull/2584)
* 2023-09-11 - build(deps): bump actions/checkout from 3 to 4
  [PR #2582](https://github.com/RDFLib/rdflib/pull/2582)
* 2023-09-11 - build(deps-dev): bump coverage from 7.3.0 to 7.3.1
  [PR #2586](https://github.com/RDFLib/rdflib/pull/2586)
* 2023-09-11 - build(deps-dev): bump types-setuptools from 68.1.0.1 to 68.2.0.0
  [PR #2587](https://github.com/RDFLib/rdflib/pull/2587)
* 2023-09-11 - build(deps-dev): bump pytest from 7.4.1 to 7.4.2
  [PR #2588](https://github.com/RDFLib/rdflib/pull/2588)
* 2023-09-11 - build(deps): bump library/python from `c499230` to `9bd704d` in /docker/latest
  [PR #2589](https://github.com/RDFLib/rdflib/pull/2589)
* 2023-09-11 - build(deps-dev): bump setuptools from 68.1.2 to 68.2.0
  [PR #2585](https://github.com/RDFLib/rdflib/pull/2585)
* 2023-09-11 - build(deps): bump library/python from `c499230` to `9bd704d` in /docker/unstable
  [PR #2581](https://github.com/RDFLib/rdflib/pull/2581)
* 2023-09-04 - build(deps-dev): bump types-setuptools from 68.1.0.0 to 68.1.0.1
  [PR #2569](https://github.com/RDFLib/rdflib/pull/2569)
* 2023-09-04 - build(deps-dev): bump ruff from 0.0.286 to 0.0.287
  [PR #2567](https://github.com/RDFLib/rdflib/pull/2567)
* 2023-09-04 - build(deps-dev): bump pytest from 7.4.0 to 7.4.1
  [PR #2568](https://github.com/RDFLib/rdflib/pull/2568)
* 2023-08-28 - build(deps): bump library/python from 3.11.4-slim to 3.11.5-slim in /docker/latest
  [PR #2551](https://github.com/RDFLib/rdflib/pull/2551)
* 2023-08-28 - build(deps): bump library/python from 3.11.4-slim to 3.11.5-slim in /docker/unstable
  [PR #2550](https://github.com/RDFLib/rdflib/pull/2550)
* 2023-08-28 - build(deps-dev): bump poetry from 1.5.1 to 1.6.1
  [PR #2549](https://github.com/RDFLib/rdflib/pull/2549)
* 2023-08-23 - build(deps-dev): bump types-setuptools from 68.0.0.3 to 68.1.0.0
  [PR #2532](https://github.com/RDFLib/rdflib/pull/2532)
* 2023-08-23 - build(deps): bump library/python from `58ae46e` to `17d62d6` in /docker/unstable
  [PR #2531](https://github.com/RDFLib/rdflib/pull/2531)
* 2023-08-23 - build(deps-dev): bump setuptools from 68.0.0 to 68.1.2
  [PR #2535](https://github.com/RDFLib/rdflib/pull/2535)
* 2023-08-22 - build(deps-dev): bump mypy from 1.5.0 to 1.5.1
  [PR #2534](https://github.com/RDFLib/rdflib/pull/2534)
* 2023-08-15 - build(deps): bump library/python from `36b544b` to `58ae46e` in /docker/latest
  [PR #2527](https://github.com/RDFLib/rdflib/pull/2527)
* 2023-08-15 - build(deps): bump library/python from `36b544b` to `58ae46e` in /docker/unstable
  [PR #2526](https://github.com/RDFLib/rdflib/pull/2526)
* 2023-08-15 - build(deps-dev): bump mypy from 1.4.1 to 1.5.0
  [PR #2525](https://github.com/RDFLib/rdflib/pull/2525)
* 2023-08-15 - build(deps-dev): bump coverage from 7.2.7 to 7.3.0
  [PR #2524](https://github.com/RDFLib/rdflib/pull/2524)
* 2023-08-07 - build(deps-dev): bump sphinx from 7.1.1 to 7.1.2
  [PR #2521](https://github.com/RDFLib/rdflib/pull/2521)

## 2023-08-02 RELEASE 7.0.0

This is a major release with relatively slight breaking changes, new
features and bug fixes.

The most notable breaking change relates to how RDFLib handles the
`publicID` parameter of the `Graph.parse` and `Dataset.parse` methods.
Most users should not be affected by this change.

Instructions on adapting existing code to the breaking changes can be
found in the upgrade guide from Version 6 to Version 7 which should be
available [here](https://rdflib.readthedocs.io/en/stable/).

It is likely that the next couple of RDFLib releases will all be major
versions, mostly because there are some more shortcomings of RDFLib's
public interface that should be addressed.

If you use RDFLib, please consider keeping an eye on
[discussions](https://github.com/RDFLib/rdflib/discussions?discussions_q=label%3A%22feedback+wanted%22),
issues and pull-requests labelled with ["feedback
wanted"](https://github.com/RDFLib/rdflib/labels/feedback%20wanted).

A big thanks to everyone who contributed to this release.

### BREAKING CHANGE: don't use `publicID` as the name for the default graph. (#2406)

Commit [4b96e9d](https://github.com/RDFLib/rdflib/commit/4b96e9d), closes [#2406](https://github.com/RDFLib/rdflib/issues/2406).


When parsing data into a `ConjunctiveGraph` or `Dataset`, the triples in the
default graphs in the sources were loaded into a graph named `publicID`.

This behaviour has been changed, and now the triples from the default graph in
source RDF documents will be loaded into `ConjunctiveGraph.default_context` or
`Dataset.default_context`.

The `publicID` parameter to `ConjunctiveGraph.parse` and `Dataset.parse`
constructors will now only be used as the base URI for relative URI resolution.

- Fixes https://github.com/RDFLib/rdflib/issues/2404
- Fixes https://github.com/RDFLib/rdflib/issues/2375
- Fixes https://github.com/RDFLib/rdflib/issues/436
- Fixes https://github.com/RDFLib/rdflib/issues/1804

### BREAKING CHANGE: drop support for python 3.7 (#2436)

Commit [1e5f56b](https://github.com/RDFLib/rdflib/commit/1e5f56b), closes [#2436](https://github.com/RDFLib/rdflib/issues/2436).


Python 3.7 will be end-of-life on the 27th of June 2023 and the next release of
RDFLib will be a new major version.

This changes the minimum supported version of Python to 3.8.1 as some of the
dependencies we use are not too fond of python 3.8.0. This change also removes
all accommodations for older python versions.

### feat: add `curie` method to `NamespaceManager` (#2365)

Commit [f200722](https://github.com/RDFLib/rdflib/commit/f200722), closes [#2365](https://github.com/RDFLib/rdflib/issues/2365).


Added a `curie` method to `NamespaceManager`, which can be used to generate a
CURIE from a URI.

Other changes:

- Fixed `NamespaceManager.expand_curie` to work with CURIES that have blank
  prefixes (e.g. `:something`), which are valid according to [CURIE Syntax
  1.0](https://www.w3.org/TR/2010/NOTE-curie-20101216/).
- Added a test to confirm <https://github.com/RDFLib/rdflib/issues/2077>.

Fixes <https://github.com/RDFLib/rdflib/issues/2348>.


### feat: add optional `target_graph` argument to `Graph.cbd` and use it  for DESCRIBE queries (#2322)

Commit [81d13d4](https://github.com/RDFLib/rdflib/commit/81d13d4), closes [#2322](https://github.com/RDFLib/rdflib/issues/2322).


Add optional keyword only `target_graph` argument to `rdflib.graph.Graph.cbd` and use this new argument in `evalDescribeQuery`.

This makes it possible to compute a concise bounded description without creating a new graph to hold the result, and also without potentially having to copy it to another final graph.

### feat: Don't generate prefixes for unknown URIs (#2467)

Commit [bd797ac](https://github.com/RDFLib/rdflib/commit/bd797ac).


When serializing RDF graphs, URIs with unknown prefixes were assigned a
namespace like `ns1:`. While the result would be smaller files, it does
result in output that is not as readable.

This change removes this automatic assignment of namespace prefixes.

This is somewhat of an aesthetic choice, eventually we should have more
flexibility in this regard so that users can exercise more control over
how URIs in unknown namespaces are handled.

With this change, users can still manually create namespace prefixes for
URIs in unknown namespaces, but before it there was no way to avoid the
undesired behaviour, so this seems like the better default.


### feat: Longturtle improvements (#2500)

Commit [5ee8bd7](https://github.com/RDFLib/rdflib/commit/5ee8bd7), closes [#2500](https://github.com/RDFLib/rdflib/issues/2500).

Improved the output of the longturtle serializer.

### fix: SPARQL count with optionals (#2448)

Commit [46ff6cf](https://github.com/RDFLib/rdflib/commit/46ff6cf), closes [#2448](https://github.com/RDFLib/rdflib/issues/2448).


Change SPARQL count aggregate to ignore optional that are unbound
instead of raising an exception when they are encountered.

### fix: `GROUP_CONCAT` handling of empty separator (issue) (#2474)

Commit [e94c252](https://github.com/RDFLib/rdflib/commit/e94c252), closes [#2474](https://github.com/RDFLib/rdflib/issues/2474).


`GROUP_CONCAT` was handling an empty separator (i.e. `""`) incorrectly,
it would handle it as if the separator were not set, so essentially it was
treated as a single space (i.e. `" "`).

This change fixes it so that an empty separator with `GROUP_CONCAT`
results in a value with nothing between concatenated values.


Fixes <https://github.com/RDFLib/rdflib/issues/2473>


### fix: add `NORMALIZE_LITERALS` to `rdflib.__all__` (#2489)

Commit [6981c28](https://github.com/RDFLib/rdflib/commit/6981c28), closes [#2489](https://github.com/RDFLib/rdflib/issues/2489).


This gets Sphinx to generate documentation for it, and also clearly
indicates that it can be used from outside the module.

- Fixes <https://github.com/RDFLib/rdflib/issues/2488>


### fix: bugs with `rdflib.extras.infixowl` (#2390)

Commit [cd0b442](https://github.com/RDFLib/rdflib/commit/cd0b442), closes [#2390](https://github.com/RDFLib/rdflib/issues/2390).


Fix the following issues in `rdflib.extras.infixowl`:
- getting and setting of max cardinality only considered identifiers and not other RDF terms.
- The return value of `manchesterSyntax` was wrong for some cases.
- The way that `BooleanClass` was generating its string representation (i.e. `BooleanClass.__repr__`) was wrong for some cases.

Other changes:
- Added an example for using infixowl to create an ontology.
- Updated infixowl tests.
- Updated infixowl documentation.

This code is based on code from:
- <https://github.com/RDFLib/rdflib/pull/2307>


### fix: correct imports and `__all__` (#2340)

Commit [7df77cd](https://github.com/RDFLib/rdflib/commit/7df77cd), closes [#2340](https://github.com/RDFLib/rdflib/issues/2340).


Disable
[`implicit_reexport`](https://mypy.readthedocs.io/en/stable/config_file.html#confval-implicit_reexport)
and eliminate all errors reported by mypy after this.

This helps ensure that import statements import from the right module and that
the `__all__` variable is correct.


### fix: dbpedia URL to use https instead of http (#2444)

Commit [ef25896](https://github.com/RDFLib/rdflib/commit/ef25896), closes [#2444](https://github.com/RDFLib/rdflib/issues/2444).


The URL for the service keyword had the http address for the dbpedia endpoint, which no longer works. Changing it to https as that works.


### fix: eliminate bare `except:` (#2350)

Commit [4ea1436](https://github.com/RDFLib/rdflib/commit/4ea1436), closes [#2350](https://github.com/RDFLib/rdflib/issues/2350).


Replace bare `except:` with `except Exception`, there are some cases where it
can be narrowed further, but this is already an improvement over the current
situation.

This is somewhat pursuant to eliminating
[flakeheaven](https://github.com/flakeheaven/flakeheaven), as it no longer
supports the latest version of flake8
[[ref](https://github.com/flakeheaven/flakeheaven/issues/132)]. But it also is
just the right thing to do as bare exceptions can cause problems.


### fix: eliminate file intermediary in translate algebra (#2267)

Commit [ae6b859](https://github.com/RDFLib/rdflib/commit/ae6b859), closes [#2267](https://github.com/RDFLib/rdflib/issues/2267).


Previously, `rdflib.plugins.sparql.algebra.translateAlgebra()` maintained state via a file, with a fixed filename `query.txt`.  With this change, use of that file is eliminated; state is now maintained in memory so that multiple concurrent `translateAlgebra()` calls, for example, should no longer interfere with each other.

The change is accomplished with no change to the client interface.  Basically, the actual functionality has been moved into a class, which is instantiated and used as needed (once per call to `algrebra.translateAlgebra()`).


### fix: eliminate some mutable default arguments in SPARQL code (#2301)

Commit [89982f8](https://github.com/RDFLib/rdflib/commit/89982f8), closes [#2301](https://github.com/RDFLib/rdflib/issues/2301).


This change eliminates some situations where a mutable object (i.e., a dictionary) was used as the default value for functions in the `rdflib.plugins.sparql.processor` module and related code. It replaces these situations with `typing.Optinal` that defaults to None, and is then handled within the function. Luckily, some of the code that the SPARQL Processor relied on already had this style, meaning not a lot of changes had to be made.

This change also makes a small update to the logic in the SPARQL Processor's query function to simplify the if/else statement. This better mirrors the implementation in the `UpdateProcessor`.


### fix: formatting of SequencePath and AlternativePath (#2504)

Commit [9c73581](https://github.com/RDFLib/rdflib/commit/9c73581), closes [#2504](https://github.com/RDFLib/rdflib/issues/2504).


These path types were formatted without parentheses even if they
contained multiple elements, resulting in string representations that
did not accurately represent the path.

This change fixes the formatting so that the string representations are
enclosed in parentheses when necessary.

- Fixes <https://github.com/RDFLib/rdflib/issues/2503>.


### fix: handling of `rdf:HTML` literals (#2490)

Commit [588286b](https://github.com/RDFLib/rdflib/commit/588286b), closes [#2490](https://github.com/RDFLib/rdflib/issues/2490).


Previously, without `html5lib` installed, literals with`rdf:HTML`
datatypes were treated as
[ill-typed](https://www.w3.org/TR/rdf11-concepts/#section-Graph-Literal),
even if they were not ill-typed.

With this change, if `html5lib` is not installed, literals with the
`rdf:HTML` datatype will not be treated as ill-typed, and will have
`Null` as their `ill_typed` attribute value, which means that it is
unknown whether they are ill-typed or not.

This change also fixes the mapping from `rdf:HTML` literal values to
lexical forms.

Other changes:

- Add tests for `rdflib.NORMALIZE_LITERALS` to ensure it behaves
  correctly.

Related issues:

- Fixes <https://github.com/RDFLib/rdflib/issues/2475>


### fix: HTTP 308 Permanent Redirect status code handling (#2389)

Commit [e0b3152](https://github.com/RDFLib/rdflib/commit/e0b3152), closes [#2389](https://github.com/RDFLib/rdflib/issues/2389) [/docs.python.org/3.11/whatsnew/changelog.html#id128](https://github.com//docs.python.org/3.11/whatsnew/changelog.html/issues/id128).


Change the handling of HTTP status code 308 to behave more like
`urllib.request.HTTPRedirectHandler`, most critically, the new 308 handling will
create a new `urllib.request.Request` object with the new URL, which will
prevent state from being carried over from the original request.

One case where this is important is when the domain name changes, for example,
when the original URL is `http://www.w3.org/ns/adms.ttl` and the redirect URL is
`https://uri.semic.eu/w3c/ns/adms.ttl`. With the previous behaviour, the redirect
would contain a `Host` header with the value `www.w3.org` instead of
`uri.semic.eu` because the `Host` header is placed in
`Request.unredirected_hdrs` and takes precedence over the `Host` header in
`Request.headers`.

Other changes:
- Only handle HTTP status code 308 on Python versions before 3.11 as Python 3.11

  will handle 308 by default [[ref](https://docs.python.org/3.11/whatsnew/changelog.html#id128)].
- Move code which uses `http://www.w3.org/ns/adms.ttl` and
  `http://www.w3.org/ns/adms.rdf` out of `test_guess_format_for_parse` into a
  separate parameterized test, which instead uses the embedded http server.

  This allows the test to fully control the `Content-Type` header in the
  response instead of relying on the value that the server is sending.

  This is needed because the server is sending `Content-Type: text/plain` for
  the `adms.ttl` file, which is not a valid RDF format, and the test is
  expecting `Content-Type: text/turtle`.

Fixes:
- <https://github.com/RDFLib/rdflib/issues/2382>.

### fix: lexical-to-value mapping of rdf:HTML literals (#2483)

Commit [53aaf02](https://github.com/RDFLib/rdflib/commit/53aaf02), closes [#2483](https://github.com/RDFLib/rdflib/issues/2483).


Use strict mode when parsing `rdf:HTML` literals. This ensures that when
[lexical-to-value
mapping](https://www.w3.org/TR/rdf11-concepts/#dfn-lexical-to-value-mapping)
(i.e. parsing) of a literal with `rdf:HTML` data type occurs, a value will
only be assigned if the lexical form is a valid HTML5 fragment.
Otherwise, i.e. for invalid fragments, no value will be associated with
the literal
[[ref](https://www.w3.org/TR/rdf11-concepts/#section-Graph-Literal)] and
the literal will be ill-typed.


### fix: TriG handling of GRAPH keyword without a graph ID (#2469)

Commit [8c9608b](https://github.com/RDFLib/rdflib/commit/8c9608b), closes [#2469](https://github.com/RDFLib/rdflib/issues/2469) [/www.w3.org/2013/TriGTests/#trig-graph-bad-01](https://github.com//www.w3.org/2013/TriGTests//issues/trig-graph-bad-01).


The RDF 1.1 TriG grammar only allows the `GRAPH` keyword if it
is followed by a graph identifier
[[ref](https://www.w3.org/TR/trig/#grammar-production-block)].

This change enforces this rule so that the

<http://www.w3.org/2013/TriGTests/#trig-graph-bad-01> test passes.

### fix: TriG parser error handling for nested graphs (#2468)

Commit [afea615](https://github.com/RDFLib/rdflib/commit/afea615), closes [#2468](https://github.com/RDFLib/rdflib/issues/2468) [/www.w3.org/2013/TriGTests/#trig-graph-bad-07](https://github.com//www.w3.org/2013/TriGTests//issues/trig-graph-bad-07).


Raise an error when nested graphs occur in TriG.

With this change, the <http://www.w3.org/2013/TriGTests/#trig-graph-bad-07> test passes.

### fix: typing errors from dmypy (#2451)

Commit [10f9ebe](https://github.com/RDFLib/rdflib/commit/10f9ebe), closes [#2451](https://github.com/RDFLib/rdflib/issues/2451).


Fix various typing errors that are reported when running with `dmypy`,
the mypy daemon.

Also add a task for running `dmypy` to the Taskfile that can be selected
as the default mypy variant by setting the `MYPY_VARIANT` environment
variable to `dmypy`.


### fix: widen `Graph.__contains__` type-hints to accept `Path` values (#2323)

Commit [1c45ec4](https://github.com/RDFLib/rdflib/commit/1c45ec4), closes [#2323](https://github.com/RDFLib/rdflib/issues/2323).


Change the type-hints for `Graph.__contains__` to also accept `Path`
values as the parameter is passed to the `Graph.triples` function,
which accepts `Path` values.


### docs: Add CITATION.cff file (#2502)

Commit [ad5c0e1](https://github.com/RDFLib/rdflib/commit/ad5c0e1), closes [#2502](https://github.com/RDFLib/rdflib/issues/2502).


The `CITATION.cff` file provides release metadata which is used by
Zenodo and other software and systems.

This file's content is best-effort, and pull requests with improvements
are welcome and will affect future releases.


### docs: add guidelines for breaking changes (#2402)

Commit [cad367e](https://github.com/RDFLib/rdflib/commit/cad367e), closes [#2402](https://github.com/RDFLib/rdflib/issues/2402).


Add guidelines on how breaking changes should be approached.

The guidelines take a very pragmatic approach with known downsides, but this
seems like the best compromise given the current situation.

For prior discussion on this point see:
- https://github.com/RDFLib/rdflib/discussions/2395
- https://github.com/RDFLib/rdflib/pull/2108
- https://github.com/RDFLib/rdflib/discussions/1841


### docs: fix comment that doesn't describe behavior (#2443)

Commit [4e42d10](https://github.com/RDFLib/rdflib/commit/4e42d10), closes [#2443](https://github.com/RDFLib/rdflib/issues/2443).


Comment refers to a person that knows bob and the code would return a name,
but this would only work if the triple `person foaf:name bob .` is part of the dataset

As this is a very uncommon way to model a `foaf:knows` the code was
adjusted to match the description.

### docs: recommend making an issue before making an enhancement (#2391)

Commit [63b082c](https://github.com/RDFLib/rdflib/commit/63b082c), closes [#2391](https://github.com/RDFLib/rdflib/issues/2391).


Suggest that contributors first make an issue to get in principle
agreement for pull requests before making the pull request.

Enhancements can be controversial, and we may reject the enhancement
sometimes, even if the code is good, as it may just not be deemed
important enough to increase the maintenance burden of RDFLib.

Other changes:
- Updated the checklist in the pull request template to be more accurate to
  current practice.
- Improved grammar and writing in the pull request template, contribution guide
  and developers guide.


### docs: remove unicode string form in rdflib/term.py (#2384)

Commit [ddcc4eb](https://github.com/RDFLib/rdflib/commit/ddcc4eb), closes [#2384](https://github.com/RDFLib/rdflib/issues/2384).


The use of Unicode literals is an artefact of Python 2 and is incorrect in Python 3.

Doctests for docstrings using Unicode literals only pass because [ALLOW_UNICODE](https://docs.pytest.org/en/7.1.x/how-to/doctest.html#using-doctest-options)
is set, but this option should be disabled as RDFLib does not support Python 2 any more.

This partially resolves <https://github.com/RDFLib/rdflib/issues/2378>.

## 2023-03-26 RELEASE 6.3.2

### fix: `ROUND`, `ENCODE_FOR_URI` and `SECONDS` SPARQL functions (#2314)

Commit [af17916](https://github.com/RDFLib/rdflib/commit/af17916), closes [#2314](https://github.com/RDFLib/rdflib/issues/2314).


`ROUND` was not correctly rounding negative numbers towards positive infinity,
`ENCODE_FOR_URI` incorrectly treated `/` as safe, and `SECONDS` did not include
fractional seconds.

This change corrects these issues.

- Closes <https://github.com/RDFLib/rdflib/issues/2151>.


### fix: add `__hash__` and `__eq__` back to `rdflib.paths.Path` (#2292)

Commit [fe1a8f8](https://github.com/RDFLib/rdflib/commit/fe1a8f8), closes [#2292](https://github.com/RDFLib/rdflib/issues/2292).


These methods were removed when `@total_ordering` was added, but
`@total_ordering` does not add them, so removing them essentially
removes functionality.

This change adds the methods back and adds tests to ensure they work
correctly.

All path related tests are also moved into one file.

- Closes <https://github.com/RDFLib/rdflib/issues/2281>.
- Closes <https://github.com/RDFLib/rdflib/issues/2242>.


### fix: Add `to_dict` method to the JSON-LD `Context` class. (#2310)

Commit [d7883eb](https://github.com/RDFLib/rdflib/commit/d7883eb), closes [#2310](https://github.com/RDFLib/rdflib/issues/2310).


`Context.to_dict` is used in JSON-LD serialization, but it was not implemented.
This change adds the method.

- Closes <https://github.com/RDFLib/rdflib/issues/2138>.


### fix: add the `wgs` namespace binding back (#2294)

Commit [adf8eb2](https://github.com/RDFLib/rdflib/commit/adf8eb2), closes [#2294](https://github.com/RDFLib/rdflib/issues/2294).


<https://github.com/RDFLib/rdflib/pull/1686> inadvertently removed the `wgs` prefix.
This change adds it back.

- Closes <https://github.com/RDFLib/rdflib/issues/2196>.


### fix: change the prefix for `https://schema.org/` back to `schema` (#2312)

Commit [3faa01b](https://github.com/RDFLib/rdflib/commit/3faa01b), closes [#2312](https://github.com/RDFLib/rdflib/issues/2312).


The default prefix for `https://schema.org/` registered with
`rdflib.namespace.NamespaceManager` was inadvertently changed to `sdo` in 6.2.0,
this however constitutes a breaking change, as code that was using the `schema`
prefix would no longer have the same behaviour. This change changes the prefix
back to `schema`.


### fix: include docs and examples in the sdist tarball (#2289)

Commit [394fb50](https://github.com/RDFLib/rdflib/commit/394fb50), closes [#2289](https://github.com/RDFLib/rdflib/issues/2289).


The sdists generated by setuptools included the `docs` and `examples`
directories, and they are needed for building docs and running tests using the
sdist.

This change includes these directories in the sdist tarball.

A `test:sdist` task is also added to `Taskfile.yml` which uses the sdists to run
pytest and build docs.


### fix: IRI to URI conversion (#2304)

Commit [dfa4054](https://github.com/RDFLib/rdflib/commit/dfa4054), closes [#2304](https://github.com/RDFLib/rdflib/issues/2304).


The URI to IRI conversion was percentage-quoting characters that should not have
been quoted, like equals in the query string. It was also not quoting things
that should have been quoted, like the username and password components of a
URI.

This change improves the conversion by only quoting characters that are not
allowed in specific parts of the URI and quoting previously unquoted components.
The safe characters for each segment are taken from
[RFC3986](https://datatracker.ietf.org/doc/html/rfc3986).

The new behavior is heavily inspired by

[`werkzeug.urls.iri_to_uri`](https://github.com/pallets/werkzeug/blob/92c6380248c7272ee668e1f8bbd80447027ccce2/src/werkzeug/urls.py#L926-L931)
though there are some differences.

- Closes <https://github.com/RDFLib/rdflib/issues/2120>.

### fix: JSON-LD context construction from a `dict` (#2306)

Commit [832e693](https://github.com/RDFLib/rdflib/commit/832e693), closes [#2306](https://github.com/RDFLib/rdflib/issues/2306).


A variable was only being initialized for string-valued inputs, but if a `dict`
input was passed the variable would still be accessed, resulting in a
`UnboundLocalError`.

This change initializes the variable always, instead of only when string-valued
input is used to construct a JSON-LD context.

- Closes <https://github.com/RDFLib/rdflib/issues/2303>.


### fix: reference to global inside `get_target_namespace_elements` (#2311)

Commit [4da67f9](https://github.com/RDFLib/rdflib/commit/4da67f9), closes [#2311](https://github.com/RDFLib/rdflib/issues/2311).


`get_target_namespace_elements` references the `args` global, which is not
defined if the function is called from outside the module. This commit fixes
that instead referencing the argument passed to the function.

- Closes <https://github.com/RDFLib/rdflib/issues/2072>.


### fix: restore the 6.1.1 default bound namespaces (#2313)

Commit [57bb428](https://github.com/RDFLib/rdflib/commit/57bb428), closes [#2313](https://github.com/RDFLib/rdflib/issues/2313).


The namespaces bound by default by `rdflib.graph.Graph` and
`rdflib.namespace.NamespaceManager` was reduced in version 6.2.0 of RDFLib,
however, this also would cause code that worked with 6.1.1 to break, so this
constituted a breaking change. This change restores the previous behaviour,
binding the same namespaces as was bound in 6.1.1.

To bind a reduced set of namespaces, the `bind_namespaces` parameter of
`rdflib.graph.Graph` or `rdflib.namespace.NamespaceManager` can be used.

- Closes <https://github.com/RDFLib/rdflib/issues/2103>.


### test: add `webtest` marker to tests that use the internet (#2295)

Commit [cfe6e37](https://github.com/RDFLib/rdflib/commit/cfe6e37), closes [#2295](https://github.com/RDFLib/rdflib/issues/2295).


This is being done so that it is easier for downstream packagers to run the test
suite without requiring internet access.

To run only tests that does not use the internet, run `pytest -m "not webtest"`.

The validation workflow validates that test run without internet access by
running the tests inside `firejail --net=none`.

- Closes <https://github.com/RDFLib/rdflib/issues/2293>.

### chore: Update CONTRIBUTORS from commit history (#2305)

Commit [1ab4fc0](https://github.com/RDFLib/rdflib/commit/1ab4fc0), closes [#2305](https://github.com/RDFLib/rdflib/issues/2305).


This ensures contributors are credited. Also added .mailmap to fix early misattributed contributions.

### docs: fix typo in NamespaceManager documentation (#2291)

Commit [7a05c15](https://github.com/RDFLib/rdflib/commit/7a05c15), closes [#2291](https://github.com/RDFLib/rdflib/issues/2291).


Changed `cdterms` to `dcterms`, see <https://github.com/RDFLib/rdflib/issues/2196> for more info.

## 2023-03-18 RELEASE 6.3.1

This is a patch release that includes a singular user facing fix, which is the
inclusion of the `test` directory in the `sdist` release artifact.

The following sections describe the changes included in this version.

### build: explicitly specify `packages` in `pyproject.toml` (#2280)

Commit [334787b](https://github.com/RDFLib/rdflib/commit/334787b), closes [#2280](https://github.com/RDFLib/rdflib/issues/2280).


The default behaviour makes it more of a hassle to republish RDFLib to
a separate package, something which I plan to do for testing purposes
and possibly other reasons.

More changes may follow in a similar vein.


### build: include test in sdist (#2282)

Commit [e3884b7](https://github.com/RDFLib/rdflib/commit/e3884b7), closes [#2282](https://github.com/RDFLib/rdflib/issues/2282).


A perhaps minor regression from earlier versions is that the sdist does not include the test folder, which makes it harder for downstreams to use a single source of truth to build and test a reliable package. This restores the test folder for sdists.

### docs: don't use kroki (#2284)

Commit [bea782f](https://github.com/RDFLib/rdflib/commit/bea782f), closes [#2284](https://github.com/RDFLib/rdflib/issues/2284).


The Kroki server is currently experiencing some issues which breaks our
build, this change eliminates the use of Kroki in favour of directly
using the generated SVG images which is checked into git alongside the
PlantUML sources.

I also added a task to the Taskfile to re-generate the SVG images from
the PlantUML sources by calling docker.

## 2023-03-16 RELEASE 6.3.0

This is a minor release that includes bug fixes and features.

### Important Information

- RDFLib will drop support for Python 3.7 when it becomes EOL on 2023-06-27,
  this will not be considered a breaking change, and RDFLib's major version
  number will not be changed solely on the basis of Python 3.7 support being
  dropped.

### User facing changes

This section lists changes that have a potential impact on users of RDFLib,
changes with no user impact are not included in this section.

- Add chunk serializer that facilitates the encoding of a graph into multiple
  N-Triples encoded chunks.
  [PR #1968](https://github.com/RDFLib/rdflib/pull/1968).

 - Fixes passing `NamespaceManager` in `ConjunctiveGraph`'s method `get_context()`. 
   The `get_context()` method will now pass the `NamespaceManager` of `ConjunctiveGraph` to the `namespace_manager` attribute of the newly created context graph, instead of the `ConjunctiveGraph` object itself. This cleans up an old `FIXME` comment.
   [PR #2073](https://github.com/RDFLib/rdflib/pull/2073). 

- InfixOWL fixes and cleanup.
  Closed [issue #2030](https://github.com/RDFLib/rdflib/issues/2030).
  [PR #2024](https://github.com/RDFLib/rdflib/pull/2024),
  and [PR #2033](https://github.com/RDFLib/rdflib/pull/2033).
  - `rdflib.extras.infixowl.Restriction.__init__` will now raise a `ValueError`
    if there is no restriction value instead of an `AssertionError`.
  - Fixed numerous issues with
    `rdflib.extras.infixowl.Restriction.restrictionKind` which was essentially
    not working at all.
  - Fixed how `rdflib.extras.infixowl.Property.__repr__` uses
    `rdflib.namespace.OWL`. 
  - Removed `rdflib.extras.infixowl.Infix.__ror__` and
    `rdflib.extras.infixowl.Infix.__or__` as they were broken.
  - Removed unused `rdflib.extras.infixowl.termDeletionDecorator`.
  - Added `rdflib.extras.infixowl.MalformedClassError` which will replace
    `rdflib.extras.infixowl.MalformedClass` (which is an exception) in the next
    major version.
  - Eliminated the use of mutable data structures in some argument defaults.

- Fixed some cross-referencing issues in RDFLib documentation.
  Closed [issue #1878](https://github.com/RDFLib/rdflib/issues/1878).
  [PR #2036](https://github.com/RDFLib/rdflib/pull/2036).

- Fixed import of `xml.sax.handler` in `rdflib.plugins.parsers.trix` so that it
  no longer tries to import it from `xml.sax.saxutils`.
  [PR #2041](https://github.com/RDFLib/rdflib/pull/2041).

- Removed a pre python 3.5 regex related workaround in the REPLACE SPARQL
  function.
  [PR #2042](https://github.com/RDFLib/rdflib/pull/2042).

- Fixed some issues with SPARQL XML result parsing that caused problems with
  [`lxml`](https://lxml.de/). Closed [issue #2035](https://github.com/RDFLib/rdflib/issues/2035),
  [issue #1847](https://github.com/RDFLib/rdflib/issues/1847).
  [PR #2044](https://github.com/RDFLib/rdflib/pull/2044).
  - Result parsing from
    [`TextIO`](https://docs.python.org/3/library/typing.html#typing.TextIO)
    streams now work correctly with `lxml` installed and with XML documents that
    are not `utf-8` encoded.
  - Elements inside `<results>` that are not `<result>` are now ignored.
  - Elements inside `<result>` that are not `<binding>` are now ignored.
  - Also added type hints to `rdflib.plugins.sparql.results.xmlresults`.

- Added type hints to the following modules:
  - `rdflib.store`.
     [PR #2057](https://github.com/RDFLib/rdflib/pull/2057).
  - `rdflib.graph`.
    [PR #2080](https://github.com/RDFLib/rdflib/pull/2080).
  - `rdflib.plugins.sparql.*`.
    [PR #2094](https://github.com/RDFLib/rdflib/pull/2094),
    [PR #2133](https://github.com/RDFLib/rdflib/pull/2133),
    [PR #2265](https://github.com/RDFLib/rdflib/pull/2265),
    [PR #2097](https://github.com/RDFLib/rdflib/pull/2097),
    [PR #2268](https://github.com/RDFLib/rdflib/pull/2268).
  - `rdflib.query`.
    [PR #2265](https://github.com/RDFLib/rdflib/pull/2265).
  - `rdflib.parser` and `rdflib.plugins.parsers.*`.
    [PR #2232](https://github.com/RDFLib/rdflib/pull/2232).
  - `rdflib.exceptions`.
    [PR #2232](https://github.com/RDFLib/rdflib/pull/2232)
  - `rdflib.shared.jsonld.*`.
    [PR #2232](https://github.com/RDFLib/rdflib/pull/2232).
  - `rdflib.collection`.
    [PR #2263](https://github.com/RDFLib/rdflib/pull/2263).
  - `rdflib.util`.
    [PR #2262](https://github.com/RDFLib/rdflib/pull/2262).
  - `rdflib.path`.
    [PR #2261](https://github.com/RDFLib/rdflib/pull/2261).
    
- Removed pre python 3.7 compatibility code.
  [PR #2066](https://github.com/RDFLib/rdflib/pull/2066).
  - Removed fallback in case the `shutil` module does not have the `move`
    function.

- Improve file-URI and path handling in `Graph.serialize` and `Result.serialize` to
  address problems with windows path handling in `Result.serialize` and to make
  the behavior between `Graph.serialize` and `Result.serialie` more consistent.
  Closed [issue #2067](https://github.com/RDFLib/rdflib/issues/2067).
  [PR #2065](https://github.com/RDFLib/rdflib/pull/2065).
  - String values for the `destination` argument will now only be treated as
    file URIs if `urllib.parse.urlparse` returns their schema as `file`.
  - Simplified file writing to avoid a temporary file.

- Narrow the type of context-identifiers/graph-names from `rdflib.term.Node` to
  `rdflib.term.IdentifiedNode` as no supported abstract syntax allows for other
  types of context-identifiers.
  [PR #2069](https://github.com/RDFLib/rdflib/pull/2069).

- Always parse HexTuple files as utf-8. 
  [PR #2070](https://github.com/RDFLib/rdflib/pull/2070).

- Fixed handling of `Literal` `datatype` to correctly differentiate between
  blank string values and undefined values, also changed the datatype of
  `rdflib.term.Literal.datatype` from `Optional[str]` to `Optional[URIRef]` now
  that all non-`URIRef` `str` values will be converted to `URIRef`.
  [PR #2076](https://github.com/RDFLib/rdflib/pull/2076).

- Fixed the generation of VALUES block for federated queries.
  The values block was including non-variable values like BNodes which resulted
  in invalid queries. Closed [issue #2079](https://github.com/RDFLib/rdflib/issues/2079).
  [PR #2084](https://github.com/RDFLib/rdflib/pull/2084).

- Only register the `rdflib.plugins.stores.berkeleydb.BerkeleyDB` as a store
  plugin if the `berkeleydb` module is present.
  Closed [issue #1816](https://github.com/RDFLib/rdflib/issues/1816).
  [PR #2096](https://github.com/RDFLib/rdflib/pull/2096).

- Fixed serialization of BNodes in TriG.
  The TriG serializer was only considering BNode references inside a single
  graph and not counting the BNodes subjects as references when considering if a
  BNode should be serialized as unlabeled blank nodes (i.e. `[ ]`), and as a
  result it was serializing BNodes as unlabeled if they were in fact referencing
  BNodes in other graphs.
  [PR #2085](https://github.com/RDFLib/rdflib/pull/2085).

- Deprecated `rdflib.path.evalPath` in favor of `rdflib.path.eval_path` which is
  PEP-8 compliant. [PR #2046](https://github.com/RDFLib/rdflib/pull/2046)

- Added `charset=UTF-8` to the `Content-Type` header sent when doing an update
  with `SPARQLConnector`. Closed [issue
  #2095](https://github.com/RDFLib/rdflib/issues/2095). [PR
  #2112](https://github.com/RDFLib/rdflib/pull/2112).

- Removed the `rdflib.plugins.sparql.parserutils.plist` class as it served no
  discernible purpose. [PR #2143](https://github.com/RDFLib/rdflib/pull/2143)

- Changed the TriG serializer to not generate prefixes for empty graph IDs.
  Closed [issue #2154](https://github.com/RDFLib/rdflib/issues/2154).
  [PR #2160](https://github.com/RDFLib/rdflib/pull/2160).

- Fixed handling of relative context files in the JSON-LD parser. 
  Closed [issue #2164](https://github.com/RDFLib/rdflib/issues/2164).
  [PR #2165](https://github.com/RDFLib/rdflib/pull/2165).

- Improved failure handling in when computing QName for an unbound namespace.
  [PR #2169](https://github.com/RDFLib/rdflib/pull/2169).

- Fixed a typo in the default bound namespace for `DCTERMS`.
  [PR #2173](https://github.com/RDFLib/rdflib/pull/2173).

- Add support for supplying a custom namespace manager to `n3()` methods.
  [PR #2174](https://github.com/RDFLib/rdflib/pull/2174).

- Fixed the query string parameters for `SPARQLConnector` when using POST method.
  [PR #2180](https://github.com/RDFLib/rdflib/pull/2180).

- Fixed extra keyword argument and header handling in `SPARQLConnector` that
  resulted in headers from `SPARQLConnector.update` polluting headers from
  `SPARQLConnector.query` vice versa.
  [PR #2183](https://github.com/RDFLib/rdflib/pull/2183)

- Added version restrictions for dependencies.
  [PR #2187](https://github.com/RDFLib/rdflib/pull/2187)

- Switch to using `importlib` for getting the version of RDFLib instead of
  hard-coding it in `__version__`.
  [PR #2187](https://github.com/RDFLib/rdflib/pull/2187).

- Removed non-runtime extras, for building documentation, running tests and
  other development operations the versions and dependencies are now
  managed with Poetry.
  [PR #2187](https://github.com/RDFLib/rdflib/pull/2187).

- Fixed a bug that occurred when `VALUES` was used outside a `GROUP BY` clause.
  [PR #2188](https://github.com/RDFLib/rdflib/pull/2188).

- Fixed a bug that occurred when using `SELECT *` inside another `SELECT *`.
  Closed [issue #1722](https://github.com/RDFLib/rdflib/issues/1722).
  [PR #2190](https://github.com/RDFLib/rdflib/pull/2190).

- Added SPARQL DESCRIBE query implementation.
  Closes [issue #479](https://github.com/RDFLib/rdflib/issues/479).
  [PR #2221](https://github.com/RDFLib/rdflib/pull/2221).

- Fixed a bug in `rdflib.tools.defined_namespace_creator` that occurred when
  multiple `rdfs:comment` were present on one resource.
  [PR #2254](https://github.com/RDFLib/rdflib/pull/2254).

- Fixed `rdflib.util._iri2uri()` to not quote the `netloc` parameter.
  [PR #2255](https://github.com/RDFLib/rdflib/pull/2255).

- Fixed the HexTuple parser's handling of input sources to works for more input sources.
  [PR #2255](https://github.com/RDFLib/rdflib/pull/2255).

- Fixed the creation of input source objects from IO stream sources.
  [PR #2255](https://github.com/RDFLib/rdflib/pull/2255).

- Eliminated the use of the deprecated `rdflib.path.evalPath` function.
  [PR #2266](https://github.com/RDFLib/rdflib/pull/2266)

- Added documentation for security considerations and available mitigations.
  Closed [issue #1844](https://github.com/RDFLib/rdflib/issues/1844).
  [PR #2267](https://github.com/RDFLib/rdflib/pull/2270).

### PRs merged since last release

* fix: validation issues with examples
  [PR #2269](https://github.com/RDFLib/rdflib/pull/2269)
* feat: more type hints for `rdflib.plugins.sparql`
  [PR #2268](https://github.com/RDFLib/rdflib/pull/2268)
* fix: eliminate use of deprecated `rdflib.path.evalPath`
  [PR #2266](https://github.com/RDFLib/rdflib/pull/2266)
* more type-hinting for SPARQL plugin
  [PR #2265](https://github.com/RDFLib/rdflib/pull/2265)
* feat: add diverse type hints
  [PR #2264](https://github.com/RDFLib/rdflib/pull/2264)
* feat: add type hints to `rdflib.collection`
  [PR #2263](https://github.com/RDFLib/rdflib/pull/2263)
* feat: add type hints to `rdflib.util`
  [PR #2262](https://github.com/RDFLib/rdflib/pull/2262)
* feat: add type hints to `rdflib.path`
  [PR #2261](https://github.com/RDFLib/rdflib/pull/2261)
* test: fix deprecation warnings
  [PR #2260](https://github.com/RDFLib/rdflib/pull/2260)
* docs: update test reports
  [PR #2259](https://github.com/RDFLib/rdflib/pull/2259)
* fix: small InputSource related issues
  [PR #2255](https://github.com/RDFLib/rdflib/pull/2255)
* defined_namespace_creator: concatenate several rdfs:comments
  [PR #2254](https://github.com/RDFLib/rdflib/pull/2254)
* feat: add parser type hints
  [PR #2232](https://github.com/RDFLib/rdflib/pull/2232)
* build: bump versions
  [PR #2231](https://github.com/RDFLib/rdflib/pull/2231)
* Add SPARQL DESCRIBE query implementation
  [PR #2221](https://github.com/RDFLib/rdflib/pull/2221)
* build: rename minimum constraints file to evade dependabot
  [PR #2209](https://github.com/RDFLib/rdflib/pull/2209)
* Fix for `SELECT *` inside `SELECT *` bug
  [PR #2190](https://github.com/RDFLib/rdflib/pull/2190)
* Fixing bug applying VALUES outside of a GROUP BY
  [PR #2188](https://github.com/RDFLib/rdflib/pull/2188)
* move to poetry for dependency management; consolidate more settings into pyproject.toml
  [PR #2187](https://github.com/RDFLib/rdflib/pull/2187)
* build: update black to 22.12.0
  [PR #2186](https://github.com/RDFLib/rdflib/pull/2186)
* Issue2179 incorrect headers
  [PR #2183](https://github.com/RDFLib/rdflib/pull/2183)
* Fix missing query string params in sparqlconnector when using POST method 
  [PR #2180](https://github.com/RDFLib/rdflib/pull/2180)
* [pre-commit.ci] pre-commit autoupdate
  [PR #2178](https://github.com/RDFLib/rdflib/pull/2178)
* Add namespace_manager argument for n3 method on Paths
  [PR #2174](https://github.com/RDFLib/rdflib/pull/2174)
* fix DCTERMS prefix typo
  [PR #2173](https://github.com/RDFLib/rdflib/pull/2173)
* compute_qname handle case where name could be unbound
  [PR #2169](https://github.com/RDFLib/rdflib/pull/2169)
* Issue 2164
  [PR #2165](https://github.com/RDFLib/rdflib/pull/2165)
* build: update black to 22.10.0
  [PR #2163](https://github.com/RDFLib/rdflib/pull/2163)
* ci: switch to python 3.11 release
  [PR #2162](https://github.com/RDFLib/rdflib/pull/2162)
* fix: type errors resulting from new mypy
  [PR #2161](https://github.com/RDFLib/rdflib/pull/2161)
* do not write prefix for empty graph id, fix #2154
  [PR #2160](https://github.com/RDFLib/rdflib/pull/2160)
* Remove redundant class
  [PR #2143](https://github.com/RDFLib/rdflib/pull/2143)
* Pass `service_query` to `_buildQueryStringForServiceCall` instead of a `Match`
  [PR #2134](https://github.com/RDFLib/rdflib/pull/2134)
* Add type hint to part in evalServiceQuery
  [PR #2133](https://github.com/RDFLib/rdflib/pull/2133)
* Remove outdated comment
  [PR #2129](https://github.com/RDFLib/rdflib/pull/2129)
* fix: type ignore compatibility with latest mypy
  [PR #2127](https://github.com/RDFLib/rdflib/pull/2127)
* Remove redundant PR template
  [PR #2126](https://github.com/RDFLib/rdflib/pull/2126)
* build: use 3.11.0-rc.2
  [PR #2119](https://github.com/RDFLib/rdflib/pull/2119)
* build: docker images for latest release and main branch
  [PR #2116](https://github.com/RDFLib/rdflib/pull/2116)
* add charset encoding to SPARQLConnector.update() request.
  [PR #2112](https://github.com/RDFLib/rdflib/pull/2112)
* Add test for issue #2011
  [PR #2107](https://github.com/RDFLib/rdflib/pull/2107)
* chore: rename default branch to `main`
  [PR #2101](https://github.com/RDFLib/rdflib/pull/2101)
* Correct a typo in test_roundtrip.py
  [PR #2100](https://github.com/RDFLib/rdflib/pull/2100)
* feat: add type hints to `rdflib.query` and related
  [PR #2097](https://github.com/RDFLib/rdflib/pull/2097)
* fix: Don't register berkelydb as a store if it is not available on the system
  [PR #2096](https://github.com/RDFLib/rdflib/pull/2096)
* feat: add type hints to `rdflib.plugins.sparql.{algebra,operators}`
  [PR #2094](https://github.com/RDFLib/rdflib/pull/2094)
* test: Fix `exclude_lines` for coverage
  [PR #2093](https://github.com/RDFLib/rdflib/pull/2093)
* test: content-type handling with SPARQLStore + CONSTRUCT queries
  [PR #2092](https://github.com/RDFLib/rdflib/pull/2092)
* ci: publish test reports for mypy and pytest
  [PR #2091](https://github.com/RDFLib/rdflib/pull/2091)
* test: convert more test from unittest to pytest
  [PR #2089](https://github.com/RDFLib/rdflib/pull/2089)
* ci: switch from 3.11.0-beta.4 to 3.11.0-rc.1
  [PR #2087](https://github.com/RDFLib/rdflib/pull/2087)
* fix: issue with trig reference counting across graphs
  [PR #2085](https://github.com/RDFLib/rdflib/pull/2085)
* Generate VALUES block for federated queries with variables only
  [PR #2084](https://github.com/RDFLib/rdflib/pull/2084)
* docs: Add a contributing guide
  [PR #2082](https://github.com/RDFLib/rdflib/pull/2082)
* feat: Add type hints to rdflib.graph
  [PR #2080](https://github.com/RDFLib/rdflib/pull/2080)
* fix: handling of Literal datatype
  [PR #2076](https://github.com/RDFLib/rdflib/pull/2076)
* test: convert some `unittest` based tests to `pytest`
  [PR #2075](https://github.com/RDFLib/rdflib/pull/2075)
* test: honour lax cardinality from test manifests
  [PR #2074](https://github.com/RDFLib/rdflib/pull/2074)
* Fix passing ConjunctiveGraph as namespace_manager
  [PR #2073](https://github.com/RDFLib/rdflib/pull/2073)
* fix: always parse HexTuple files as utf-8
  [PR #2070](https://github.com/RDFLib/rdflib/pull/2070)
* fix: narrow the context identifier type from `Node` to `IdentifiedNode`
  [PR #2069](https://github.com/RDFLib/rdflib/pull/2069)
* build: set a minimum version for flakeheaven
  [PR #2068](https://github.com/RDFLib/rdflib/pull/2068)
* chore: remove pre Python 3.7 compatibility code for shutil
  [PR #2066](https://github.com/RDFLib/rdflib/pull/2066)
* fix: issues with string destination handling in `{Graph,Result}.serialize`
  [PR #2065](https://github.com/RDFLib/rdflib/pull/2065)
* build: fix Taskfile.yml for Windows
  [PR #2064](https://github.com/RDFLib/rdflib/pull/2064)
* test: convert `test/test_sparql/test_sparql_parser.py` to pytest
  [PR #2063](https://github.com/RDFLib/rdflib/pull/2063)
* test: convert `test/test_sparql/test_construct_bindings.py` to pytest
  [PR #2062](https://github.com/RDFLib/rdflib/pull/2062)
* test: convert `test/test_parsers/test_nquads.py` to pytest
  [PR #2061](https://github.com/RDFLib/rdflib/pull/2061)
* test: convert `test/test_namespace/test_namespace.py` to pytest
  [PR #2060](https://github.com/RDFLib/rdflib/pull/2060)
* docs: add DOI for RDFLib
  [PR #2058](https://github.com/RDFLib/rdflib/pull/2058)
* feat: add type hints for `rdflib.store` and `rdflib.plugins.stores`
  [PR #2057](https://github.com/RDFLib/rdflib/pull/2057)
* Toplevel n80x
  [PR #2046](https://github.com/RDFLib/rdflib/pull/2046)
* docs: add some additional badges
  [PR #2045](https://github.com/RDFLib/rdflib/pull/2045)
* fix: SPARQL XML result parsing
  [PR #2044](https://github.com/RDFLib/rdflib/pull/2044)
* chore: remove pre python 3.5 regex related workaround
  [PR #2042](https://github.com/RDFLib/rdflib/pull/2042)
* fix: import xml.sax.handler from the right place
  [PR #2041](https://github.com/RDFLib/rdflib/pull/2041)
* test: remove python 2.4 specific behaviour in test
  [PR #2040](https://github.com/RDFLib/rdflib/pull/2040)
* build: remove drone config
  [PR #2037](https://github.com/RDFLib/rdflib/pull/2037)
* docs: fix sphinx nitpicky issues
  [PR #2036](https://github.com/RDFLib/rdflib/pull/2036)
* build: Gitpod integration and Google Cloud Shell Button
  [PR #2034](https://github.com/RDFLib/rdflib/pull/2034)
* Infixowl cleanup iii
  [PR #2033](https://github.com/RDFLib/rdflib/pull/2033)
* build: Taskfile improvements
  [PR #2032](https://github.com/RDFLib/rdflib/pull/2032)
* docs: removed "Other changes" from CHANGELOG.md
  [PR #2031](https://github.com/RDFLib/rdflib/pull/2031)
* Infixowl coverage ii
  [PR #2024](https://github.com/RDFLib/rdflib/pull/2024)
* add chunk serializer & tests
  [PR #1968](https://github.com/RDFLib/rdflib/pull/1968)

## 2022-07-16 RELEASE 6.2.0

This is a minor release that includes bug fixes and features.

### User facing changes

This section lists changes that have a potential impact on users of RDFLib,
changes with no user impact are not included in this section.

- SPARQL: Fixed handing of `HAVING` clause with variable composition. Closed
  [issue #936](https://github.com/RDFLib/rdflib/issues/936) and [issue
  #935](https://github.com/RDFLib/rdflib/pull/935), [PR
  #1093](https://github.com/RDFLib/rdflib/pull/1093).
- JSON-LD parser: better support for content negotiation. Closed [issue
  #1423](https://github.com/RDFLib/rdflib/issues/1423), [PR
  #1436](https://github.com/RDFLib/rdflib/pull/1436).
- Removed the following functions that were marked as deprecated and scheduled
  for removal in version 6.0.0: `Graph.load`, `Graph.seq`, `Graph.comment`,
  `Graph.label`. [PR #1527](https://github.com/RDFLib/rdflib/pull/1527).
- Use `functools.total_ordering` to implement most comparison operations for
  `rdflib.paths.Path`. Closed [issue
  #685](https://github.com/RDFLib/rdflib/issues/685), [PR
  #1528](https://github.com/RDFLib/rdflib/pull/1528).
- Fixed error handling for invalid URIs. Closed [issue
  #821](https://github.com/RDFLib/rdflib/issues/821), [PR
  #1529](https://github.com/RDFLib/rdflib/pull/1529).
- InfixOWL: Fixed handling of cardinality 0. Closed [issue
 #1453](https://github.com/RDFLib/rdflib/issues/1453) and [issue
 #944](https://github.com/RDFLib/rdflib/pull/1530), [PR
 #1530](https://github.com/RDFLib/rdflib/pull/1530).
- Added quad support to handling to `rdflib.graph.ReadOnlyGraphAggregate.quads`.
  Closed [issue #430](https://github.com/RDFLib/rdflib/issues/430), [PR
  #1590](https://github.com/RDFLib/rdflib/pull/1590)
- Fixed base validation used when joining URIs. [PR
  #1607](https://github.com/RDFLib/rdflib/pull/1607).
- Add GEO defined namespace for GeoSPARQL. Closed [issue
  #1371](https://github.com/RDFLib/rdflib/issues/1371), [PR
  #1622](https://github.com/RDFLib/rdflib/pull/1622).
- Explicitly raise exception when
  `rdflib.plugins.stores.sparqlstore.SPARQLStore.update` is called. Closed
  [issue #1032](https://github.com/RDFLib/rdflib/issues/1032), [PR
  #1623](https://github.com/RDFLib/rdflib/pull/1623).
- Added `rdflib.plugins.sparql.processor.prepareUpdate`. Closed [issue
  #272](https://github.com/RDFLib/rdflib/issues/272) and [discussion
  #1581](https://github.com/RDFLib/rdflib/discussions/1581), [PR
  #1624](https://github.com/RDFLib/rdflib/pull/1624).
- Added `rdflib.namespace.DefinedNamespaceMeta.__dir__`. Closed [issue
  #1593](https://github.com/RDFLib/rdflib/issues/1593), [PR
  #1626](https://github.com/RDFLib/rdflib/pull/1626).
- Removed `TypeCheckError`, `SubjectTypeError`, `PredicateTypeError`,
  `ObjectTypeError` and `ContextTypeError` as these exceptions are not raised by
  RDFLib and their existence will only confuse users which may expect them to be
  used. Also remove corresponding `check_context`, `check_subject`,
  `check_predicate`, `check_object`, `check_statement`, `check_pattern` that is
  unused. [PR #1640](https://github.com/RDFLib/rdflib/pull/1640).
- Improved the population of the `Accept` HTTP header so that it is correctly
  populated for all formats. [PR
  #1643](https://github.com/RDFLib/rdflib/pull/1643).
- Fixed some issues with SPARQL Algebra handling/translation. [PR
  #1645](https://github.com/RDFLib/rdflib/pull/1645).
- Add `nquads` to recognized file extensions.
  [PR #1653](https://github.com/RDFLib/rdflib/pull/1653).
- Fixed issues that prevented HexTuples roundtripping.
  [PR #1656](https://github.com/RDFLib/rdflib/pull/1656).
- Make `rdflib.plugins.sparql.operators.unregister_custom_function` idempotent.
  Closed [issue #1492](https://github.com/RDFLib/rdflib/issues/1492),
  [PR #1659](https://github.com/RDFLib/rdflib/pull/1659).
- Fixed the handling of escape sequences in the N-Triples and N-Quads parsers.
  These parsers will now correctly handle strings like `"\\r"`. The time it
  takes for these parsers to parse strings with escape sequences will be
  increased, and the increase will be correlated with the amount of escape
  sequences that occur in a string. For strings with many escape sequences the
  parsing speed seems to be almost 4 times slower. Closed [issue
  #1655](https://github.com/RDFLib/rdflib/issues/1655), [PR
  #1663](https://github.com/RDFLib/rdflib/pull/1663).
  - Also marked `rdflib.compat.decodeStringEscape` as deprecated as this
    function is not used anywhere in RDFLib anymore and the utility that it does
    provide is not implemented correctly. It will be removed in RDFLib 7.0.0
- Added an abstract class `IdentifiedNode` as a superclass of `BNode` and
  `URIRef`. Closed [issue #1526](https://github.com/RDFLib/rdflib/issues/1526),
  [PR #1680](https://github.com/RDFLib/rdflib/pull/1680).
- Fixed turtle serialization of `rdf:type` in subject, object. Closed [issue
  #1649](https://github.com/RDFLib/rdflib/issues/1649), [PR
  #1649](https://github.com/RDFLib/rdflib/pull/1684).
- Fixed turtle serialization of PNames that contain brackets. Closed [issue
  #1661](https://github.com/RDFLib/rdflib/issues/1661), [PR
  #1678](https://github.com/RDFLib/rdflib/pull/1678).
- Added support for selecting which namespace prefixes to bind. Closed [issue
  #1679](https://github.com/RDFLib/rdflib/issues/1679) and [issue #1880](https://github.com/RDFLib/rdflib/pull/1880), [PR
  #1686](https://github.com/RDFLib/rdflib/pull/1686), [PR
  #1845](https://github.com/RDFLib/rdflib/pull/1845) and [PR
    #2018](https://github.com/RDFLib/rdflib/pull/2018).
  - Also added `ConjunctiveGraph.get_graph`.
  - Also added an `override` argument to `Store.bind` which behaves similarly to
    the `override` parameter for `NamespaceManager.bind`.
  - Also fixed handing of support of the `override` parameter to
    `NamespaceManager.bind` by passing.
- Eliminated a `DeprecationWarning` related to plugin loading [issue
  #1631](https://github.com/RDFLib/rdflib/issues/1631), [PR
  #1694](https://github.com/RDFLib/rdflib/pull/1694).
- Removed the `rdflib.graph.ContextNode` and `rdflib.graph.DatasetQuad` type
  aliases. These were not being widely used in RDFLib and were also not correct.
  [PR #1695](https://github.com/RDFLib/rdflib/pull/1695).
- Added `DefinedNamespace.as_jsonld_context`. [PR
  #1706](https://github.com/RDFLib/rdflib/pull/1706).
- Added `rdflib.namespace.WGS` for WGS84. Closed [issue
  #1709](https://github.com/RDFLib/rdflib/issues/1709),  [PR
  #1710](https://github.com/RDFLib/rdflib/pull/1710).
- Improved performance of `DefinedNamespace` by caching attribute values. [PR
  #1718](https://github.com/RDFLib/rdflib/pull/1718).
- Only configure python logging if `sys.stderr` has a `isatty` attribute. Closed
  [issue #1760](https://github.com/RDFLib/rdflib/issues/1760), [PR
  #1761](https://github.com/RDFLib/rdflib/pull/1761).
- Removed unused `rdflib.compat.etree_register_namespace`. [PR
  #1768](https://github.com/RDFLib/rdflib/pull/1768).
- Fixed numeric shortcut handling in `rdflib.util.from_n3`. Closed [issue
  #1769](https://github.com/RDFLib/rdflib/issues/1769), [PR
  #1771](https://github.com/RDFLib/rdflib/pull/1771).
- Add ability to detect and mark ill-typed literals. Closed [issue
  #1757](https://github.com/RDFLib/rdflib/issues/1757) and [issue
  #848](https://github.com/RDFLib/rdflib/issues/848), [PR
  #1773](https://github.com/RDFLib/rdflib/pull/1773) and [PR
  #2003](https://github.com/RDFLib/rdflib/pull/2003).
- Optimized `NamespaceManager.compute_qname` by caching validity. [PR
  #1779](https://github.com/RDFLib/rdflib/pull/1779).
- SPARQL: Fixed the handling of `EXISTS` inside `BIND` for SPARQL. This was
  raising an exception during evaluation before but is now correctly handled.
  Closed [issue #1472](https://github.com/RDFLib/rdflib/issues/1472), [PR
  #1794](https://github.com/RDFLib/rdflib/pull/1794).
- Propagate exceptions from SPARQL TSV result parser. Closed [issue
  #1477](https://github.com/RDFLib/rdflib/issues/1477), [PR
  #1809](https://github.com/RDFLib/rdflib/pull/1809)
- Eliminate usage of `rdflib.term.RDFLibGenid` as a type as this caused issues
  with querying. Closed [issue
  #1808](https://github.com/RDFLib/rdflib/issues/1808), [PR
  #1821](https://github.com/RDFLib/rdflib/pull/1821)
- Fixed handing of `DefinedNamespace` control attributes so that
  `inspect.signature` works correctly on defined namespaces. [PR
  #1825](https://github.com/RDFLib/rdflib/pull/1825).
- Fixed namespace rebinding in `Memory`, `SimpleMemory` and `BerkelyDB` stores.
  Closed [issue #1826](https://github.com/RDFLib/rdflib/issues/1826), [PR
  #1843](https://github.com/RDFLib/rdflib/pull/1843).
- Fixed issues with the N3 serializer. Closed [issue
  #1701](https://github.com/RDFLib/rdflib/issues/1701) and [issue
  #1807](https://github.com/RDFLib/rdflib/issues/1807), [PR
  #1858](https://github.com/RDFLib/rdflib/pull/1858):
  - The N3 serializer was incorrectly considers a subject as seralized if it is serialized in a quoted graph.
  - The N3 serializer does not consider that the predicate of a triple can also
be a graph.
- Added `NamespaceManager.expand_curie`. Closed [issue
  #1868](https://github.com/RDFLib/rdflib/issues/1868), [PR
  #1869](https://github.com/RDFLib/rdflib/pull/1869).
- Added `Literal.__sub__` and support for datetimes to both `Literal.__add__`
  and `Literal.__sub__`. [PR #1870](https://github.com/RDFLib/rdflib/pull/1870).
- SPARQL: Fix `None`/undefined handing in `GROUP_CONCAT`. Closed [issue
  #1467](https://github.com/RDFLib/rdflib/issues/1467), [PR
  #1887](https://github.com/RDFLib/rdflib/pull/1887).
- SPARQL: Fixed result handling for `SERVICE` directive. Closed [issue
  #1278](https://github.com/RDFLib/rdflib/issues/1278),  [PR
  #1894](https://github.com/RDFLib/rdflib/pull/1894).
- Change the skolem default authority for RDFLib from `http://rdlib.net/` to
  `https://rdflib.github.io` and also change other uses of `http://rdlib.net/`
  to `https://rdflib.github.io`. Closed [issue
  #1824](https://github.com/RDFLib/rdflib/issues/1824), [PR
  #1901](https://github.com/RDFLib/rdflib/pull/1901).
- Fixes handling of non-ascii characters in IRIs. Closed [issue
  #1429](https://github.com/RDFLib/rdflib/issues/1429), [PR
  #1902](https://github.com/RDFLib/rdflib/pull/1902).
- Pass `generate` to `NamespaceManager.compute_qname` from
  `NamespaceManager.compute_qname_strict` so it raises an error in the same
  case as the "non-strict" version. [PR
  #1934](https://github.com/RDFLib/rdflib/pull/1934).
- Log warnings when encountering ill-typed literals.
  [PR #1944](https://github.com/RDFLib/rdflib/pull/1944).
- Fixed error handling in TriX serializer. [PR
  #1945](https://github.com/RDFLib/rdflib/pull/1945).
- Fixed QName generation in XML serializer.
  [PR #1951](https://github.com/RDFLib/rdflib/pull/1951)
- Remove unnecessary hex expansion for PN_LOCAL in SPARQL parser. Closed [issue
  #1957](https://github.com/RDFLib/rdflib/issues/1957), 
  [PR #1959](https://github.com/RDFLib/rdflib/pull/1959).
- Changed the TriX parser to support both `trix` and `TriX` as root element. [PR
  #1966](https://github.com/RDFLib/rdflib/pull/1966).
- Fix SPARQL CSV result serialization of blank nodes.
  [PR #1979](https://github.com/RDFLib/rdflib/pull/1979).
- Added a `URIRef.fragment` property.
  [PR #1991](https://github.com/RDFLib/rdflib/pull/1991).
- Remove superfluous newline from N-Triples output. Closed [issue
  #1998](https://github.com/RDFLib/rdflib/issues/1998), [PR
  #1999](https://github.com/RDFLib/rdflib/pull/1999).
- Added a bunch of type hints. The following modules have nearly complete type hints now:
  - `rdflib.namespace`
  - `rdflib.term`
  - `rdflib.parser`

### PRs merged since last release

* Fallback to old `Store.bind` signature on `TypeError`
  [PR #2018](https://github.com/RDFLib/rdflib/pull/2018)
* Fix/ignore flake8 errors in `rdflib/parser.py`
  [PR #2016](https://github.com/RDFLib/rdflib/pull/2016)
* Update black to 22.6.0
  [PR #2015](https://github.com/RDFLib/rdflib/pull/2015)
* Fix for #1873 avoid AttributeError raised ...
  [PR #2013](https://github.com/RDFLib/rdflib/pull/2013)
* Change Literal.ill_formed to Literal.ill_typed
  [PR #2003](https://github.com/RDFLib/rdflib/pull/2003)
* Continuation of infixowl update and coverage improvement
  [PR #2001](https://github.com/RDFLib/rdflib/pull/2001)
* Update test README
  [PR #2000](https://github.com/RDFLib/rdflib/pull/2000)
* Remove extra newline from N-Triples output
  [PR #1999](https://github.com/RDFLib/rdflib/pull/1999)
* Infixowl cleanup
  [PR #1996](https://github.com/RDFLib/rdflib/pull/1996)
* Add line-specific # noqa to `infixowl.py`, remove exclusion from pyproject.toml
  [PR #1994](https://github.com/RDFLib/rdflib/pull/1994)
* Bump actions/setup-python from 3 to 4
  [PR #1992](https://github.com/RDFLib/rdflib/pull/1992)
* Add fragment property to URIRef
  [PR #1991](https://github.com/RDFLib/rdflib/pull/1991)
* test: run tests on python 3.11 also
  [PR #1989](https://github.com/RDFLib/rdflib/pull/1989)
* test: rework SPARQL test suite
  [PR #1988](https://github.com/RDFLib/rdflib/pull/1988)
* test: rework RDF/XML test suite
  [PR #1987](https://github.com/RDFLib/rdflib/pull/1987)
* Rework turtle-like test suites
  [PR #1986](https://github.com/RDFLib/rdflib/pull/1986)
* Improve docstring of `Graph.serialize`f 
  [PR #1984](https://github.com/RDFLib/rdflib/pull/1984)
* Add more tests for graph_diff
  [PR #1983](https://github.com/RDFLib/rdflib/pull/1983)
* Convert some more graph tests to pytest
  [PR #1982](https://github.com/RDFLib/rdflib/pull/1982)
* Fix SPARQL test data
  [PR #1981](https://github.com/RDFLib/rdflib/pull/1981)
* Add more namespaces to test utils
  [PR #1980](https://github.com/RDFLib/rdflib/pull/1980)
* Fix SPARQL CSV result serialization of blank nodes
  [PR #1979](https://github.com/RDFLib/rdflib/pull/1979)
* correct italic markup in plugin stores docs
  [PR #1977](https://github.com/RDFLib/rdflib/pull/1977)
* escape literal * symbol in `rdflib.paths` docs
  [PR #1976](https://github.com/RDFLib/rdflib/pull/1976)
* Update sphinx requirement from <5 to <6
  [PR #1975](https://github.com/RDFLib/rdflib/pull/1975)
* Remove `pytest-subtest`
  [PR #1973](https://github.com/RDFLib/rdflib/pull/1973)
* style: fix/ignore flake8 errors in store related code
  [PR #1971](https://github.com/RDFLib/rdflib/pull/1971)
* build: speed up flake8 by ignoring test data
  [PR #1970](https://github.com/RDFLib/rdflib/pull/1970)
* Fix trix parser
  [PR #1966](https://github.com/RDFLib/rdflib/pull/1966)
* Add more typing for SPARQL
  [PR #1965](https://github.com/RDFLib/rdflib/pull/1965)
* style: fix/ignore flake8 errors in `rdflib/plugins/sparql/`
  [PR #1964](https://github.com/RDFLib/rdflib/pull/1964)
* test: fix `None` comparisons
  [PR #1963](https://github.com/RDFLib/rdflib/pull/1963)
* style: fix/ingore some flake8 errors in `rdflib/graph.py`
  [PR #1962](https://github.com/RDFLib/rdflib/pull/1962)
* test: convert `test/jsonld/test_util.py` to pytest
  [PR #1961](https://github.com/RDFLib/rdflib/pull/1961)
* Fix for issue1957 sparql parser percent encoded reserved chars
  [PR #1959](https://github.com/RDFLib/rdflib/pull/1959)
* test: convert `test_graph_http.py` to pytest
  [PR #1956](https://github.com/RDFLib/rdflib/pull/1956)
* edit tabs to spaces
  [PR #1952](https://github.com/RDFLib/rdflib/pull/1952)
* fix sonarcloud-reported bug in xmlwriter, add test
  [PR #1951](https://github.com/RDFLib/rdflib/pull/1951)
* test: convert test_literal.py to pytest
  [PR #1949](https://github.com/RDFLib/rdflib/pull/1949)
* style: ignore flake8 name errors for existing names
  [PR #1948](https://github.com/RDFLib/rdflib/pull/1948)
* test: remove unused imports in test code
  [PR #1947](https://github.com/RDFLib/rdflib/pull/1947)
* test: fix `GraphHelper.quad_set` handling of Dataset
  [PR #1946](https://github.com/RDFLib/rdflib/pull/1946)
* fix for sonarcloud-reported bug
  [PR #1945](https://github.com/RDFLib/rdflib/pull/1945)
* Logging exceptions from Literal value converters
  [PR #1944](https://github.com/RDFLib/rdflib/pull/1944)
* fix outmoded `x and x or y` idiom in `infixowl.py`
  [PR #1943](https://github.com/RDFLib/rdflib/pull/1943)
* Address lingering instances of deprecated `tempfile.mktemp`
  [PR #1942](https://github.com/RDFLib/rdflib/pull/1942)
* Add CODEOWNERS
  [PR #1941](https://github.com/RDFLib/rdflib/pull/1941)
* Bump actions/setup-python from 2 to 3
  [PR #1940](https://github.com/RDFLib/rdflib/pull/1940)
* Bump actions/checkout from 2 to 3
  [PR #1939](https://github.com/RDFLib/rdflib/pull/1939)
* Bump actions/cache from 2 to 3
  [PR #1938](https://github.com/RDFLib/rdflib/pull/1938)
* Bump actions/setup-java from 2 to 3
  [PR #1937](https://github.com/RDFLib/rdflib/pull/1937)
* test: move rdfs.ttl into `test/data/defined_namespaces`
  [PR #1936](https://github.com/RDFLib/rdflib/pull/1936)
* feat: add tests and typing for `rdflib.utils.{get_tree,find_roots}`
  [PR #1935](https://github.com/RDFLib/rdflib/pull/1935)
* Passing "generate" option through in compute_qname_strict
  [PR #1934](https://github.com/RDFLib/rdflib/pull/1934)
* build: add GitHub Actions to dependabot
  [PR #1933](https://github.com/RDFLib/rdflib/pull/1933)
* test: move `EARL` and `RDFT` namespaces to separate files
  [PR #1931](https://github.com/RDFLib/rdflib/pull/1931)
* Removed old and unused `test/data/suites/DAWG/data-r2`
  [PR #1930](https://github.com/RDFLib/rdflib/pull/1930)
* Added SPARQL unicode numeric codepoint escape tests
  [PR #1929](https://github.com/RDFLib/rdflib/pull/1929)
* style: enable and baseline flakeheaven
  [PR #1928](https://github.com/RDFLib/rdflib/pull/1928)
* feat: add typing for `rdflib/plugins/sparql`
  [PR #1926](https://github.com/RDFLib/rdflib/pull/1926)
* Switch to latest DAWG test suite
  [PR #1925](https://github.com/RDFLib/rdflib/pull/1925)
* Move `test/data/suites/DAWG/rdflib`
  [PR #1924](https://github.com/RDFLib/rdflib/pull/1924)
* style: normalize quoting with black
  [PR #1916](https://github.com/RDFLib/rdflib/pull/1916)
* Added test for example at CBD definition. Fixes #1914.
  [PR #1915](https://github.com/RDFLib/rdflib/pull/1915)
* Rename `test/data/suites/DAWG/data-r2-1.0`
  [PR #1908](https://github.com/RDFLib/rdflib/pull/1908)
* Move `DAWG/data-sparql11` to `w3c/sparql11/data-sparql11`
  [PR #1907](https://github.com/RDFLib/rdflib/pull/1907)
* Add n3 test suite runner
  [PR #1906](https://github.com/RDFLib/rdflib/pull/1906)
* Migrated the various `test_*_w3c.py` test files into `test/test_w3c_spec/`
  [PR #1904](https://github.com/RDFLib/rdflib/pull/1904)
* Fixes #1429, add `iri2uri`
  [PR #1902](https://github.com/RDFLib/rdflib/pull/1902)
* Fix for #1824 `s,http://rdlib.net,http://rdflib.net,g`
  [PR #1901](https://github.com/RDFLib/rdflib/pull/1901)
* test: Add more tests for Graph serialize
  [PR #1898](https://github.com/RDFLib/rdflib/pull/1898)
* test: earlier assert rewrite for test utitlities
  [PR #1897](https://github.com/RDFLib/rdflib/pull/1897)
* test: Add more tests for test utilities
  [PR #1896](https://github.com/RDFLib/rdflib/pull/1896)
* test: add more graph variants highlighting bugs
  [PR #1895](https://github.com/RDFLib/rdflib/pull/1895)
* Fix simple literals returned as NULL using SERVICE (issue #1278)
  [PR #1894](https://github.com/RDFLib/rdflib/pull/1894)
* W3 test reorg
  [PR #1891](https://github.com/RDFLib/rdflib/pull/1891)
* Improved mock HTTP Server
  [PR #1888](https://github.com/RDFLib/rdflib/pull/1888)
* Fix `None`/undefined handing in GROUP_CONCAT
  [PR #1887](https://github.com/RDFLib/rdflib/pull/1887)
* Move test utility modules into `test/utils/`
  [PR #1879](https://github.com/RDFLib/rdflib/pull/1879)
* Move coveralls to GitHub Actions
  [PR #1877](https://github.com/RDFLib/rdflib/pull/1877)
* test: run doctest on rst files in `docs/`
  [PR #1875](https://github.com/RDFLib/rdflib/pull/1875)
* Add tests demonstrating forward-slash behaviors in Turtle, JSON-LD, and SPARQL
  [PR #1872](https://github.com/RDFLib/rdflib/pull/1872)
* Literal datetime sub
  [PR #1870](https://github.com/RDFLib/rdflib/pull/1870)
* resolve issue1868, add a method to expand qname to URI
  [PR #1869](https://github.com/RDFLib/rdflib/pull/1869)
* build: add Taskfile with development tasks
  [PR #1867](https://github.com/RDFLib/rdflib/pull/1867)
* Delete basically-unusable example
  [PR #1866](https://github.com/RDFLib/rdflib/pull/1866)
* Move `test/translate_algebra` into `test/data`
  [PR #1864](https://github.com/RDFLib/rdflib/pull/1864)
* test: move `test/variants` into `test/data`
  [PR #1862](https://github.com/RDFLib/rdflib/pull/1862)
* test: convert `test/test_serializers/test_serializer.py` to pytest
  [PR #1861](https://github.com/RDFLib/rdflib/pull/1861)
* Add remote file fetcher and N3 test suite
  [PR #1860](https://github.com/RDFLib/rdflib/pull/1860)
* fix: two issues with the N3 serializer
  [PR #1858](https://github.com/RDFLib/rdflib/pull/1858)
* Tell coveragepy to ignore type checking code and `...`
  [PR #1855](https://github.com/RDFLib/rdflib/pull/1855)
* docs: switch to sphinx-autodoc-typehints
  [PR #1854](https://github.com/RDFLib/rdflib/pull/1854)
* More type hints for `rdflib.graph` and related
  [PR #1853](https://github.com/RDFLib/rdflib/pull/1853)
* Remove testing and debug code from rdflib
  [PR #1849](https://github.com/RDFLib/rdflib/pull/1849)
* text: fix pytest config
  [PR #1846](https://github.com/RDFLib/rdflib/pull/1846)
* fix: Raise ValueError for unsupported `bind_namespace` values
  [PR #1845](https://github.com/RDFLib/rdflib/pull/1845)
* fix: namespace rebinding in `Memory`, `SimpleMemory` and `BerkelyDB` stores.
  [PR #1843](https://github.com/RDFLib/rdflib/pull/1843)
* test re-org
  [PR #1838](https://github.com/RDFLib/rdflib/pull/1838)
* fix: DefinedNamespace: fixed handling of control attributes.
  [PR #1825](https://github.com/RDFLib/rdflib/pull/1825)
* docs: change term reference to italicized
  [PR #1823](https://github.com/RDFLib/rdflib/pull/1823)
* Fix issue 1808
  [PR #1821](https://github.com/RDFLib/rdflib/pull/1821)
* build: disable building of epub on readthedocs.org
  [PR #1820](https://github.com/RDFLib/rdflib/pull/1820)
* docs: fix sphinx warnings
  [PR #1818](https://github.com/RDFLib/rdflib/pull/1818)
* style: fix isort config
  [PR #1817](https://github.com/RDFLib/rdflib/pull/1817)
* Migrate to pytest, relocate in subfolder
  [PR #1813](https://github.com/RDFLib/rdflib/pull/1813)
* test: add a test for n3 serialization with formula
  [PR #1812](https://github.com/RDFLib/rdflib/pull/1812)
* refactor: convert `test_n3.py` to pytest
  [PR #1811](https://github.com/RDFLib/rdflib/pull/1811)
* test: Add tests for SPARQL parsing and serialization
  [PR #1810](https://github.com/RDFLib/rdflib/pull/1810)
* fix: propagate exceptions from SPARQL TSV result parser
  [PR #1809](https://github.com/RDFLib/rdflib/pull/1809)
* Migrate more tests to pytest
  [PR #1806](https://github.com/RDFLib/rdflib/pull/1806)
* Convert `test_sparql/test_tsvresults.py` to pytest
  [PR #1805](https://github.com/RDFLib/rdflib/pull/1805)
* Ignore pyparsing type hints
  [PR #1802](https://github.com/RDFLib/rdflib/pull/1802)
* Add two xfails related to Example 2 from RDF 1.1 TriG specification
  [PR #1801](https://github.com/RDFLib/rdflib/pull/1801)
* change pytest.skip to pytest.xfail
  [PR #1799](https://github.com/RDFLib/rdflib/pull/1799)
* Black tests
  [PR #1798](https://github.com/RDFLib/rdflib/pull/1798)
* Convert `test/test_util.py` to `pytest`
  [PR #1795](https://github.com/RDFLib/rdflib/pull/1795)
* Fix handling of EXISTS inside BIND
  [PR #1794](https://github.com/RDFLib/rdflib/pull/1794)
* update test_graph_generators to import from test.data
  [PR #1792](https://github.com/RDFLib/rdflib/pull/1792)
* Test reorg (continued)
  [PR #1788](https://github.com/RDFLib/rdflib/pull/1788)
* Edit readme
  [PR #1787](https://github.com/RDFLib/rdflib/pull/1787)
* Add tests for computing qname on invalid URIs
  [PR #1783](https://github.com/RDFLib/rdflib/pull/1783)
* Convert namespace tests to pytest
  [PR #1782](https://github.com/RDFLib/rdflib/pull/1782)
* Update to black 22.3.0 because of issue with click
  [PR #1780](https://github.com/RDFLib/rdflib/pull/1780)
* Isvaliduri optimization
  [PR #1779](https://github.com/RDFLib/rdflib/pull/1779)
* Add tests for the parsing of literals for the turtle family of formats
  [PR #1778](https://github.com/RDFLib/rdflib/pull/1778)
* Migrate some tests to pytest
  [PR #1774](https://github.com/RDFLib/rdflib/pull/1774)
* Add ability to detect and mark ill-typed literals
  [PR #1773](https://github.com/RDFLib/rdflib/pull/1773)
* Fix for issue1769
  [PR #1771](https://github.com/RDFLib/rdflib/pull/1771)
* Remove unused compatability function
  [PR #1768](https://github.com/RDFLib/rdflib/pull/1768)
* Add pull request guidelines and template.
  [PR #1767](https://github.com/RDFLib/rdflib/pull/1767)
* Rename some tests
  [PR #1766](https://github.com/RDFLib/rdflib/pull/1766)
* Add config for readthedocs.org
  [PR #1764](https://github.com/RDFLib/rdflib/pull/1764)
* Fix black
  [PR #1763](https://github.com/RDFLib/rdflib/pull/1763)
* Check if sys.stderr has isatty
  [PR #1761](https://github.com/RDFLib/rdflib/pull/1761)
* Remove redundant type ignores and fix typing errors
  [PR #1759](https://github.com/RDFLib/rdflib/pull/1759)
* Add documentation about type hints
  [PR #1751](https://github.com/RDFLib/rdflib/pull/1751)
* Enable showing typehints in sphinx function/method signature and content
  [PR #1728](https://github.com/RDFLib/rdflib/pull/1728)
* Update reference to black.toml
  [PR #1721](https://github.com/RDFLib/rdflib/pull/1721)
* black formatting for rdflib/store.py
  [PR #1720](https://github.com/RDFLib/rdflib/pull/1720)
* Use the correct warnings module
  [PR #1719](https://github.com/RDFLib/rdflib/pull/1719)
* `DefinedNamespaceMeta.__getitem__` is slow
  [PR #1718](https://github.com/RDFLib/rdflib/pull/1718)
* Introduce WGS84 DefinedNamespace
  [PR #1710](https://github.com/RDFLib/rdflib/pull/1710)
* #1699 Document `Graph` behavior regarding context in constructor docstring
  [PR #1707](https://github.com/RDFLib/rdflib/pull/1707)
* Generate JSON-LD context from a DefinedNamespace
  [PR #1706](https://github.com/RDFLib/rdflib/pull/1706)
* Use the `property` built-in as a decorator
  [PR #1703](https://github.com/RDFLib/rdflib/pull/1703)
* Apply IdentifiedNode to Graph iterators
  [PR #1697](https://github.com/RDFLib/rdflib/pull/1697)
* Remove singly-used alias obviated by IdentifiedNode
  [PR #1695](https://github.com/RDFLib/rdflib/pull/1695)
* Unify plugin loading
  [PR #1694](https://github.com/RDFLib/rdflib/pull/1694)
* Rename black.toml to pyproject.toml
  [PR #1692](https://github.com/RDFLib/rdflib/pull/1692)
* Improved tox config
  [PR #1691](https://github.com/RDFLib/rdflib/pull/1691)
* Add isort
  [PR #1689](https://github.com/RDFLib/rdflib/pull/1689)
* Fix black
  [PR #1688](https://github.com/RDFLib/rdflib/pull/1688)
* Bind prefixes choices
  [PR #1686](https://github.com/RDFLib/rdflib/pull/1686)
* Fix turtle serialization of `rdf:type` in subject, object
  [PR #1684](https://github.com/RDFLib/rdflib/pull/1684)
* Add typing to rdflib.term
  [PR #1683](https://github.com/RDFLib/rdflib/pull/1683)
* Add a class diagram for terms.
  [PR #1682](https://github.com/RDFLib/rdflib/pull/1682)
* Add typing to rdflib.namespace
  [PR #1681](https://github.com/RDFLib/rdflib/pull/1681)
* Add IdentifiedNode abstract intermediary class
  [PR #1680](https://github.com/RDFLib/rdflib/pull/1680)
* Fix turtle serialization of PNames that contain brackets
  [PR #1678](https://github.com/RDFLib/rdflib/pull/1678)
* Add a test case for a prefix followed by dot in Turtle format
  [PR #1677](https://github.com/RDFLib/rdflib/pull/1677)
* Bump sphinx from 4.3.2 to 4.4.0
  [PR #1675](https://github.com/RDFLib/rdflib/pull/1675)
* pre-commit and pre-commit-ci
  [PR #1672](https://github.com/RDFLib/rdflib/pull/1672)
* Eliminate star import
  [PR #1667](https://github.com/RDFLib/rdflib/pull/1667)
* Fixed the handling of escape sequences in the ntriples and nquads parsers
  [PR #1663](https://github.com/RDFLib/rdflib/pull/1663)
* Remove narrow build detection
  [PR #1660](https://github.com/RDFLib/rdflib/pull/1660)
* Make unregister_custom_function idempotent
  [PR #1659](https://github.com/RDFLib/rdflib/pull/1659)
* Allow hext to participate in RDF format roundtripping
  [PR #1656](https://github.com/RDFLib/rdflib/pull/1656)
* change tests to use urn:example
  [PR #1654](https://github.com/RDFLib/rdflib/pull/1654)
* add nquads to recognised file extensions
  [PR #1653](https://github.com/RDFLib/rdflib/pull/1653)
* Don't update `SUFFIX_FORMAT_MAP` in `plugins/parsers/jsonld.py`
  [PR #1652](https://github.com/RDFLib/rdflib/pull/1652)
* Add Contributor Covenant Code of Conduct
  [PR #1651](https://github.com/RDFLib/rdflib/pull/1651)
* add test of ConjunctiveGraph operators
  [PR #1647](https://github.com/RDFLib/rdflib/pull/1647)
* added three tests to cover changes made by the pull request #1361
  [PR #1645](https://github.com/RDFLib/rdflib/pull/1645)
* Fixed and refactored roundtrip, n3_suite and nt_suite tests
  [PR #1644](https://github.com/RDFLib/rdflib/pull/1644)
* Allow parse of RDF from URL with all RDF Media Types
  [PR #1643](https://github.com/RDFLib/rdflib/pull/1643)
* Black rdflib except for rdflib/namespace/_GEO.py
  [PR #1642](https://github.com/RDFLib/rdflib/pull/1642)
* Remove `(TypeCheck|SubjectType|PredicateType|ObjectType)Error` and related
  [PR #1640](https://github.com/RDFLib/rdflib/pull/1640)
* Rename `test/triple_store.py` so pytest picks it up
  [PR #1639](https://github.com/RDFLib/rdflib/pull/1639)
* Convert translate_algebra tests to pytest
  [PR #1636](https://github.com/RDFLib/rdflib/pull/1636)
* Add some type annotations to JSON-LD code
  [PR #1634](https://github.com/RDFLib/rdflib/pull/1634)
* Add some typing for evaluation related functions in the SPARQL plugin.
  [PR #1633](https://github.com/RDFLib/rdflib/pull/1633)
* Add classifier for python 3.10
  [PR #1630](https://github.com/RDFLib/rdflib/pull/1630)
* Add tests for update method on `Graph(store="SPARQLStore")`
  [PR #1629](https://github.com/RDFLib/rdflib/pull/1629)
* Add __dir__ to DefinedNamespaceMeta.
  [PR #1626](https://github.com/RDFLib/rdflib/pull/1626)
* Add `version` to docker-compose config for tests
  [PR #1625](https://github.com/RDFLib/rdflib/pull/1625)
* Feature prepareupdate
  [PR #1624](https://github.com/RDFLib/rdflib/pull/1624)
* Fix issue1032 error on sparqlstore update
  [PR #1623](https://github.com/RDFLib/rdflib/pull/1623)
* Restore geosparql defined namespace
  [PR #1622](https://github.com/RDFLib/rdflib/pull/1622)
* Fix typing errors in tests
  [PR #1621](https://github.com/RDFLib/rdflib/pull/1621)
* Compile docs in GitHub Actions CI
  [PR #1620](https://github.com/RDFLib/rdflib/pull/1620)
* Scale down CI checks
  [PR #1619](https://github.com/RDFLib/rdflib/pull/1619)
* Revert error-raising change, enable Exception to be raised.
  [PR #1607](https://github.com/RDFLib/rdflib/pull/1607)
* Fix for issue430
  [PR #1590](https://github.com/RDFLib/rdflib/pull/1590)
* Fix for infixowl issues 1453 and 944
  [PR #1530](https://github.com/RDFLib/rdflib/pull/1530)
* Fix `self.line` typos in call to BadSyntax.
  [PR #1529](https://github.com/RDFLib/rdflib/pull/1529)
* Overdue restoration of functools total_order decorator.
  [PR #1528](https://github.com/RDFLib/rdflib/pull/1528)
* Remove deprecated
  [PR #1527](https://github.com/RDFLib/rdflib/pull/1527)
* Clean up documentation
  [PR #1525](https://github.com/RDFLib/rdflib/pull/1525)
* TypeErrors from Results do not propagate through list creation
  [PR #1523](https://github.com/RDFLib/rdflib/pull/1523)
* Add typing for parsers
  [PR #1522](https://github.com/RDFLib/rdflib/pull/1522)
* Fix for issue #837. Graph.[subjects|objects|predicates] optionally return uniques.
  [PR #1520](https://github.com/RDFLib/rdflib/pull/1520)
* Bump sphinx from 4.3.1 to 4.3.2
  [PR #1518](https://github.com/RDFLib/rdflib/pull/1518)
* Start support for mypy --strict
  [PR #1515](https://github.com/RDFLib/rdflib/pull/1515)
* Allow URLInputSource to get content-negotiation links from the Link headers
  [PR #1436](https://github.com/RDFLib/rdflib/pull/1436)
* Fix issue #936 HAVING clause with variable comparison not correctly evaluated
  [PR #1093](https://github.com/RDFLib/rdflib/pull/1093)

## 2021-12-20 RELEASE 6.1.1

Better testing and tidier code.

This is a semi-major release that:

* add support for Python 3.10
* updates the test suite to pytest (from nose) 
* tidies up a lot of continuous integration
* gets more tests tested, not skipped
* implements lots of mypy tests
* updates several parsers and serializers
  * supports the new HexTuples format!
* many bug fixes

This release contains many, many hours of updates from Iwan Aucamp, so thank you Iwan!

PRs merged since last release: 

* Update the guidelines for writing tests
  [PR #1517](https://github.com/RDFLib/rdflib/pull/1517)
* Updated tox config to run mypy in default environment
  [PR #1450](https://github.com/RDFLib/rdflib/pull/1450)
* Add type annotations to constructor parameters in Literal
  [PR #1498](https://github.com/RDFLib/rdflib/pull/1498)
* Increase fuseki start timeout from 15 to 30 seconds
  [PR #1516](https://github.com/RDFLib/rdflib/pull/1516)
* Forbid truthy values for lang when initializing Literal
  [PR #1494](https://github.com/RDFLib/rdflib/pull/1494)
* Add Py 3.10 to testing envs
  [PR #1473](https://github.com/RDFLib/rdflib/pull/1473)
* Add mypy to GitHub actions validate workflow
  [PR #1512](https://github.com/RDFLib/rdflib/pull/1512)
* Improve error messages from with-fuseki.sh
  [PR #1510](https://github.com/RDFLib/rdflib/pull/1510)
* Fix pipeline triggers
  [PR #1511](https://github.com/RDFLib/rdflib/pull/1511)
* Change python version used for mypy to 3.7
  [PR #1514](https://github.com/RDFLib/rdflib/pull/1514)
* Quench nt test userwarn
  [PR #1500](https://github.com/RDFLib/rdflib/pull/1500)
* Raise a more specific Exception when lang isn't valid
  [PR #1497](https://github.com/RDFLib/rdflib/pull/1497)
* Fix for issue893
  [PR #1504](https://github.com/RDFLib/rdflib/pull/1504)
* Fix for issue 893
  [PR #1501](https://github.com/RDFLib/rdflib/pull/1501)
* Re-make of nicholascar's “Concise Bounded Description” PR #968 ...
  [PR #1502](https://github.com/RDFLib/rdflib/pull/1502)
* Remove deprecated Statement class
  [PR #1496](https://github.com/RDFLib/rdflib/pull/1496)
* Fix BNode.skolemize() returning a URIRef instead of an RDFLibGenid.
  [PR #1493](https://github.com/RDFLib/rdflib/pull/1493)
* demo 980 resolution
  [PR #1495](https://github.com/RDFLib/rdflib/pull/1495)
* Hextuples Serializer
  [PR #1489](https://github.com/RDFLib/rdflib/pull/1489)
* Add bindings for rdflib namespaces. Import DCAM.
  [PR #1491](https://github.com/RDFLib/rdflib/pull/1491)
* fix for issue 1484 raised and solved by Graham Klyne:
  [PR #1490](https://github.com/RDFLib/rdflib/pull/1490)
* SDO HTTPS and DN creator script
  [PR #1485](https://github.com/RDFLib/rdflib/pull/1485)
* Fix typing of create_input_source
  [PR #1487](https://github.com/RDFLib/rdflib/pull/1487)
* guess_format() cater for JSON-LD files ending .json-ld
  [PR #1486](https://github.com/RDFLib/rdflib/pull/1486)
* Add GitHub actions workflow for validation
  [PR #1461](https://github.com/RDFLib/rdflib/pull/1461)
* Improved script for running with fuseki
  [PR #1476](https://github.com/RDFLib/rdflib/pull/1476)
* RFC: Add PythonInputSource to create py-based graphs
  [PR #1463](https://github.com/RDFLib/rdflib/pull/1463)
* Adapt for pytest and add back import of os in rdflib/parser.py
  [PR #1480](https://github.com/RDFLib/rdflib/pull/1480)
* Make the test pass on windows
  [PR #1478](https://github.com/RDFLib/rdflib/pull/1478)
* Add type hints
  [PR #1449](https://github.com/RDFLib/rdflib/pull/1449)
* Fix shield for CI status
  [PR #1474](https://github.com/RDFLib/rdflib/pull/1474)
* Fix test files with bare code
  [PR #1481](https://github.com/RDFLib/rdflib/pull/1481)
* Remove some remaining nosetest import
  [PR #1482](https://github.com/RDFLib/rdflib/pull/1482)
* Fix JSON-LD data import adds trailing slashes to IRIs (#1443)
  [PR #1456](https://github.com/RDFLib/rdflib/pull/1456)
* Iwana 20211114 t1305 pytestx
  [PR #1460](https://github.com/RDFLib/rdflib/pull/1460)
* Migrate from nosetest to pytest
  [PR #1452](https://github.com/RDFLib/rdflib/pull/1452)
* Add import of os
  [PR #1464](https://github.com/RDFLib/rdflib/pull/1464)
* replace pkg_resources with importlib.metadata
  [PR #1445](https://github.com/RDFLib/rdflib/pull/1445)
* A new Turtle serializer
  [PR #1425](https://github.com/RDFLib/rdflib/pull/1425)
* Fix typos discovered by codespell
  [PR #1446](https://github.com/RDFLib/rdflib/pull/1446)
* Use assertTrue instead of assert_ for python 3.11 compatibility.
  [PR #1448](https://github.com/RDFLib/rdflib/pull/1448)
* Undefined name: tmppath --> self.tmppath
  [PR #1438](https://github.com/RDFLib/rdflib/pull/1438)
* Fix Graph.parse URL handling on windows
  [PR #1441](https://github.com/RDFLib/rdflib/pull/1441)
* Make Store.namespaces an empty generator
  [PR #1432](https://github.com/RDFLib/rdflib/pull/1432)
* Export DCMITYPE
  [PR #1433](https://github.com/RDFLib/rdflib/pull/1433)

## 2021-12-20 RELEASE 6.1.0

A slightly messed-up release of what is now 6.1.1. Do not use!

## 2021-10-10 RELEASE 6.0.2

Minor release to add OWL.rational & OWL.real which are needed to allow the OWL-RL package to use only rdflib namespaces, not it's own versions.

* Add owl:rational and owl:real to match standard.
  [PR #1428](https://github.com/RDFLib/rdflib/pull/1428)

A few other small things have been added, see the following merged PRs list:

* rename arg LOVE to ns in rdfpipe
  [PR #1426](https://github.com/RDFLib/rdflib/pull/1426)
* Remove Tox reference to Python 3.6
  [PR #1422](https://github.com/RDFLib/rdflib/pull/1422)
* Add Brick DefinedNamespace
  [PR #1419](https://github.com/RDFLib/rdflib/pull/1419)
* Use setName on TokenConverter to set the name property
  [PR #1409](https://github.com/RDFLib/rdflib/pull/1409)
* Add test for adding JSON-LD to guess_format()
  [PR #1408](https://github.com/RDFLib/rdflib/pull/1408)
* Fix mypy type errors and add mypy to .drone.yml
  [PR #1407](https://github.com/RDFLib/rdflib/pull/1407)

## 2021-09-17 RELEASE 6.0.1

Minor release to fix a few small errors, in particular with JSON-LD parsing & serializing integration from rdflib-jsonld. Also, a few other niceties, such as allowing graph `add()`, `remove()` etc. to be chainable.

* Add test for adding JSON-LD to guess_format()
  [PR #1408](https://github.com/RDFLib/rdflib/pull/1408)
* Add JSON-LD to guess_format()
  [PR #1403](https://github.com/RDFLib/rdflib/pull/1403)
* add dateTimeStamp, fundamental & constraining facets, 7-prop data model
  [PR #1399](https://github.com/RDFLib/rdflib/pull/1399)
* fix: remove log message on import
  [PR #1398](https://github.com/RDFLib/rdflib/pull/1398)
* Make graph and other methods chainable
  [PR #1394](https://github.com/RDFLib/rdflib/pull/1394)
* fix: use correct name for json-ld
  [PR #1388](https://github.com/RDFLib/rdflib/pull/1388)
* Allowing Container Membership Properties in RDF namespace (#873)
  [PR #1386](https://github.com/RDFLib/rdflib/pull/1386)
* Update intro_to_sparql.rst
  [PR #1386](https://github.com/RDFLib/rdflib/pull/1384)
* Iterate over dataset return quads
  [PR #1382](https://github.com/RDFLib/rdflib/pull/1382)

## 2021-07-20 RELEASE 6.0.0

6.0.0 is a major stable release that drops support for Python 2 and Python 3 < 3.7. Type hinting is now present in much
of the toolkit as a result.

It includes the formerly independent JSON-LD parser/serializer, improvements to Namespaces that allow for IDE namespace
prompting, simplified use of `g.serialize()` (turtle default, no need to `decode()`) and many other updates to 
documentation, store backends and so on.

Performance of the in-memory store has also improved since Python 3.6 dictionary improvements.

There are numerous supplementary improvements to the toolkit too, such as:

* inclusion of Docker files for easier CI/CD
* black config files for standardised code formatting
* improved testing with mock SPARQL stores, rather than a reliance on DBPedia etc

_**All PRs merged since 5.0.0:**_

* Fixes 1190 - pin major version of pyparsing
  [PR #1366](https://github.com/RDFLib/rdflib/pull/1366)
* Add __init__ for shared jsonld module
  [PR #1365](https://github.com/RDFLib/rdflib/pull/1365)
* Update README with chat info
  [PR #1363](https://github.com/RDFLib/rdflib/pull/1363)
* add xsd dayTimeDuration and yearMonthDuration
  [PR #1364](https://github.com/RDFLib/rdflib/pull/1364)
* Updated film.py
  [PR #1359](https://github.com/RDFLib/rdflib/pull/1359)
* Migration from ClosedNamespace to DeclaredNamespace
  [PR #1074](https://github.com/RDFLib/rdflib/pull/1074)
* Add @expectedFailure unit tests for #1294 and type annotations for compare.py
  [PR #1346](https://github.com/RDFLib/rdflib/pull/1346)
* JSON-LD Integration
  [PR #1354](https://github.com/RDFLib/rdflib/pull/1354)
* ENH: Make ClosedNamespace extend Namespace
  [PR #1213](https://github.com/RDFLib/rdflib/pull/1213)
* Add unit test for #919 and more type hints for sparqlconnector and sparqlstore
  [PR #1348](https://github.com/RDFLib/rdflib/pull/1348)
* fix #876 Updated term.py to add xsd:normalizedString and xsd:token support for Literals
  [PR #1102](https://github.com/RDFLib/rdflib/pull/1102)
* Dev stack update
  [PR #1355](https://github.com/RDFLib/rdflib/pull/1355)
* Add make coverage instructions to README
  [PR #1353](https://github.com/RDFLib/rdflib/pull/1353)
* Improve running tests locally
  [PR #1352](https://github.com/RDFLib/rdflib/pull/1352)
* support day, month and year function for date
  [PR #1154](https://github.com/RDFLib/rdflib/pull/1154)
* Prevent `from_n3` from unescaping `\xhh`
  [PR #1343](https://github.com/RDFLib/rdflib/pull/1343)
* Complete clean up of docs for 6.0.0
  [PR #1296](https://github.com/RDFLib/rdflib/pull/1296)
* pathname2url removal
  [PR #1288](https://github.com/RDFLib/rdflib/pull/1288)
* Replace Sleepycat with BerkeleyDB
  [PR #1347](https://github.com/RDFLib/rdflib/pull/1347)
* Replace use of DBPedia with the new SimpleHTTPMock
  [PR #1345](https://github.com/RDFLib/rdflib/pull/1345)
* Update graph operator overloading for subclasses
  [PR #1349](https://github.com/RDFLib/rdflib/pull/1349)
* Speedup Literal.__hash__ and Literal.__eq__ by accessing directly _da…
  [PR #1321](https://github.com/RDFLib/rdflib/pull/1321)
* Implemented function translateAlgebra. This functions takes a SPARQL …
  [PR #1322](https://github.com/RDFLib/rdflib/pull/1322)
* attempt at adding coveralls support to drone runs
  [PR #1337](https://github.com/RDFLib/rdflib/pull/1337)
* Fix SPARQL update parsing to handle arbitrary amounts of triples in inserts
  [PR #1340](https://github.com/RDFLib/rdflib/pull/1340)
* Add pathlib.PurePath support for Graph.serialize and Graph.parse
  [PR #1309](https://github.com/RDFLib/rdflib/pull/1309)
* dataset examples file
  [PR #1289](https://github.com/RDFLib/rdflib/pull/1289)
* Add handling for 308 (Permanent Redirect)
  [PR #1342](https://github.com/RDFLib/rdflib/pull/1342)
* Speedup of __add_triple_context
  [PR #1320](https://github.com/RDFLib/rdflib/pull/1320)
* Fix prov ns
  [PR #1318](https://github.com/RDFLib/rdflib/pull/1318)
* Speedup __ctx_to_str.
  [PR #1319](https://github.com/RDFLib/rdflib/pull/1319)
* Speedup decodeUnicodeEscape by avoiding useless string replace.
  [PR #1324](https://github.com/RDFLib/rdflib/pull/1324)
* Fix errors reported by mypy
  [PR #1330](https://github.com/RDFLib/rdflib/pull/1330)
* Require setuptools, rdflib/plugins/sparql/__init__.py and rdflib/plugin.py import pkg_resources
  [PR #1339](https://github.com/RDFLib/rdflib/pull/1339)
* Fix tox config
  [PR #1313](https://github.com/RDFLib/rdflib/pull/1313)
* Fix formatting of xsd:decimal
  [PR #1335](https://github.com/RDFLib/rdflib/pull/1335)
* Add tests for issue #1299
  [PR #1328](https://github.com/RDFLib/rdflib/pull/1328)
* Add special handling for gYear and gYearMonth
  [PR #1315](https://github.com/RDFLib/rdflib/pull/1315)
* Replace incomplete example in intro_to_sparql.rst
  [PR #1331](https://github.com/RDFLib/rdflib/pull/1331)
* Added unit test for issue #977.
  [PR #1112](https://github.com/RDFLib/rdflib/pull/1112)
* Don't sort variables in TXTResultSerializer
  [PR #1310](https://github.com/RDFLib/rdflib/pull/1310)
* handle encoding of base64Binary Literals
  [PR #1258](https://github.com/RDFLib/rdflib/pull/1258)
* Add tests for Graph.transitive_{subjects,objects}
  [PR #1307](https://github.com/RDFLib/rdflib/pull/1307)
* Changed to support passing fully qualified queries through the graph …
  [PR #1253](https://github.com/RDFLib/rdflib/pull/1253)
* Upgrade to GitHub-native Dependabot
  [PR #1298](https://github.com/RDFLib/rdflib/pull/1298)
* Fix transitive_objects/subjects docstrings and signatures
  [PR #1305](https://github.com/RDFLib/rdflib/pull/1305)
* Fix typo in ClosedNamespace doc string
  [PR #1293](https://github.com/RDFLib/rdflib/pull/1293)
* Allow parentheses in uri
  [PR #1280](https://github.com/RDFLib/rdflib/pull/1280)
* Add notes about how to install from git
  [PR #1286](https://github.com/RDFLib/rdflib/pull/1286)
*  Feature/forward version to 6.0.0-alpha
  [PR #1285](https://github.com/RDFLib/rdflib/pull/1285)
* speedup notation3/turtle parser
  [PR #1272](https://github.com/RDFLib/rdflib/pull/1272)
* Correct behaviour of compute_qname for URNs
  [PR #1274](https://github.com/RDFLib/rdflib/pull/1274)
* Speedup __add_triple_context.
  [PR #1271](https://github.com/RDFLib/rdflib/pull/1271)
* Feature/coverage configuration
  [PR #1267](https://github.com/RDFLib/rdflib/pull/1267)
* optimize sparql.Bindings
  [PR #1192](https://github.com/RDFLib/rdflib/pull/1192)
* issue_771_add_key_error_if_spaces
  [PR #1070](https://github.com/RDFLib/rdflib/pull/1070)
* Typo fix
  [PR #1254](https://github.com/RDFLib/rdflib/pull/1254)
* Adding Namespace.__contains__()
  [PR #1237](https://github.com/RDFLib/rdflib/pull/1237)
* Add a Drone config file.
  [PR #1247](https://github.com/RDFLib/rdflib/pull/1247)
* Add sentence on names not valid as Python IDs.
  [PR #1234](https://github.com/RDFLib/rdflib/pull/1234)
* Add trig mimetype
  [PR #1238](https://github.com/RDFLib/rdflib/pull/1238)
* Move flake8 config
  [PR #1239](https://github.com/RDFLib/rdflib/pull/1239)
* Update SPARQL tests since the DBpedia was updated
  [PR #1240](https://github.com/RDFLib/rdflib/pull/1240)
* fix foaf ClosedNamespace
  [PR #1220](https://github.com/RDFLib/rdflib/pull/1220)
* add GeoSPARQL ClosedNamespace
  [PR #1221](https://github.com/RDFLib/rdflib/pull/1221)
* docs: fix simple typo, -> yield
  [PR #1223](https://github.com/RDFLib/rdflib/pull/1223)
* do not use current time in sparql TIMEZONE
  [PR #1193](https://github.com/RDFLib/rdflib/pull/1193)
* Reset graph on exit from context
  [PR #1206](https://github.com/RDFLib/rdflib/pull/1206)
* Fix usage of default-graph for POST and introduce POST_FORM
  [PR #1185](https://github.com/RDFLib/rdflib/pull/1185)
* Changes to graph.serialize()
  [PR #1183](https://github.com/RDFLib/rdflib/pull/1183)
* rd2dot Escape HTML in node label and URI text
  [PR #1209](https://github.com/RDFLib/rdflib/pull/1209)
* tests: retry on network error (CI)
  [PR #1203](https://github.com/RDFLib/rdflib/pull/1203)
* Add documentation and type hints for rdflib.query.Result and rdflib.graph.Graph
  [PR #1211](https://github.com/RDFLib/rdflib/pull/1211)
* fix typo
  [PR #1218](https://github.com/RDFLib/rdflib/pull/1218)
* Add architecture ppc64le to travis build
  [PR #1212](https://github.com/RDFLib/rdflib/pull/1212)
* small cleanups
  [PR #1191](https://github.com/RDFLib/rdflib/pull/1191)
* Remove the usage of assert in the SPARQLConnector
  [PR #1186](https://github.com/RDFLib/rdflib/pull/1186)
* Remove requests
  [PR #1175](https://github.com/RDFLib/rdflib/pull/1175)
* Support parsing paths specified with pathlib
  [PR #1180](https://github.com/RDFLib/rdflib/pull/1180)
* URI Validation Performance Improvements
  [PR #1177](https://github.com/RDFLib/rdflib/pull/1177)
* Fix serialize with multiple disks on windows
  [PR #1172](https://github.com/RDFLib/rdflib/pull/1172)
* Fix for issue #629 - Arithmetic Operations of DateTime in SPARQL
  [PR #1061](https://github.com/RDFLib/rdflib/pull/1061)
* Fixes #1043.
  [PR #1054](https://github.com/RDFLib/rdflib/pull/1054)
* N3 parser: do not create formulas if the Turtle mode is activated
  [PR #1142](https://github.com/RDFLib/rdflib/pull/1142)
* Move to using graph.parse() rather than deprecated graph.load()
  [PR #1167](https://github.com/RDFLib/rdflib/pull/1167)
* Small improvement to serialize docs
  [PR #1162](https://github.com/RDFLib/rdflib/pull/1162)
* Issue 1160 missing url fragment
  [PR #1163](https://github.com/RDFLib/rdflib/pull/1163)
* remove import side-effects
  [PR #1156](https://github.com/RDFLib/rdflib/pull/1156)
* Docs update
  [PR #1161](https://github.com/RDFLib/rdflib/pull/1161)
* replace cgi by html, fixes issue #1110
  [PR #1152](https://github.com/RDFLib/rdflib/pull/1152)
* Deprecate some more Graph API surface
  [PR #1151](https://github.com/RDFLib/rdflib/pull/1151)
* Add deprecation warning on graph.load()
  [PR #1150](https://github.com/RDFLib/rdflib/pull/1150)
* Remove all remnants of Python2 compatibility
  [PR #1149](https://github.com/RDFLib/rdflib/pull/1149)
* make csv2rdf work in py3
  [PR #1117](https://github.com/RDFLib/rdflib/pull/1117)
* Add a  __dir__ attribute to a closed namespace
  [PR #1134](https://github.com/RDFLib/rdflib/pull/1134)
* improved Graph().parse()
  [PR #1140](https://github.com/RDFLib/rdflib/pull/1140)
* Discussion around new dict-based store implementation
  [PR #1133](https://github.com/RDFLib/rdflib/pull/1133)
* fix 913
  [PR #1139](https://github.com/RDFLib/rdflib/pull/1139)
* Make parsers CharacterStream aware
  [PR #1145](https://github.com/RDFLib/rdflib/pull/1145)
* More Black formatting changes
  [PR #1146](https://github.com/RDFLib/rdflib/pull/1146)
* Fix comment
  [PR #1130](https://github.com/RDFLib/rdflib/pull/1130)
* Updating namespace.py to solve issue #801
  [PR #1044](https://github.com/RDFLib/rdflib/pull/1044)
* Fix namespaces for SOSA and SSN. Fix #1126.
  [PR #1128](https://github.com/RDFLib/rdflib/pull/1128)
* Create pull request template
  [PR #1114](https://github.com/RDFLib/rdflib/pull/1114)
* BNode context dicts for NT and N-Quads parsers
  [PR #1108](https://github.com/RDFLib/rdflib/pull/1108)
* Allow distinct blank node contexts from one NTriples parser to the next (#980)
  [PR #1107](https://github.com/RDFLib/rdflib/pull/1107)
* Autodetect parse() format
  [PR #1046](https://github.com/RDFLib/rdflib/pull/1046)
* fix #910: Updated evaluate.py so that union includes results of both branches, even when identical.
  [PR #1057](https://github.com/RDFLib/rdflib/pull/1057)
* Removal of six & styling
  [PR #1051](https://github.com/RDFLib/rdflib/pull/1051)
* Add SERVICE clause to documentation
  [PR #1041](https://github.com/RDFLib/rdflib/pull/1041)
* add test with ubuntu 20.04
  [PR #1038](https://github.com/RDFLib/rdflib/pull/1038)
* Improved logo
  [PR #1037](https://github.com/RDFLib/rdflib/pull/1037)
* Add requests to the tests_requirements
  [PR #1036](https://github.com/RDFLib/rdflib/pull/1036)
* Set update endpoint similar to query endpoint for sparqlstore if only one is given
  [PR #1033](https://github.com/RDFLib/rdflib/pull/1033)
* fix shebang typo
  [PR #1034](https://github.com/RDFLib/rdflib/pull/1034)
* Add the content type 'application/sparql-update' when preparing a SPARQL update request
  [PR #1022](https://github.com/RDFLib/rdflib/pull/1022)
* Fix typo in README.md
  [PR #1030](https://github.com/RDFLib/rdflib/pull/1030)
* add Python 3.8
  [PR #1023](https://github.com/RDFLib/rdflib/pull/1023)
* Fix n3 parser exponent syntax of floats with leading dot.
  [PR #1012](https://github.com/RDFLib/rdflib/pull/1012)
* DOC: Use sphinxcontrib-apidoc and various cleanups
  [PR #1010](https://github.com/RDFLib/rdflib/pull/1010)
* FIX: Change is comparison to == for tuple
  [PR #1009](https://github.com/RDFLib/rdflib/pull/1009)
* Update copyright year in docs conf.py
  [PR #1006](https://github.com/RDFLib/rdflib/pull/1006)

## 2020-04-18 RELEASE 5.0.0

5.0.0 is a major stable release and is the last release to support Python 2 & 3.4. 5.0.0 is mostly backwards-
compatible with 4.2.2 and is intended for long-term, bug fix only support.

5.0.0 comes two weeks after the 5.0.0RC1 and includes a small number of additional bug fixes. Note that 
rdflib-jsonld has released a version 0.5.0 to be compatible with rdflib 5.0.0.

_**All PRs merged since 5.0.0RC1:**_

### General Bugs Fixed:
  * Fix n3 parser exponent syntax of floats with leading dot.
    [PR #1012](https://github.com/RDFLib/rdflib/pull/1012)
  * FIX: Change is comparison to == for tuple
    [PR #1009](https://github.com/RDFLib/rdflib/pull/1009)
  * fix #913 : Added _parseBoolean function to enforce correct Lexical-to-value mapping
    [PR #995](https://github.com/RDFLib/rdflib/pull/995)  
    
### Enhanced Features:
  * Issue 1003
    [PR #1005](https://github.com/RDFLib/rdflib/pull/1005)
    
### SPARQL Fixes:
  * CONSTRUCT resolve with initBindings fixes #1001
    [PR #1002](https://github.com/RDFLib/rdflib/pull/1002)

### Documentation Fixes:
  * DOC: Use sphinxcontrib-apidoc and various cleanups
    [PR #1010](https://github.com/RDFLib/rdflib/pull/1010)
  * Update copyright year in docs conf.py
    [PR #1006](https://github.com/RDFLib/rdflib/pull/1006)
  * slightly improved styling, small index text changes
    [PR #1004](https://github.com/RDFLib/rdflib/pull/1004)

## 2020-04-04 RELEASE 5.0.0RC1

After more than three years, RDFLib 5.0.0rc1 is finally released.

This is a rollup of all of the bugfixes merged, and features introduced to RDFLib since 
RDFLib 4.2.2 was released in Jan 2017.

While all effort was taken to minimize breaking changes in this release, there are some.

Please see the upgrade4to5 document in the docs directory for more information on some specific differences from 4.2.2 to 5.0.0.

_**All issues closed and PRs merged since 4.2.2:**_

### General Bugs Fixed:
  * Pr 451 redux
    [PR #978](https://github.com/RDFLib/rdflib/pull/978)
  * NTriples fails to parse URIs with only a scheme
    [ISSUE #920](https://github.com/RDFLib/rdflib/issues/920), [PR #974](https://github.com/RDFLib/rdflib/pull/974)
  * Cannot clone on windows - Remove colons from test result files.
    [ISSUE #901](https://github.com/RDFLib/rdflib/issues/901), [PR #971](https://github.com/RDFLib/rdflib/pull/971)  
  * Add requirement for requests to setup.py
    [PR #969](https://github.com/RDFLib/rdflib/pull/969)
  * fixed URIRef including native unicode characters
    [PR #961](https://github.com/RDFLib/rdflib/pull/961)
  * DCTERMS.format not working
    [ISSUE #932](https://github.com/RDFLib/rdflib/issues/932)
  * infixowl.manchesterSyntax do not encode strings
    [PR #906](https://github.com/RDFLib/rdflib/pull/906)
  * Fix blank node label to not contain '_:' during parsing
    [PR #886](https://github.com/RDFLib/rdflib/pull/886)
  * rename new SPARQLWrapper to SPARQLConnector
    [PR #872](https://github.com/RDFLib/rdflib/pull/872)
  * Fix #859. Unquote and Uriquote Literal Datatype.
    [PR #860](https://github.com/RDFLib/rdflib/pull/860)
  * Parsing nquads
    [ISSUE #786](https://github.com/RDFLib/rdflib/issues/786)
  * ntriples spec allows for upper-cased lang tag, fixes #782
    [PR #784](https://github.com/RDFLib/rdflib/pull/784), [ISSUE #782](https://github.com/RDFLib/rdflib/issues/782)
  * Adds escaped single quote to literal parser
    [PR #736](https://github.com/RDFLib/rdflib/pull/736)
  * N3 parse error on single quote within single quotes 
    [ISSUE #732](https://github.com/RDFLib/rdflib/issues/732)
  * Fixed #725 
    [PR #730](https://github.com/RDFLib/rdflib/pull/730)
  * test for issue #725: canonicalization collapses BNodes
    [PR #726](https://github.com/RDFLib/rdflib/pull/726)
  * RGDA1 graph canonicalization sometimes still collapses distinct BNodes
    [ISSUE #725](https://github.com/RDFLib/rdflib/issues/725)
  * Accept header should use a q parameter
    [PR #720](https://github.com/RDFLib/rdflib/pull/720)
  * Added test for Issue #682 and fixed.
    [PR #718](https://github.com/RDFLib/rdflib/pull/718)
  * Incompatibility with Python3: unichr
    [ISSUE #687](https://github.com/RDFLib/rdflib/issues/687)
  * namespace.py include colon in ALLOWED_NAME_CHARS
    [PR #663](https://github.com/RDFLib/rdflib/pull/663)
  * namespace.py fix compute_qname missing namespaces
    [PR #649](https://github.com/RDFLib/rdflib/pull/649)
  * RDFa parsing Error! `__init__()` got an unexpected keyword argument 'encoding'
    [ISSUE #639](https://github.com/RDFLib/rdflib/issues/639)
  * Bugfix: `term.Literal.__add__`
    [PR #451](https://github.com/RDFLib/rdflib/pull/451)
  * fixup of #443
    [PR #445](https://github.com/RDFLib/rdflib/pull/445)
  * Microdata to rdf second edition bak
    [PR #444](https://github.com/RDFLib/rdflib/pull/444)

### Enhanced Features:
  * Register additional serializer plugins for SPARQL mime types.
    [PR #987](https://github.com/RDFLib/rdflib/pull/987)
  * Pr 388 redux
    [PR #979](https://github.com/RDFLib/rdflib/pull/979)
  * Allows RDF terms introduced by JSON-LD 1.1
    [PR #970](https://github.com/RDFLib/rdflib/pull/970)
  * make SPARQLConnector work with DBpedia
    [PR #941](https://github.com/RDFLib/rdflib/pull/941)
  * ClosedNamespace returns right exception for way of access
    [PR #866](https://github.com/RDFLib/rdflib/pull/866)
  * Not adding all namespaces for n3 serializer
    [PR #832](https://github.com/RDFLib/rdflib/pull/832)
  * Adds basic support of xsd:duration
    [PR #808](https://github.com/RDFLib/rdflib/pull/808)
  * Add possibility to set authority and basepath to skolemize graph
    [PR #807](https://github.com/RDFLib/rdflib/pull/807)
  * Change notation3 list realization to non-recursive function.
    [PR #805](https://github.com/RDFLib/rdflib/pull/805)
  * Suppress warning for not using custom encoding.
    [PR #800](https://github.com/RDFLib/rdflib/pull/800)
  * Add support to parsing large xml inputs
    [ISSUE #749](https://github.com/RDFLib/rdflib/issues/749)
    [PR #750](https://github.com/RDFLib/rdflib/pull/750)
  * improve hash efficiency by directly using str/unicode hash
    [PR #746](https://github.com/RDFLib/rdflib/pull/746)
  * Added the csvw prefix to the RDFa initial context.
    [PR #594](https://github.com/RDFLib/rdflib/pull/594)
  * syncing changes from pyMicrodata
    [PR #587](https://github.com/RDFLib/rdflib/pull/587)
  * Microdata parser: updated the parser to the latest version of the microdata->rdf note (published in December 2014)
    [PR #443](https://github.com/RDFLib/rdflib/pull/443)
  * Literal.toPython() support for xsd:hexBinary
    [PR #388](https://github.com/RDFLib/rdflib/pull/388)
  
### SPARQL Fixes:
  * Total order patch patch
    [PR #862](https://github.com/RDFLib/rdflib/pull/862)
  * use <<= instead of deprecated <<
    [PR #861](https://github.com/RDFLib/rdflib/pull/861)
  * Fix #847
    [PR #856](https://github.com/RDFLib/rdflib/pull/856)
  * RDF Literal `"1"^^xsd:boolean` should _not_ coerce to True
    [ISSUE #847](https://github.com/RDFLib/rdflib/issues/847)
  * Makes NOW() return an UTC date
    [PR #844](https://github.com/RDFLib/rdflib/pull/844)
  * NOW() SPARQL should return an xsd:dateTime with a timezone
    [ISSUE #843](https://github.com/RDFLib/rdflib/issues/843)
  * fix property paths bug: issue #715
    [PR #822](https://github.com/RDFLib/rdflib/pull/822), [ISSUE #715](https://github.com/RDFLib/rdflib/issues/715)
  * MulPath: correct behaviour of n3()
    [PR #820](https://github.com/RDFLib/rdflib/pull/820)
  * Literal total ordering
    [PR #793](https://github.com/RDFLib/rdflib/pull/793)
  * Remove SPARQLWrapper dependency
    [PR #744](https://github.com/RDFLib/rdflib/pull/744)
  * made UNION faster by not preventing duplicates
    [PR #741](https://github.com/RDFLib/rdflib/pull/741)
  * added a hook to add custom functions to SPARQL
    [PR #723](https://github.com/RDFLib/rdflib/pull/723)
  * Issue714
    [PR #717](https://github.com/RDFLib/rdflib/pull/717)
  * Use <<= instead of deprecated << in SPARQL parser
    [PR #417](https://github.com/RDFLib/rdflib/pull/417)
  * Custom FILTER function for SPARQL engine
    [ISSUE #274](https://github.com/RDFLib/rdflib/issues/274)
  
### Code Quality and Cleanups:
  * a slightly opinionated autopep8 run
    [PR #870](https://github.com/RDFLib/rdflib/pull/870)
  * remove rdfa and microdata parsers from core RDFLib
    [PR #828](https://github.com/RDFLib/rdflib/pull/828)
  * ClosedNamespace KeyError -> AttributeError
    [PR #827](https://github.com/RDFLib/rdflib/pull/827)
  * typo in rdflib/plugins/sparql/update.py
    [ISSUE #760](https://github.com/RDFLib/rdflib/issues/760)
  * Fix logging in interactive mode
    [PR #731](https://github.com/RDFLib/rdflib/pull/731)
  * make namespace module flake8-compliant, change exceptions in that mod…
    [PR #711](https://github.com/RDFLib/rdflib/pull/711)
  * delete ez_setup.py? 
    [ISSUE #669](https://github.com/RDFLib/rdflib/issues/669)
  * code duplication issue between rdflib and pymicrodata
    [ISSUE #582](https://github.com/RDFLib/rdflib/issues/582)
  * Transition from 2to3 to use of six.py to be merged in 5.0.0-dev
    [PR #519](https://github.com/RDFLib/rdflib/pull/519)
  * sparqlstore drop deprecated methods and args
    [PR #516](https://github.com/RDFLib/rdflib/pull/516)
  * python3 code seems shockingly inefficient
    [ISSUE #440](https://github.com/RDFLib/rdflib/issues/440)
  * removed md5_term_hash, fixes #240
    [PR #439](https://github.com/RDFLib/rdflib/pull/439), [ISSUE #240](https://github.com/RDFLib/rdflib/issues/240)
 
### Testing:
  * 3.7 for travis
    [PR #864](https://github.com/RDFLib/rdflib/pull/864)
  * Added trig unit tests to highlight some current parsing/serializing issues
    [PR #431](https://github.com/RDFLib/rdflib/pull/431)

### Documentation Fixes:
  * Fix a doc string in the query module
    [PR #976](https://github.com/RDFLib/rdflib/pull/976)
  * setup.py: Make the license field use an SPDX identifier
    [PR #789](https://github.com/RDFLib/rdflib/pull/789)
  * Update README.md
    [PR #764](https://github.com/RDFLib/rdflib/pull/764)
  * Update namespaces_and_bindings.rst
    [PR #757](https://github.com/RDFLib/rdflib/pull/757)
  * DOC: README.md: rdflib-jsonld, https uris
    [PR #712](https://github.com/RDFLib/rdflib/pull/712)
  * make doctest support py2/py3
    [ISSUE #707](https://github.com/RDFLib/rdflib/issues/707)
  * `pip install rdflib` (as per README.md) gets OSError on Mint 18.1
    [ISSUE #704](https://github.com/RDFLib/rdflib/issues/704)

## 2017-01-29 RELEASE 4.2.2

This is a bug-fix release, and the last release in the 4.X.X series.

### Bug fixes:

* SPARQL bugs fixed:
  * Fix for filters in sub-queries
    [#693](https://github.com/RDFLib/rdflib/pull/693)
  * Fixed bind, initBindings and filter problems
    [#294](https://github.com/RDFLib/rdflib/issues/294)
    [#555](https://github.com/RDFLib/rdflib/pull/555)
    [#580](https://github.com/RDFLib/rdflib/issues/580)
    [#586](https://github.com/RDFLib/rdflib/issues/586)
    [#601](https://github.com/RDFLib/rdflib/pull/601)
    [#615](https://github.com/RDFLib/rdflib/issues/615)
    [#617](https://github.com/RDFLib/rdflib/issues/617)
    [#619](https://github.com/RDFLib/rdflib/issues/619)
    [#630](https://github.com/RDFLib/rdflib/issues/630)
    [#653](https://github.com/RDFLib/rdflib/issues/653)
    [#686](https://github.com/RDFLib/rdflib/issues/686)
    [#688](https://github.com/RDFLib/rdflib/pull/688)
    [#692](https://github.com/RDFLib/rdflib/pull/692)
  * Fixed unexpected None value in SPARQL-update
    [#633](https://github.com/RDFLib/rdflib/issues/633)
    [#634](https://github.com/RDFLib/rdflib/pull/634)
  * Fix sparql, group by and count of null values with `optional`
    [#631](https://github.com/RDFLib/rdflib/issues/631)
  * Fixed sparql sub-query and aggregation bugs
    [#607](https://github.com/RDFLib/rdflib/issues/607)
    [#610](https://github.com/RDFLib/rdflib/pull/610)
    [#628](https://github.com/RDFLib/rdflib/issues/628)
    [#694](https://github.com/RDFLib/rdflib/pull/694)
  * Fixed parsing Complex BGPs as triples
    [#622](https://github.com/RDFLib/rdflib/pull/622)
    [#623](https://github.com/RDFLib/rdflib/issues/623)
  * Fixed DISTINCT being ignored inside aggregate functions
    [#404](https://github.com/RDFLib/rdflib/issues/404)
    [#611](https://github.com/RDFLib/rdflib/pull/611)
    [#678](https://github.com/RDFLib/rdflib/pull/678)
  * Fix unicode encoding errors in sparql processor
    [#446](https://github.com/RDFLib/rdflib/issues/446)
    [#599](https://github.com/RDFLib/rdflib/pull/599)
  * Fixed SPARQL select nothing no longer returning a `None` row
    [#554](https://github.com/RDFLib/rdflib/issues/554)
    [#592](https://github.com/RDFLib/rdflib/pull/592)
  * Fixed aggregate operators COUNT and SAMPLE to ignore unbound / NULL values
    [#564](https://github.com/RDFLib/rdflib/pull/564)
    [#563](https://github.com/RDFLib/rdflib/issues/563)
    [#567](https://github.com/RDFLib/rdflib/pull/567)
    [#568](https://github.com/RDFLib/rdflib/pull/568)
  * Fix sparql relative uris
    [#523](https://github.com/RDFLib/rdflib/issues/523)
    [#524](https://github.com/RDFLib/rdflib/pull/524)
  * SPARQL can now compare xsd:date type as well, fixes #532
    [#532](https://github.com/RDFLib/rdflib/issues/532)
    [#533](https://github.com/RDFLib/rdflib/pull/533)
  * fix sparql path order on python3: "TypeError: unorderable types: SequencePath() < SequencePath()""
    [#492](https://github.com/RDFLib/rdflib/issues/492)
    [#525](https://github.com/RDFLib/rdflib/pull/525)
  * SPARQL parser now robust to spurious semicolon
    [#381](https://github.com/RDFLib/rdflib/issues/381)
    [#528](https://github.com/RDFLib/rdflib/pull/528)
  * Let paths be comparable against all nodes even in py3 (preparedQuery error)
    [#545](https://github.com/RDFLib/rdflib/issues/545)
    [#552](https://github.com/RDFLib/rdflib/pull/552)
  * Made behavior of `initN` in `update` and `query` more consistent
    [#579](https://github.com/RDFLib/rdflib/issues/579)
    [#600](https://github.com/RDFLib/rdflib/pull/600)
* SparqlStore:
  * SparqlStore now closes underlying urllib response body
    [#638](https://github.com/RDFLib/rdflib/pull/638)
    [#683](https://github.com/RDFLib/rdflib/pull/683)
  * SparqlStore injectPrefixes only modifies query if prefixes present and if adds a newline in between
    [#521](https://github.com/RDFLib/rdflib/issues/521)
    [#522](https://github.com/RDFLib/rdflib/pull/522)
* Fixes and tests for AuditableStore
  [#537](https://github.com/RDFLib/rdflib/pull/537)
  [#557](https://github.com/RDFLib/rdflib/pull/557)
* Trig bugs fixed:
  * trig export of multiple graphs assigns wrong prefixes to prefixedNames
    [#679](https://github.com/RDFLib/rdflib/issues/679)
  * Trig serialiser writing empty named graph name for default graph
    [#433](https://github.com/RDFLib/rdflib/issues/433)
  * Trig parser can creating multiple contexts for the default graph
    [#432](https://github.com/RDFLib/rdflib/issues/432)
  * Trig serialisation handling prefixes incorrectly
    [#428](https://github.com/RDFLib/rdflib/issues/428)
    [#699](https://github.com/RDFLib/rdflib/pull/699)
* Fixed Nquads parser handling of triples in default graph
  [#535](https://github.com/RDFLib/rdflib/issues/535)
  [#536](https://github.com/RDFLib/rdflib/pull/536)
* Fixed TypeError in Turtle serializer (unorderable types: DocumentFragment() > DocumentFragment())
  [#613](https://github.com/RDFLib/rdflib/issues/613)
  [#648](https://github.com/RDFLib/rdflib/issues/648)
  [#666](https://github.com/RDFLib/rdflib/pull/666)
  [#676](https://github.com/RDFLib/rdflib/issues/676)
* Fixed serialization and parsing of inf/nan
  [#655](https://github.com/RDFLib/rdflib/pull/655)
  [#658](https://github.com/RDFLib/rdflib/pull/658)
* Fixed RDFa parser from failing on time elements with child nodes
  [#576](https://github.com/RDFLib/rdflib/issues/576)
  [#577](https://github.com/RDFLib/rdflib/pull/577)
* Fix double reduction of \\ escapes in from_n3
  [#546](https://github.com/RDFLib/rdflib/issues/546)
  [#548](https://github.com/RDFLib/rdflib/pull/548)
* Fixed handling of xsd:base64Binary
  [#646](https://github.com/RDFLib/rdflib/issues/646)
  [#674](https://github.com/RDFLib/rdflib/pull/674)
* Fixed Collection.__setitem__ broken
  [#604](https://github.com/RDFLib/rdflib/issues/604)
  [#605](https://github.com/RDFLib/rdflib/pull/605)
* Fix ImportError when __main__ already loaded
  [#616](https://github.com/RDFLib/rdflib/pull/616)
* Fixed broken top_level.txt file in distribution
  [#571](https://github.com/RDFLib/rdflib/issues/571)
  [#572](https://github.com/RDFLib/rdflib/pull/572)
  [#573](https://github.com/RDFLib/rdflib/pull/573)


### Enhancements:

* Added support for Python 3.5+
  [#526](https://github.com/RDFLib/rdflib/pull/526)
* More aliases for common formats (nt, turtle)
  [#701](https://github.com/RDFLib/rdflib/pull/701)
* Improved RDF1.1 ntriples support
  [#695](https://github.com/RDFLib/rdflib/issues/695)
  [#700](https://github.com/RDFLib/rdflib/pull/700)
* Dependencies updated and improved compatibility with pyparsing, html5lib, SPARQLWrapper and elementtree
  [#550](https://github.com/RDFLib/rdflib/pull/550)
  [#589](https://github.com/RDFLib/rdflib/issues/589)
  [#606](https://github.com/RDFLib/rdflib/issues/606)
  [#641](https://github.com/RDFLib/rdflib/pull/641)
  [#642](https://github.com/RDFLib/rdflib/issues/642)
  [#650](https://github.com/RDFLib/rdflib/pull/650)
  [#671](https://github.com/RDFLib/rdflib/issues/671)
  [#675](https://github.com/RDFLib/rdflib/pull/675)
  [#684](https://github.com/RDFLib/rdflib/pull/684)
  [#696](https://github.com/RDFLib/rdflib/pull/696)
* Improved prefix for SPARQL namespace in XML serialization
  [#493](https://github.com/RDFLib/rdflib/issues/493)
  [#588](https://github.com/RDFLib/rdflib/pull/588)
* Performance improvements:
  * SPARQL Aggregation functions don't build up memory for each row
    [#678](https://github.com/RDFLib/rdflib/pull/678)
  * Collections now support += (__iadd__), fixes slow creation of large lists
    [#609](https://github.com/RDFLib/rdflib/issues/609)
    [#612](https://github.com/RDFLib/rdflib/pull/612)
    [#691](https://github.com/RDFLib/rdflib/pull/691)
  * SPARQL Optimisation to expand BGPs in a smarter way
    [#547](https://github.com/RDFLib/rdflib/pull/547)
* SPARQLStore improvements
  * improved SPARQLStore BNode customizability
    [#511](https://github.com/RDFLib/rdflib/issues/511)
    [#512](https://github.com/RDFLib/rdflib/pull/512)
    [#513](https://github.com/RDFLib/rdflib/pull/513)
    [#603](https://github.com/RDFLib/rdflib/pull/603)
  * Adding the option of using POST for long queries in SPARQLStore
    [#672](https://github.com/RDFLib/rdflib/issues/672)
    [#673](https://github.com/RDFLib/rdflib/pull/673)
  * Exposed the timeout of SPARQLWrapper
    [#531](https://github.com/RDFLib/rdflib/pull/531)
* SPARQL prepared query now carries the original (unparsed) parameters
  [#565](https://github.com/RDFLib/rdflib/pull/565)
* added .n3 methods for path objects
  [#553](https://github.com/RDFLib/rdflib/pull/553)
* Added support for xsd:gYear and xsd:gYearMonth
  [#635](https://github.com/RDFLib/rdflib/issues/635)
  [#636](https://github.com/RDFLib/rdflib/pull/636)
* Allow duplicates in rdf:List
  [#223](https://github.com/RDFLib/rdflib/issues/223)
  [#690](https://github.com/RDFLib/rdflib/pull/690)
* Improved slicing of Resource objects
  [#529](https://github.com/RDFLib/rdflib/pull/529)


### Cleanups:

* cleanup: SPARQL Prologue and Query new style classes
  [#566](https://github.com/RDFLib/rdflib/pull/566)
* Reduce amount of warnings, especially closing opened file pointers
  [#518](https://github.com/RDFLib/rdflib/pull/518)
  [#651](https://github.com/RDFLib/rdflib/issues/651)
* Improved ntriples parsing exceptions to actually tell you what's wrong
  [#640](https://github.com/RDFLib/rdflib/pull/640)
  [#643](https://github.com/RDFLib/rdflib/pull/643)
* remove ancient and broken 2.3 support code.
  [#680](https://github.com/RDFLib/rdflib/issues/680)
  [#681](https://github.com/RDFLib/rdflib/pull/681)
* Logger output improved
  [#662](https://github.com/RDFLib/rdflib/pull/662)
* properly cite RGDA1
  [#624](https://github.com/RDFLib/rdflib/pull/624)
* Avoid class reference to imported function
  [#574](https://github.com/RDFLib/rdflib/issues/574)
  [#578](https://github.com/RDFLib/rdflib/pull/578)
* Use find_packages for package discovery.
  [#590](https://github.com/RDFLib/rdflib/pull/590)
* Prepared ClosedNamespace (and _RDFNamespace) to inherit from Namespace (5.0.0)
  [#551](https://github.com/RDFLib/rdflib/pull/551)
  [#595](https://github.com/RDFLib/rdflib/pull/595)
* Avoid verbose build logging
  [#534](https://github.com/RDFLib/rdflib/pull/534)
* (ultra petty) Remove an unused import
  [#593](https://github.com/RDFLib/rdflib/pull/593)


### Testing improvements:

* updating deprecated testing syntax
  [#697](https://github.com/RDFLib/rdflib/pull/697)
* make test 375 more portable (use sys.executable rather than python)
  [#664](https://github.com/RDFLib/rdflib/issues/664)
  [#668](https://github.com/RDFLib/rdflib/pull/668)
* Removed outdated, skipped test for #130 that depended on content from the internet
  [#256](https://github.com/RDFLib/rdflib/issues/256)
* enable all warnings during travis nosetests
  [#517](https://github.com/RDFLib/rdflib/pull/517)
* travis updates
  [#659](https://github.com/RDFLib/rdflib/issues/659)
* travis also builds release branches
  [#598](https://github.com/RDFLib/rdflib/pull/598)


### Doc improvements:

* Update list of builtin serialisers in docstring
  [#621](https://github.com/RDFLib/rdflib/pull/621)
* Update reference to "Emulating container types"
  [#575](https://github.com/RDFLib/rdflib/issues/575)
  [#581](https://github.com/RDFLib/rdflib/pull/581)
  [#583](https://github.com/RDFLib/rdflib/pull/583)
  [#584](https://github.com/RDFLib/rdflib/pull/584)
* docs: clarify the use of an identifier when persisting a triplestore
  [#654](https://github.com/RDFLib/rdflib/pull/654)
* DOC: fix simple typo, -> unnamed
  [#562](https://github.com/RDFLib/rdflib/pull/562)

## 2015-08-12 RELEASE 4.2.1

This is a bug-fix release.

### Minor enhancements:

* Added a Networkx connector
  [#471](https://github.com/RDFLib/rdflib/pull/471),
  [#507](https://github.com/RDFLib/rdflib/pull/507)
* Added a graph_tool connector
  [#473](https://github.com/RDFLib/rdflib/pull/473)
* Added a `graphs` method to the Dataset object
  [#504](https://github.com/RDFLib/rdflib/pull/504),
  [#495](https://github.com/RDFLib/rdflib/issues/495)
* Batch commits for `SPARQLUpdateStore`
  [#486](https://github.com/RDFLib/rdflib/pull/486)

### Bug fixes:

* Fixed bnode collision bug
  [#506](https://github.com/RDFLib/rdflib/pull/506),
  [#496](https://github.com/RDFLib/rdflib/pull/496),
  [#494](https://github.com/RDFLib/rdflib/issues/494)
* fix `util.from_n3()` parsing Literals with datatypes and Namespace support
  [#503](https://github.com/RDFLib/rdflib/pull/503),
  [#502](https://github.com/RDFLib/rdflib/issues/502)
* make `Identifier.__hash__` stable wrt. multi processes
  [#501](https://github.com/RDFLib/rdflib/pull/501),
  [#500](https://github.com/RDFLib/rdflib/issues/500)
* fix handling `URLInputSource` without content-type
  [#499](https://github.com/RDFLib/rdflib/pull/499),
  [#498](https://github.com/RDFLib/rdflib/pull/498)
* no relative import in `algebra` when run as a script
  [#497](https://github.com/RDFLib/rdflib/pull/497)
* Duplicate option in armstrong `theme.conf` removed
  [#491](https://github.com/RDFLib/rdflib/issues/491)
* `Variable.__repr__` returns a python representation string, not n3
  [#488](https://github.com/RDFLib/rdflib/pull/488)
* fixed broken example
  [#482](https://github.com/RDFLib/rdflib/pull/482)
* trig output fixes
  [#480](https://github.com/RDFLib/rdflib/pull/480)
* set PYTHONPATH to make rdfpipe tests use the right rdflib version
  [#477](https://github.com/RDFLib/rdflib/pull/477)
* fix RDF/XML problem with unqualified use of `rdf:about`
  [#470](https://github.com/RDFLib/rdflib/pull/470),
  [#468](https://github.com/RDFLib/rdflib/issues/468)
* `AuditableStore` improvements
  [#469](https://github.com/RDFLib/rdflib/pull/469),
  [#463](https://github.com/RDFLib/rdflib/pull/463)
* added asserts for `graph.set([s,p,o])` so `s` and `p` aren't `None`
  [#467](https://github.com/RDFLib/rdflib/pull/467)
* `threading.RLock` instances are context managers
  [#465](https://github.com/RDFLib/rdflib/pull/465)
* SPARQLStore does not transform Literal('') into Literal('None') anymore
  [#459](https://github.com/RDFLib/rdflib/pull/459),
  [#457](https://github.com/RDFLib/rdflib/issues/457)
* slight performance increase for graph.all_nodes()
  [#458](https://github.com/RDFLib/rdflib/pull/458)

### Testing improvements:

* travis: migrate to docker container infrastructure
  [#508](https://github.com/RDFLib/rdflib/pull/508)
* test for narrow python builds (chars > 0xFFFF) (related to
    [#453](https://github.com/RDFLib/rdflib/pull/453),
    [#454](https://github.com/RDFLib/rdflib/pull/454)
  )
  [#456](https://github.com/RDFLib/rdflib/issues/456),
  [#509](https://github.com/RDFLib/rdflib/pull/509)
* dropped testing py3.2
  [#448](https://github.com/RDFLib/rdflib/issues/448)
* Running a local fuseki server on travis and making it failsafe
  [#476](https://github.com/RDFLib/rdflib/pull/476),
  [#475](https://github.com/RDFLib/rdflib/issues/475),
  [#474](https://github.com/RDFLib/rdflib/pull/474),
  [#466](https://github.com/RDFLib/rdflib/pull/466),
  [#460](https://github.com/RDFLib/rdflib/issues/460)
* exclude `def main():` functions from test coverage analysis
  [#472](https://github.com/RDFLib/rdflib/pull/472)

## 2015-02-19 RELEASE 4.2.0

This is a new minor version of RDFLib including a handful of new features:

* Supporting N-Triples 1.1 syntax using UTF-8 encoding
  [#447](https://github.com/RDFLib/rdflib/pull/447),
  [#449](https://github.com/RDFLib/rdflib/pull/449),
  [#400](https://github.com/RDFLib/rdflib/issues/400)
* Graph comparison now really works using RGDA1 (RDF Graph Digest Algorithm 1)
  [#441](https://github.com/RDFLib/rdflib/pull/441)
  [#385](https://github.com/RDFLib/rdflib/issues/385)
* More graceful degradation than simple crashing for unicode chars > 0xFFFF on
  narrow python builds. Parsing such characters will now work, but issue a
  UnicodeWarning. If you run `python -W all` you will already see a warning on
  `import rdflib` will show a warning (ImportWarning).
  [#453](https://github.com/RDFLib/rdflib/pull/453),
  [#454](https://github.com/RDFLib/rdflib/pull/454)
* URLInputSource now supports json-ld
  [#425](https://github.com/RDFLib/rdflib/pull/425)
* SPARQLStore is now graph aware
  [#401](https://github.com/RDFLib/rdflib/pull/401),
  [#402](https://github.com/RDFLib/rdflib/pull/402)
* SPARQLStore now uses SPARQLWrapper for updates
  [#397](https://github.com/RDFLib/rdflib/pull/397)
* Certain logging output is immediately shown in interactive mode
  [#414](https://github.com/RDFLib/rdflib/pull/414)
* Python 3.4 fully supported
  [#418](https://github.com/RDFLib/rdflib/pull/418)

### Minor enhancements & bugs fixed:

* Fixed double invocation of 2to3
  [#437](https://github.com/RDFLib/rdflib/pull/437)
* PyRDFa parser missing brackets
  [#434](https://github.com/RDFLib/rdflib/pull/434)
* Correctly handle \uXXXX and \UXXXXXXXX escapes in n3 files
  [#426](https://github.com/RDFLib/rdflib/pull/426)
* Logging cleanups and keeping it on stderr
  [#420](https://github.com/RDFLib/rdflib/pull/420)
  [#414](https://github.com/RDFLib/rdflib/pull/414)
  [#413](https://github.com/RDFLib/rdflib/issues/413)
* n3: allow @base URI to have a trailing '#'
  [#407](https://github.com/RDFLib/rdflib/pull/407)
  [#379](https://github.com/RDFLib/rdflib/issues/379)
* microdata: add file:// to base if it's a filename so rdflib can parse its own
  output
  [#406](https://github.com/RDFLib/rdflib/pull/406)
  [#403](https://github.com/RDFLib/rdflib/issues/403)
* TSV Results parse skips empty bindings in result
  [#390](https://github.com/RDFLib/rdflib/pull/390)
* fixed accidental test run due to name
  [#389](https://github.com/RDFLib/rdflib/pull/389)
* Bad boolean list serialization to Turtle & fixed ambiguity between
  Literal(False) and None
  [#387](https://github.com/RDFLib/rdflib/pull/387)
  [#382](https://github.com/RDFLib/rdflib/pull/382)
* Current version number & PyPI link in README.md
  [#383](https://github.com/RDFLib/rdflib/pull/383)

## 2014-04-15 RELEASE 4.1.2

This is a bug-fix release.

* Fixed unicode/str bug in py3 for rdfpipe
  [#375](https://github.com/RDFLib/rdflib/issues/375)

## 2014-03-03 RELEASE 4.1.1

This is a bug-fix release.

This will be the last RDFLib release to support python 2.5.

* The RDF/XML Parser was made stricter, now raises exceptions for
  illegal repeated node-elements.
  [#363](https://github.com/RDFLib/rdflib/issues/363)

* The SPARQLUpdateStore now supports non-ascii unicode in update
  statements
  [#356](https://github.com/RDFLib/rdflib/issues/356)

* Fixed a bug in the NTriple/NQuad parser wrt. to unicode escape sequences
  [#352](https://github.com/RDFLib/rdflib/issues/352)

* HTML5Lib is no longer pinned to 0.95
  [#355](https://github.com/RDFLib/rdflib/issues/360)

* RDF/XML Serializer now uses parseType=Literal for well-formed XML literals

* A bug in the manchester OWL syntax was fixed
  [#355](https://github.com/RDFLib/rdflib/issues/355)

## 2013-12-31 RELEASE 4.1

This is a new minor version RDFLib, which includes a handful of new features:

* A TriG parser was added (we already had a serializer) - it is
  up-to-date wrt. to the newest spec from: http://www.w3.org/TR/trig/

* The Turtle parser was made up to date wrt. to the latest Turtle spec.

* Many more tests have been added - RDFLib now has over 2000
  (passing!) tests. This is mainly thanks to the NT, Turtle, TriG,
  NQuads and SPARQL test-suites from W3C. This also included many
  fixes to the nt and nquad parsers.

* ```ConjunctiveGraph``` and ```Dataset``` now support directly adding/removing
  quads with ```add/addN/remove``` methods.

* ```rdfpipe``` command now supports datasets, and reading/writing context
  sensitive formats.

* Optional graph-tracking was added to the Store interface, allowing
  empty graphs to be tracked for Datasets. The DataSet class also saw
  a general clean-up, see: [#309](https://github.com/RDFLib/rdflib/pull/309)

* After long deprecation, ```BackwardCompatibleGraph``` was removed.

### Minor enhancements/bugs fixed:

* Many code samples in the documentation were fixed thanks to @PuckCh

* The new ```IOMemory``` store was optimised a bit

* ```SPARQL(Update)Store``` has been made more generic.

* MD5 sums were never reinitialized in ```rdflib.compare```

* Correct default value for empty prefix in N3
  [#312](https://github.com/RDFLib/rdflib/issues/312)

* Fixed tests when running in a non UTF-8 locale
  [#344](https://github.com/RDFLib/rdflib/issues/344)

* Prefix in the original turtle have an impact on SPARQL query
  resolution
  [#313](https://github.com/RDFLib/rdflib/issues/313)

* Duplicate BNode IDs from N3 Parser
  [#305](https://github.com/RDFLib/rdflib/issues/305)

* Use QNames for TriG graph names
  [#330](https://github.com/RDFLib/rdflib/issues/330)

* \uXXXX escapes in Turtle/N3 were fixed
  [#335](https://github.com/RDFLib/rdflib/issues/335)

* A way to limit the number of triples retrieved from the
  ```SPARQLStore``` was added
  [#346](https://github.com/RDFLib/rdflib/pull/346)

* Dots in localnames in Turtle
  [#345](https://github.com/RDFLib/rdflib/issues/345)
  [#336](https://github.com/RDFLib/rdflib/issues/336)

* ```BNode``` as Graph's public ID
  [#300](https://github.com/RDFLib/rdflib/issues/300)

* Introduced ordering of ```QuotedGraphs```
  [#291](https://github.com/RDFLib/rdflib/issues/291)

## 2013-05-22 RELEASE 4.0.1

Following RDFLib tradition, some bugs snuck into the 4.0 release.
This is a bug-fixing release:

* the new URI validation caused lots of problems, but is
  necessary to avoid ''RDF injection'' vulnerabilities. In the
  spirit of ''be liberal in what you accept, but conservative in
  what you produce", we moved validation to serialisation time.

* the   ```rdflib.tools```   package    was   missing   from   the
  ```setup.py```  script, and  was therefore  not included  in the
  PYPI tarballs.

* RDF parser choked on empty namespace URI
  [#288](https://github.com/RDFLib/rdflib/issues/288)

* Parsing from ```sys.stdin``` was broken
  [#285](https://github.com/RDFLib/rdflib/issues/285)

* The new IO store had problems with concurrent modifications if
  several graphs used the same store
  [#286](https://github.com/RDFLib/rdflib/issues/286)

* Moved HTML5Lib dependency to the recently released 1.0b1 which
  support python3

## 2013-05-16 RELEASE 4.0

This release includes several major changes:

* The new SPARQL 1.1 engine (rdflib-sparql) has been included in
  the core distribution. SPARQL 1.1 queries and updates should
  work out of the box.

  * SPARQL paths are exposed as operators on ```URIRefs```, these can
    then be be used with graph.triples and friends:

    ```python
    from rdflib import Graph, URIRef
    from rdflib.namespace import FOAF, RDFS
    
    g = Graph()
    bob = URIRef("...")
    cls = URIRef("...")
    
    # List names of friends of Bob:
    g.triples((bob, FOAF.knows/FOAF.name , None))

    # All super-classes:
    g.triples((cls, RDFS.subClassOf * '+', None))
    ```

      * a new ```graph.update``` method will apply SPARQL update statements

* Several RDF 1.1 features are available:
  * A new ```DataSet``` class
  * ```XMLLiteral``` and ```HTMLLiterals```
  * ```BNode``` (de)skolemization is supported through ```BNode.skolemize```,
    ```URIRef.de_skolemize```, ```Graph.skolemize``` and ```Graph.de_skolemize```

* Handled of Literal equality was split into lexical comparison
  (for normal ```==``` operator) and value space (using new ```Node.eq```
  methods). This introduces some slight backwards incompatible
  changes, but was necessary, as the old version had
  inconsistent hash and equality methods that could lead the
  literals not working correctly in dicts/sets.
  The new way is more in line with how SPARQL 1.1 works.
  For the full details, see:

  https://github.com/RDFLib/rdflib/wiki/Literal-reworking

* Iterating over ```QueryResults``` will generate ```ResultRow``` objects,
  these allow access to variable bindings as attributes or as a
  dict. I.e.

  ```py
  for row in g.query('select ... ') :
     print row.age, row["name"]
  ```

* "Slicing" of Graphs and Resources as syntactic sugar:
  ([#271](https://github.com/RDFLib/rdflib/issues/271))

  ```py
  graph[bob : FOAF.knows/FOAF.name]
            -> generator over the names of Bobs friends
  ```

* The ```SPARQLStore``` and ```SPARQLUpdateStore``` are now included
  in the RDFLib core

* The documentation has been given a major overhaul, and examples
  for most features have been added.


### Minor Changes:

* String operations on URIRefs return new URIRefs: ([#258](https://github.com/RDFLib/rdflib/issues/258))
  ```py
  >>> URIRef('http://example.org/')+'test
  rdflib.term.URIRef('http://example.org/test')
  ```

* Parser/Serializer plugins are also found by mime-type, not just
  by plugin name:  ([#277](https://github.com/RDFLib/rdflib/issues/277))
* ```Namespace``` is no longer a subclass of ```URIRef```
* URIRefs and Literal language tags are validated on construction,
  avoiding some "RDF-injection" issues ([#266](https://github.com/RDFLib/rdflib/issues/266))
* A new memory store needs much less memory when loading large
  graphs ([#268](https://github.com/RDFLib/rdflib/issues/268))
* Turtle/N3 serializer now supports the base keyword correctly ([#248](https://github.com/RDFLib/rdflib/issues/248))
* py2exe support was fixed ([#257](https://github.com/RDFLib/rdflib/issues/257))
* Several bugs in the TriG serializer were fixed
* Several bugs in the NQuads parser were fixed

## 2013-03-01 RELEASE 3.4

This release introduced new parsers for structured data in HTML.
In particular formats: hturtle, rdfa, mdata and an auto-detecting
html format were added.  Thanks to Ivan Herman for this!

This release includes a lot of admin maintentance - correct
dependencies for different python versions, etc.  Several py3 bugs
were also fixed.

This release drops python 2.4 compatibility - it was just getting
too expensive for us to maintain. It should however be compatible
with any cpython from 2.5 through 3.3.

* ```node.md5_term``` is now deprecated, if you use it let us know.

* Literal.datatype/language are now read-only properties ([#226](https://github.com/RDFLib/rdflib/issues/226))
* Serializing to file fails in py3 ([#249](https://github.com/RDFLib/rdflib/issues/249))
* TriX serializer places two xmlns attributes on same element ([#250](https://github.com/RDFLib/rdflib/issues/250))
* RDF/XML parser fails on when XML namespace is not explicitly declared ([#247](https://github.com/RDFLib/rdflib/issues/247))
* Resource class should "unbox" Resource instances on add ([#215](https://github.com/RDFLib/rdflib/issues/215))
* Turtle/N3 does not encode final quote of a string ([#239](https://github.com/RDFLib/rdflib/issues/239))
* float Literal precision lost when serializing graph to turtle or n3 ([#237](https://github.com/RDFLib/rdflib/issues/237))
* plain-literal representation of xsd:decimals fixed
* allow read-only sleepycat stores
* language tag parsing in N3/Turtle fixes to allow several subtags.

## 2012-10-10 RELEASE 3.2.3

Almost identical to 3.2.2
A stupid bug snuck into 3.2.2, and querying graphs were broken.

* Fixes broken querying ([#234](https://github.com/RDFLib/rdflib/issues/234))
* graph.transitiveClosure now works with loops ([#206](https://github.com/RDFLib/rdflib/issues/206))

## 2012-09-25 RELEASE 3.2.2

This is mainly a maintenance release.

This release should be compatible with python 2.4 through to 3.

Changes:

* Improved serialization/parsing roundtrip tests led to some fixes
  of obscure parser/serializer bugs. In particular complex string
  Literals in ntriples improved a lot.
* The terms of a triple are now asserted to be RDFLib Node's in graph.add
  This should avoid getting strings and other things in the store. ([#200](https://github.com/RDFLib/rdflib/issues/200))
* Added a specific TurtleParser that does not require the store to be
  non-formula aware. ([#214](https://github.com/RDFLib/rdflib/issues/214))
* A trig-serializer was added, see:
  http://www4.wiwiss.fu-berlin.de/bizer/trig/
* BNode generation was made thread-safe ([#209](https://github.com/RDFLib/rdflib/issues/209))
  (also fixed better by dzinxed)
* Illegal BNode IDs removed from NT output: ([#212](https://github.com/RDFLib/rdflib/issues/212))
* and more minor bug fixes that had no issues

## 2012-04-24 RELEASE 3.2.1

This is mainly a maintenance release.

Changes:

* New setuptools entry points for query processors and results

* Literals constructed from other literals copy datatype/lang ([#188](https://github.com/RDFLib/rdflib/issues/188))
* Relative URIs are resolved incorrectly after redirects ([#130](https://github.com/RDFLib/rdflib/issues/130))
* Illegal prefixes in turtle output ([#161](https://github.com/RDFLib/rdflib/issues/161))
* Sleepcat store unstable prefixes ([#201](https://github.com/RDFLib/rdflib/issues/201))
* Consistent toPyton() for all node objects ([#174](https://github.com/RDFLib/rdflib/issues/174))
* Better random BNode ID in multi-thread environments ([#185](https://github.com/RDFLib/rdflib/issues/185))

## 2012-01-19 RELEASE 3.2.0

Major changes:
* Thanks to Thomas Kluyver, rdflib now works under python3,
  the setup.py script automatically runs 2to3.

* Unit tests were updated and cleaned up. Now all tests should pass.
* Documentation was updated and cleaned up.

* A new resource oriented API was added:
  http://code.google.com/p/rdflib/issues/detail?id=166

  Fixed many minor issues:
    * http://code.google.com/p/rdflib/issues/detail?id=177
  http://code.google.com/p/rdflib/issues/detail?id=129
      Restored compatibility with Python 2.4
    * http://code.google.com/p/rdflib/issues/detail?id=158
  Reworking of Query result handling
    * http://code.google.com/p/rdflib/issues/detail?id=193
  generating xml:base attribute in RDF/XML output
* http://code.google.com/p/rdflib/issues/detail?id=180
      serialize(format="pretty-xml") fails on cyclic links

## 2011-03-17 RELEASE 3.1.0

Fixed a range of minor issues:

* http://code.google.com/p/rdflib/issues/detail?id=128

  Literal.__str__ does not behave like unicode

* http://code.google.com/p/rdflib/issues/detail?id=141

  (RDFa Parser) Does not handle application/xhtml+xml

* http://code.google.com/p/rdflib/issues/detail?id=142

  RDFa TC #117: Fragment identifiers stripped from BASE

* http://code.google.com/p/rdflib/issues/detail?id=146

  Malformed literals produced when rdfa contains newlines

* http://code.google.com/p/rdflib/issues/detail?id=152

  Namespaces beginning with _ are invalid

* http://code.google.com/p/rdflib/issues/detail?id=156

  Turtle Files with a UTF-8 BOM fail to parse

* http://code.google.com/p/rdflib/issues/detail?id=154

  ClosedNamespace.__str__ returns URIRef not str

* http://code.google.com/p/rdflib/issues/detail?id=150

  IOMemory does not override open

* http://code.google.com/p/rdflib/issues/detail?id=153

  Timestamps with microseconds *and* "Z" timezone are not parsed

* http://code.google.com/p/rdflib/issues/detail?id=118

  DateTime literals with offsets fail to convert to Python

* http://code.google.com/p/rdflib/issues/detail?id=157

  Timestamps with timezone information are not parsed

* http://code.google.com/p/rdflib/issues/detail?id=151

        problem with unicode literals in rdflib.compare.graph_diff

* http://code.google.com/p/rdflib/issues/detail?id=149

  BerkeleyDB Store broken with create=False

* http://code.google.com/p/rdflib/issues/detail?id=134

  Would be useful if Graph.query could propagate kwargs to a

  plugin processor

* http://code.google.com/p/rdflib/issues/detail?id=133

  Graph.connected exception when passed empty graph

* http://code.google.com/p/rdflib/issues/detail?id=129

  Not compatible with Python 2.4

* http://code.google.com/p/rdflib/issues/detail?id=119

  Support Python's set operations on Graph

* http://code.google.com/p/rdflib/issues/detail?id=130

  NT output encoding to utf-8 broken as it goes through

  _xmlcharrefreplace

* http://code.google.com/p/rdflib/issues/detail?id=121#c1

  Store SPARQL Support

## 2010-05-13 RELEASE 3.0.0

Working test suite with all tests passing.

Removed dependency on setuptools.

(Issue #43) Updated Package and Module Names to follow
conventions outlined in
http://www.python.org/dev/peps/pep-0008/

Removed SPARQL bits and non core plugins. They are mostly
moving to http://code.google.com/p/rdfextras/ at least until
they are stable.

Fixed datatype for Literal(True).

Fixed Literal to enforce constraint of having either a language
or datatype but not both.

Fixed Literal's repr.

Fixed to Graph Add/Sub/Mul opterators.

Upgraded RDFa parser to pyRdfa.

Upgraded N3 parser to the one from CWM.

Fixed unicode encoding issue involving N3Parser.

N3 serializer improvements.

Fixed HTTP content-negotiation

Fixed Store.namespaces method (which caused a few issues
depending on Store implementation being used.)

Fixed interoperability issue with plugin module.

Fixed use of Deprecated functionality.

## 2009-03-30 RELEASE 2.4.1

Fixed Literal comparison case involving Literal's with
datatypes of XSD.base64Binary.

Fixed case where XSD.date was matching before XSD.dateTime for
datetime instances.

Fixed jython interoperability issue (issue #53).

Fixed Literal repr to handle apostrophes correctly (issue #28).

Fixed Literal's repr to be consistent with its ```__init__``` (issue #33).

## 2007-04-04 RELEASE 2.4.0

Improved Literal comparison / equality

Sparql cleanup.

getLiteralValue now returns the Literal object instead of the
result of toPython().  Now that Literals override a good
coverage of comparison operators, they should be passed around
as first class objects in the SPARQL evaluation engine.

Added support for session bnodes re: sparql

Fixed prolog reduce/reduce conflict.  Added Py_None IncRefs
where they were being passed into Python method invocations
(per drewp's patch)

Fixed sparql queries involving empty namespace prefix.

Fixed the selected variables sparql issue

Fixed <BASE> support in SPARQL queries.

Fixed involving multiple unions and queries are nested more
than one level (bug in _getAllVariables causing failure when
parent.top is None)

Fixed test_sparql_equals.py.

Fixed sparql json result comma errors issue.

Fixed test_sparql_json_results.py (SELECT * variables out of
order)

Added a 4Suite-based SPARQL XML Writer implementation.  If
4Suite is not installed, the fallback python saxutils is used
instead

applied patch from
http://rdflib.net/issues/2007/02/23/bugs_in_rdflib.sparql.queryresult/issue

The restriction on GRAPH patterns with variables has been
relieved a bit to allow such usage when the variable is
provided as an initial binding

Fix for OPTIONAL patterns.  P1 OPT P2, where P1 and P2 shared
variables which were bound to BNodes were not unifying on
these BNode variable efficiently / correctly.  The fix was to
add bindings for 'stored' BNodes so they aren't confused for
wildcards




Added support to n3 parser for retaining namespace bindings.

Fixed several RDFaParser bugs.

Added serializer specific argument support.

Fixed a few PrettyXMLSerializer issues and added a max_depth
option.

Fixed some TurtleSerializer issues.

Fixed some N3Serializer issues.



Added support easy_install

added link to long_descriptin for easy_install -U rdflib==dev
to work; added download_url back

added continuous-releases-using-subversion bit



Added rdflib_tools package
  Added rdfpipe
  Added initial EARLPluging



Improved test running... using nose... added tests

Exposed generated test cases for nose to find.
added bit to configure 'setup.py nosetests' to run doc tests

added nose test bits



Added md5_term_hash method to terms.

Added commit_pending_transaction argument to Graph's close
method.

Added DeprecationWarning to rdflib.constants

Added a NamespaceDict class for those who want to avoid the
Namespace as subclass of URIRef issues

Added bind function

Fixed type of Namespace re: URIRef vs. unicode

Improved ValueError message

Changed value method's any argument to default to True

Changed ```__repr__``` to always reflect that it's an rdf.Literal --
as this is the case even though we now have it acting like the
corresponding type in some casses

A DISTINCT was added to the SELECT clause to ensure duplicate
triples are not returned (an RDF graph is a set of triples) -
which can happen for certain join expressions.

Support for ConditionalAndExpressionList and
RelationalExpressionList (|| and && operators in FILTER)

Fixed context column comparison.  The hash integer was being
compared with 'F' causing a warning:Warning: Truncated
incorrect DOUBLE value: 'F'

applied patch in
http://rdflib.net/issues/2006/12/13/typos_in_abstractsqlstore.py/issue

fix for
http://rdflib.net/issues/2006/12/07/problems_with_graph.seq()_when_sequences_contain_more_than_9_items./issue





General code cleanup (removing redundant imports, changing
relative imports to absolute imports etc)

Removed usage of deprecated bits.

Added a number of test cases.

Added DeprecationWarning for save method

refactoring of GraphPattern

ReadOnlyGraphAggregate uses Graph constructor properly to
setup (optionally) a common store


Fixed bug with . (fullstop) in localname parts.

Changed Graph's value method to return None instead of raising
an AssertionError.

Fixed conversion of (exiplicit) MySQL ports to integers.

Fixed MySQL store so it properly calculates ```__len__``` of
individual Graphs

Aligned with how BerkeleyDB is generating events (remove events
are expressed in terms of interned strings)

Added code to catch unpickling related exceptions

Added BerkeleyDB store implementation.

Merged TextIndex from michel-events branch.

## 2006-10-15 RELEASE 2.3.3

Added TriXParser, N3Serializer and TurtleSerializer.

Added events to store interface: StoreCreated, TripleAdded and
TripleRemoved.

Added Journal Reader and Writer.

Removed BerkeleyDB level journaling.

Added support for triple quoted Literal's.

Fixed some corner cases with Literal comparison.

Fixed PatternResolution for patterns that return contexts only.

Fixed NodePickler not to choke on unhashable objects.

Fixed Namespace's ```__getattr__``` hack to ignore names starting
with __

Added SPARQL != operator.

Fixed query result ```__len__``` (more efficient).

Fixed and improved RDFa parser.

redland patches from
http://rdflib.net/pipermail/dev/2006-September/000069.html

various patches for the testsuite -
http://rdflib.net/pipermail/dev/2006-September/000069.html

## 2006-08-01 RELEASE 2.3.2

Added SPARQL query support.

Added XSD to/from Python datatype support to Literals.

Fixed ConjunctiveGraph so that it is a proper subclass of Graph.

Added Deprecation Warning when BackwardCompatGraph gets used.

Added RDFa parser.

Added Collection Class for working with RDF Collections.

Added method to Graph for testing connectedness

Fixed bug in N3 parser where identical BNodes were not being combined.

Fixed literal quoting in N3 serializer.

Fixed RDF/XML serializer to skip over N3 bits.

Changed Literal and URIRef instantiation to catch
UnicodeDecodeErrors - which were being thrown when the default
decoding method (ascii) was hitting certain characters.

Changed Graph's bind method to also override the binding in
the case of an existing generated bindings.

Added FOPLRelationalModel - a set of utility classes that
implement a minimal Relational Model of FOPL implemented as a
SQL database (uses identifier/value interning and integer
half-md5-hashes for space and index efficiency).

Changed MySQL store to use FOPLRelationalModel plus fixes and
improvements.

Added more test cases.

Cleaned up source code to follow pep8 / pep257.

## 2006-02-27 RELEASE 2.3.1

Added save method to BackwardCompatibleGraph so that
example.py etc work again.

Applied patch from Drew Perttula to add local_time_zone
argument to util's date_time method.

Fixed a relativize bug in the rdf/xml serializer.

Fixed NameError: global name 'URIRef' is not defined error in
BerkeleyDB.py by adding missing import.

Applied patch for Seq to sort list by integer, added by Drew
Hess.

Added a preserve_bnode_ids option to rdf/xml parser.

Applied assorted patches for tests (see
http://tracker.asemantics.com/rdflib/ticket/8 )

Applied redland.diff (see
http://tracker.asemantics.com/rdflib/ticket/9 )

Applied changes specified
http://tracker.asemantics.com/rdflib/ticket/7

Added a set method to Graph.

Fixed RDF/XML serializer so that it does not choke on n3 bits
(rather it'll just ignore them)

## 2005-12-23 RELEASE 2.3.0

See http://rdflib.net/2.3.0/ for most up-to-date release notes

Added N3 support to Graph and Store.

Added Sean's n3p parser, and ntriples parser.

BerkeleyDB implementation has been revamped in the process of
expanding it to support the new requirements n3
requirements. It also now persists a journal -- more to come.

detabified source files.

Literal and parsers now distinguish between datatype of None and datatype of "".

Store-agnostic 'fallback' implementation of REGEX matching
(inefficient but provides the capability to stores that don't
support it natively). Implemented as a 'wrapper' around any
Store which replaces REGEX terms with None (before dispatching
to the store) and whittles out results that don't match the
given REGEX term expression(s).

Store-agnostic 'fallback' implementation of transactional
rollbacks (also inefficient but provides the capability to
stores that don't support it natively). Implemented as a
wrapper that tracks a 'thread-safe' list of reversal
operations (for every add, track the remove call that reverts
the store, and vice versa). Upon store.rollback(), execute the
reverse operations. However, this doesn't guarantee
durability, since if the system fails before the rollbacks are
all executed, the store will remain in an invalid state, but
it provides Atomicity in the best case scenario.

## 2005-10-10 RELEASE 2.2.3

Fixed BerkeleyDB backend to commit after an add and
remove. This should help just a bit with those unclean
shutdowns ;)

Fixed use of logging so that it does not mess with the root
logger. Thank you, Arve, for pointing this one out.

Fixed Graph's value method to have default for subject in
addition to predicate and object.

Fixed Fourthought backend to be consistent with interface. It
now supports an empty constructor and an open method that
takes a configuration string.

## 2005-09-10 RELEASE 2.2.2

Applied patch from inkel to add encoding argument to all
serialization related methods.

Fixed XMLSerializer bug regarding default namespace bindings.

Fixed namespace binding bug involving binding a second default
namespace.

Applied patch from Gunnar AAstrand Grimnes to add context
support to ```__iadd__``` on Graph. (Am considering the lack of
context support a bug. Any users currently using ```__iadd__```, let
me know if this breaks any of your code.)

Added Fourthought backend contributed by Chimezie Ogbuji.

Fixed a RDF/XML parser bug relating to XMLLiteral and
escaping.

Fixed setup.py so that install does not try to uninstall
(rename_old) before installing; there's now an uninstall
command if one needs to uninstall.

## 2005-08-25 RELEASE 2.2.1

Fixed issue regarding Python2.3 compatibility.

Fixed minor issue with URIRef's absolute method.

## 2005-08-12 RELEASE 2.1.4

Added optional base argument to URIRef.

Fixed bug where load and parse had inconsistent behavior.

Added a FileInputSource.

Added skeleton sparql parser and test framework.

Included pyparsing (pyparsing.sourceforge.net) for sparql parsing.

Added attribute support to namespaces.

## 2005-06-28 RELEASE 2.1.3

Added Ivan's sparql-p implementation.

Literal is now picklable.

Added optional base argument to serialize methods about which to relativize.

Applied patch to remove some dependencies on Python 2.4
features.

Fixed BNode's n3 serialization bug (recently introduced).

Fixed a collections related bug.

## 2005-05-13 RELEASE 2.1.2

Added patch from Sidnei da Silva that adds a sqlobject based backend.

Fixed bug in PrettyXMLSerializer (rdf prefix decl was missing sometimes)

Fixed bug in RDF/XML parser where empty collections where
causing exceptions.

## 2005-05-01 RELEASE 2.1.1

Fixed a number of bugs relating to 2.0 backward compatibility.

Fixed split_uri to handle URIs with _ in them properly.

Fixed bug in RDF/XML handler's absolutize that would cause some URIRefs to end in ##

Added check_context to Graph.

Added patch the improves IOMemory implementation.

## 2005-04-12 RELEASE 2.1.0

Merged TripleStore and InformationStore into Graph.

Added plugin support (or at least cleaned up, made consistent the
plugin support that existed).

Added value and seq methods to Graph.

Renamed prefix_mapping to bind.

Added namespaces method that is a generator over all prefix,
namespace bindings.

Added notion of NamespaceManager.

Added couple new backends, IOMemory and ZODB.

## 2005-03-19 RELEASE 2.0.6

Added pretty-xml serializer (inlines BNodes where possible,
typed nodes, Collections).

Fixed bug in NTParser and n3 methods where not all characters
where being escaped.

Changed label and comment methods to return default passed in
when there is no label or comment. Moved methods to Store
Class. Store no longer inherits from Schema.

Fixed bug involving a case with rdf:about='#'

Changed InMemoryBackend to update third index in the same style it
does the first two.

## 2005-01-08 RELEASE 2.0.5

Added publicID argument to Store's load method.

Added RDF and RDFS to top level rdflib package.

## 2004-10-14 RELEASE 2.0.4

Removed unfinished functionality.

Fixed bug where another prefix other than rdf was getting
defined for the rdf namespace (causing an assertion to fail).

Fixed bug in serializer where nodeIDs were not valid NCNames.

## 2004-04-21 RELEASE 2.0.3

Added missing "from __future__ import generators" statement to
InformationStore.

Simplified RDF/XML serializer fixing a few bugs involving
BNodes.

Added a reset method to RDF/XML parser.

Changed 'if foo' to "if foo is not None" in a few places in
the RDF/XML parser.

Fully qualified imports in rdflib.syntax {parser, serializer}.

Context now goes through InformationStore (was bypassing it
going directly to backend).

## 2004-03-22 RELEASE 2.0.2

Improved performance of Identifier equality tests.

Added missing "from __future__ import generators" statements
needed to run on Python2.2.

Added alternative to shlib.move() if it isn't present.

Fixed bug that occurred when specifying a backend to
InformationStore's constructor.

Fixed bug recently introduced into InformationStore's remove
method.

## 2004-03-15 RELEASE 2.0.1

Fixed a bug in the SleepyCatBackend multi threaded concurrency
support. (Tested fairly extensively under the following
conditions: multi threaded, multi process, and both).

> NOTE: fix involved change to database format -- so 2.0.1 will not be
> able to open databases created with 2.0.0

Removed the use of the Concurrent wrapper around
InMemoryBackend and modified InMemoryBackend to handle
concurrent requests. (Motivated by Concurrent's poor
performance on bigger TripleStores.)

Improved the speed of len(store) by making backends
responsible for implementing ```__len__```.

Context objects now have a identifier property.

## 2004-03-10 RELEASE 2.0.0

Fixed a few bugs in the SleepyCatBackend multi process
concurrency support.

Removed rdflib.Resource

Changed remove to now take a triple pattern and removed
remove_triples method.

Added ```__iadd__``` method to Store in support of store +=
another_store.

## 2004-01-04 RELEASE 1.3.2

Added a serialization dispatcher.

Added format arg to save method.

Store now remembers prefix/namespace bindings.

Backends are now more pluggable

...

## 2003-10-14 RELEASE 1.3.1

Fixed bug in serializer where triples where only getting
serialized the first time.

Added type checking for contexts.

Fixed bug that caused comparisons with a Literal to fail when
the right hand side was not a string.

Added DB_INIT_CDB flag to SCBacked for supporting multiple
reader/single writer access

Changed rdf:RDF to be optional to conform with latest spec.

Fixed handling of XMLLiterals

## 2003-04-40 RELEASE 1.3.0

Removed bag_id support and added it to OLD_TERMS.

Added a double hash for keys in SCBacked.

Fixed _HTTPClient so that it no longer removes metadata about
a context right after it adds it.

Added a KDTreeStore and RedlandStore backends.

Added a StoreTester.

## 2003-02-28 RELEASE 1.2.4

Fixed bug in SCBackend where language and datatype information
where being ignored.

Fixed bug in transitive_subjects.

Updated some of the test cases that where not up to date.

async_load now adds more http header and error information to
the InformationStore.

## 2003-02-11 RELEASE 1.2.3

Fixed bug in load methods where relative URLs where not being
absolutized correctly on Windows.

Fixed serializer so that it throws an exception when trying to
serialize a graph with a predicate that can not be split.

## 2003-02-07 RELEASE 1.2.2

Added an exists method to the BackwardCompatibility mixin.

Added versions of remove, remove_triples and triples methods
to the BackwardCompatility mixin for TripleStores that take an
s, p, o as opposed to an (s, p, o).

## 2003-02-03 RELEASE 1.2.1

Added support for parsing XMLLiterals.

Added support for proper charmod checking (only works in
Python2.3).

Fixed remaining rdfcore test cases that where not passing.

Fixed windows bug in AbstractInformationStore's run method.

## 2003-01-02 RELEASE 1.2.0

Added systemID, line #, and column # to error messages.

BNode prefix is now composed of ascii_letters instead of letters.

Added a bsddb backed InformationStore.

Added an asynchronous load method, methods for scheduling context
updates, and a run method.

## 2002-12-16 RELEASE 1.1.5

Introduction of InformationStore, a TripleStore with the
addition of context support.

Resource ```__getitem__``` now returns object (no longer returns a
Resource for the object).

Fixed bug in parser that was introduced in last release
regaurding unqualified names.

## 2002-12-10 RELEASE 1.1.4

Interface realigned with last stable release.

Serializer now uses more of the abbreviated forms where
possible.

Parser optimized and cleaned up.

Added third index to InMemoryStore.

The load and parse methods now take a single argument.

Added a StringInputSource for to support parsing from strings.

Renamed rdflib.BTreeTripleStore.TripleStore to
rdflib.BTreeTripleStore.BTreeTripleStore.

Minor reorganization of mix-in classes.

## 2002-12-03 RELEASE 1.1.3

BNodes now created with a more unique identifier so BNodes
from different sessions do not collide.

Added initial support for XML Literals (for now they are
parsed into Literals).

Resource is no longer a special kind of URIRef.

Resource no longer looks at range to determine default return
type for ```__getitem__```. Instead there is now a get(predicate, default)
method.

## 2002-11-21 RELEASE 1.1.2

Fixed Literal's ```__eq__``` method so that Literal('foo')=='foo' etc.

Fixed Resource's ```__setitem__``` method so that it does not raise
a dictionary changed size while iterating exception.

## 2002-11-09 RELEASE 1.1.1

Resource is now a special kind of URIRef

Resource's ```__getitem__``` now looks at rdfs:range to determine
return type in default case.

## 2002-11-05 RELEASE 1.1.0

### A new development branch

Cleaned up interface and promoted it to SIR: Simple Interface
for RDF.

Updated parser to use SAX2 interfaces instead of using expat directly.

Added BTreeTripleStore, a ZODB BTree TripleStore backend. And
a default pre-mixed TripleStore that uses it.

Synced with latest (Editor's draft) RDF/XML spec.

Added datatype support.

Cleaned up interfaces for load/parse: removed generate_path
from loadsave and renamed parse_URI to parse.

## 2002-10-08 RELEASE 0.9.6

### The end of a development branch

BNode can now be created with specified value.

Literal now has a language attribute.

Parser now creates Literals with language attribute set
appropriately as determined by xml:lang attributes.


TODO: Serializer-Literals-language attribute

TODO: Change ```__eq__``` so that Literal("foo")=="foo" etc

TripleStores now support "in" operator.
For example: if (s, p, o) in store: print "Found ", s, p, o

Added APIs/object for working at level of a Resource. NOTE:
This functionality is still experimental

Consecutive Collections now parse correctly.

## 2002-08-06 RELEASE 0.9.5

Added support for rdf:parseType="Collection"

Added items generator for getting items in a Collection

Renamed rdflib.triple_store to rdflib.TripleStore to better follow
python style conventions.

Added an Identifier Class

Moved each node into its own Python module.

Added rdflib.util with a first and uniq function.

Added a little more to example.py

Removed generate_uri since we have BNodes now.

## 2002-07-29 RELEASE 0.9.4

Added support for proposed rdf:nodeID to both the parser and
serializer.

Reimplemented serializer which now nests things where
possible.

Added partial support for XML Literal parseTypes.

## 2002-07-16 RELEASE 0.9.3

Fixed bug where bNodes where being created for nested property
elements when they where not supposed to be.

Added lax mode that will convert rdf/xml files that contain bare
IDs etc. Also, lax mode will only report parse errors instead of
raising exceptions.

Added missing check for valid attribute names in the case of
production 5.18 of latest WD spec.

## 2002-07-05 RELEASE 0.9.2

Added missing constants for SUBPROPERTYOF, ISDEFINEDBY.

Added test case for running all of the rdf/xml test cases.

Reimplemented rdf/xml parser to conform to latest WD.

## 2002-06-10 RELEASE 0.9.1

There is now a remove and a remove_triples (no more overloaded
remove).

Layer 2 has been merged with layer 1 since there is no longer a
need for them to be separate layers.

The generate_uri method has moved to LoadSave since triple stores
do not have a notion of a uri. [Also, with proper bNode support on
its way the need for a generate_uri might not be as high.]

Fixed bug in node's n3 function: URI -> URIRef.

Replaced string based exceptions with class based exceptions.

Added PyUnit TestCase for parser.py

Added N-Triples parser.

Added ```__len__``` and ```__eq__``` methods to store interface.

## 2002-06-04 RELEASE 0.9.0

Initial release after being split from redfootlib.<|MERGE_RESOLUTION|>--- conflicted
+++ resolved
@@ -1,4 +1,3 @@
-<<<<<<< HEAD
 ## 2025-09-19 RELEASE 7.2.1
 
 A tiny clean up release.
@@ -125,8 +124,6 @@
 * 2025-05-27 - build(deps): bump rdflib from 7.1.2 to 7.1.4 in /docker/latest
   [PR #3101](https://github.com/RDFLib/rdflib/pull/3101)
 
-=======
->>>>>>> 6143ffa0
 ## 2025-03-29 RELEASE 7.1.4
 
 A tidy-up release with no major updates over 7.1.3. This may be the last 7.x 
@@ -172,14 +169,6 @@
 
 ## 2025-01-10 RELEASE 7.1.2
 
-<<<<<<< HEAD
-A minor release that inadvertently removed support for Python 3.8. This release 
-how now been deleted.
-
-All the improved features initially made available in this release that were 
-compatible with Python 3.8 have been preserved in the 7.1.3 release. The main 
-additions to 7.1.2 not preserved in 7.1.3 are updated type hints.
-=======
 A minor release that bumped up a few dev dependencies and achieved a few small but notable improvements, particularly with longturtle sorting:
 
 Feature PRs:
@@ -200,7 +189,6 @@
 * coverage to 7.6.10
 * pytest to 8.3.4
 * poetry to 2.0.0
->>>>>>> 6143ffa0
 
 ## 2024-10-17 RELEASE 7.1.1
 
