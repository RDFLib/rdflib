<<<<<<< HEAD
## 2025-01-17 RELEASE 7.1.3

A fix-up release that re-adds support for Python 3.8 after it was accidentally removed in Release 7.1.2.

This release cherrypicks many additions to 7.1.2 added to 7.1.1 but leaves out typing changes that are not compatable
with Python 3.8.

Also not carried over from 7.1.2 is the change from Poetry 1.x to 2.0.

Included are PRs such as _Defined Namespace warnings fix_, _sort longturtle blank nodes_, 
_deterministic longturtle serialisation_ and _Dataset documentation improvements_.

For the full list of included PRs, see the preparatory PR: <https://github.com/RDFLib/rdflib/pull/3036>.
=======
## 2025-01-10 RELEASE 7.1.2

A minor release that bumped up a few dev dependencies and achieved a few small but notable improvements, particularly with longturtle sorting:

Feature PRs:

* [PR #2963](https://github.com/RDFLib/rdflib/pull/2963) Big typing updates
* [PR #2964](https://github.com/RDFLib/rdflib/pull/2964) Defined Namesapce warnings fix
* [PR #2971](https://github.com/RDFLib/rdflib/pull/2971) convert uses of Optional and some Union usage to union operator |
* [PR #2989](https://github.com/RDFLib/rdflib/pull/2989) Fixed incorrect ASK behaviour for dataset with one element
* [PR #2997](https://github.com/RDFLib/rdflib/pull/2997) sort longturtle blank nodes
* [PR #3008](https://github.com/RDFLib/rdflib/pull/3008) deterministic longturtle serialisation using RDF canonicalization + n-triples sort
* [PR #3012](https://github.com/RDFLib/rdflib/pull/3012) Dataset documentation improvements

Dependency bumps:

* ruff from 0.71 -> 0.8.6
* orjson  3.10.10 -> 
* pytest-cov to 6.0.0
* coverage to 7.6.10
* pytest to 8.3.4
* poetry to 2.0.0
>>>>>>> d0f42b80

## 2024-10-17 RELEASE 7.1.1

This minor release removes the dependency on some only Python packages, in particular 
[six](https://pypi.org/project/six/) which is a problem for some Linux distributions that ship RDFLib. 

Other than that, there are a few minor PRs that improve testing and to do with making releases - no
new RDFLib core work.

Merged PRs:

* 2024-10-28 - Replace html5lib with html5rdf, make it an optional dependency
  [PR #2951](https://github.com/RDFLib/rdflib/pull/2951)
* 2024-10-23 - Prevent crash when comparing ill-typed numeric types.
  [PR #2949](https://github.com/RDFLib/rdflib/pull/2949)
* 2024-10-23 - Fix parser bug and add test
  [PR #2943](https://github.com/RDFLib/rdflib/pull/2943)
* 2024-10-23 - Fix import ordering in get_merged_prs.
  [PR #2947](https://github.com/RDFLib/rdflib/pull/2947)
* 2024-10-17 - post 7.1.0 release PR
  [PR #2934](https://github.com/RDFLib/rdflib/pull/2934)
* 2024-10-17 - 7.1.0 release
  [PR #2933](https://github.com/RDFLib/rdflib/pull/2933)


* 2024-10-24 - build(deps): bump poetry from 1.8.3 to 1.8.4 in /devtools
  [PR #2938](https://github.com/RDFLib/rdflib/pull/2938)
* 2024-10-24 - build(deps-dev): bump poetry from 1.8.3 to 1.8.4
  [PR #2941](https://github.com/RDFLib/rdflib/pull/2941)
* 2024-10-24 - build(deps): bump orjson from 3.10.7 to 3.10.10
  [PR #2950](https://github.com/RDFLib/rdflib/pull/2950)
* 2024-10-23 - build(deps-dev): bump ruff from 0.6.9 to 0.7.0
  [PR #2942](https://github.com/RDFLib/rdflib/pull/2942)

## 2024-10-17 RELEASE 7.1.0

This minor release incorporates just over 100 substantive PRs - interesting 
things submitted by people - and around 140 auto-generated update PRs from 
dependabot and similar. 

There are no major changes in this release over 7.0.0 and this release can
be used in place of 7.0.0 without much worry about altered behaviour.

Since the previous release, we have updated the way auto-generated PRs are
handled to ease the job of maintainers.

Due to the large numbers of PRs contained in this release, an abbreviated 
listing of them only is provided here:

Merged human-made PRs:

* 2024-10-16 - Bovlb patch 1
  [PR #2931](https://github.com/RDFLib/rdflib/pull/2931)
* 2024-10-16 - Redo XSD Datetime, Date, Time, Duration parser and serializers
  [PR #2929](https://github.com/RDFLib/rdflib/pull/2929)
* 2024-10-15 - Don't export hashes to requirements.txt from poetry, in readthedocs g…
  [PR #2930](https://github.com/RDFLib/rdflib/pull/2930)
* 2024-10-10 - Use pytest in one more test and update contributing guide
  [PR #2919](https://github.com/RDFLib/rdflib/pull/2919)
* 2024-10-10 - Fix for reassigned term aliases
  [PR #2925](https://github.com/RDFLib/rdflib/pull/2925)
* 2024-10-01 - Replace html5lib with html5lib-modern
  [PR #2911](https://github.com/RDFLib/rdflib/pull/2911)
* 2024-09-29 - Issue #2812: Reflect explicitly XSD-typed Literals in JSON-LD serialization
  [PR #2889](https://github.com/RDFLib/rdflib/pull/2889)
* 2024-09-01 - Replace deprecated method in csv2rdf
  [PR #2901](https://github.com/RDFLib/rdflib/pull/2901)
* 2024-08-31 - Fix test logic for datetime
  [PR #2900](https://github.com/RDFLib/rdflib/pull/2900)
* 2024-08-31 - Format docstring for `Graph.value` to match others
  [PR #2899](https://github.com/RDFLib/rdflib/pull/2899)
* 2024-08-27 - In .patch serializer, default to "add" operation if no operation
  [PR #2898](https://github.com/RDFLib/rdflib/pull/2898)
* 2024-08-26 - Implement RDF Patch serializer
  [PR #2877](https://github.com/RDFLib/rdflib/pull/2877)
* 2024-08-26 - Add initial implementation of RDF Patch parser.
  [PR #2863](https://github.com/RDFLib/rdflib/pull/2863)
* 2024-08-26 - jsonld - Improve handling of URNs in norm_url
  [PR #2892](https://github.com/RDFLib/rdflib/pull/2892)
* 2024-08-10 - chore: fix mypy and test failure
  [PR #2879](https://github.com/RDFLib/rdflib/pull/2879)
* 2024-08-06 - feat: update DOAP namespace
  [PR #2869](https://github.com/RDFLib/rdflib/pull/2869)
* 2024-08-06 - fix: typo in PR template
  [PR #2870](https://github.com/RDFLib/rdflib/pull/2870)
* 2024-08-01 - Change some more internal usages of ConjunctiveGraph to Dataset to silence warnings
  [PR #2867](https://github.com/RDFLib/rdflib/pull/2867)
* 2024-08-01 - Fix missing features of IdentifiedNode
  [PR #2868](https://github.com/RDFLib/rdflib/pull/2868)
* 2024-07-31 - Fix explicit dataset (`FROM` and `FROM NAMED` clauses)
  [PR #2794](https://github.com/RDFLib/rdflib/pull/2794)
* 2024-07-30 - Marks some doctstrings as raw, to silence a SyntaxWarning about invalid escape sequences.
  [PR #2756](https://github.com/RDFLib/rdflib/pull/2756)
* 2024-07-30 - Convert old string substitutions to f-strings in term.py
  [PR #2864](https://github.com/RDFLib/rdflib/pull/2864)
* 2024-07-30 - Prevent Collection from adding 'rdf:nil rdf:rest rdf:nil.' triples
  [PR #2818](https://github.com/RDFLib/rdflib/pull/2818)
* 2024-07-29 - Dependabot ignore newer updates to setuptools.
  [PR #2860](https://github.com/RDFLib/rdflib/pull/2860)
* 2024-07-29 - Add optional orjson support for faster json reading and writing
  [PR #2854](https://github.com/RDFLib/rdflib/pull/2854)
* 2024-07-28 - Fix and extend implementation of `BytesIOWrapper`
  [PR #2853](https://github.com/RDFLib/rdflib/pull/2853)
* 2024-07-28 - Add skolemization support for ntriples, nquads, hextuples and json-ld support at parse time
  [PR #2816](https://github.com/RDFLib/rdflib/pull/2816)
* 2024-07-26 - Add JSON-LD extraction from HTML
  [PR #2804](https://github.com/RDFLib/rdflib/pull/2804)
* 2024-07-25 - New sphinx docs fix
  [PR #2852](https://github.com/RDFLib/rdflib/pull/2852)
* 2024-07-24 - More typing fixes for mypy update
  [PR #2851](https://github.com/RDFLib/rdflib/pull/2851)
* 2024-07-24 - Fix typo, "ConjunctionGraph" -> "ConjunctiveGraph"
  [PR #2850](https://github.com/RDFLib/rdflib/pull/2850)
* 2024-07-24 - feat: hextuple parser and serializer now supports anonymous graph names
  [PR #2815](https://github.com/RDFLib/rdflib/pull/2815)
* 2024-07-24 - Change dependabot strategy back to "auto"
  [PR #2844](https://github.com/RDFLib/rdflib/pull/2844)
* 2024-07-24 - test: Add test for Graph.items
  [PR #2819](https://github.com/RDFLib/rdflib/pull/2819)
* 2024-07-24 - Pin black
  [PR #2843](https://github.com/RDFLib/rdflib/pull/2843)
* 2024-07-24 - Fix bug preventing nested FILTER statements from working (#709)
  [PR #2822](https://github.com/RDFLib/rdflib/pull/2822)
* 2024-07-24 - Ruff fixes
  [PR #2842](https://github.com/RDFLib/rdflib/pull/2842)
* 2024-07-24 - Fix typing issues that appeared after latest mypy update
  [PR #2841](https://github.com/RDFLib/rdflib/pull/2841)
* 2024-07-24 - Reconcile debpendabot
  [PR #2840](https://github.com/RDFLib/rdflib/pull/2840)
* 2024-07-24 - Update dependabot.yml
  [PR #2838](https://github.com/RDFLib/rdflib/pull/2838)
* 2024-07-10 - Fix testing for warnings with pytest 8 (#2748)
  [PR #2817](https://github.com/RDFLib/rdflib/pull/2817)
* 2024-06-17 - Deprecate ConjunctiveGraph (#2405)
  [PR #2786](https://github.com/RDFLib/rdflib/pull/2786)
* 2024-06-17 - fix: task expected type string, got bool
  [PR #2791](https://github.com/RDFLib/rdflib/pull/2791)
* 2024-06-17 - fix: lint
  [PR #2792](https://github.com/RDFLib/rdflib/pull/2792)
* 2024-06-17 - Reformat code, execute task black
  [PR #2798](https://github.com/RDFLib/rdflib/pull/2798)
* 2024-06-17 - Fix for gha:validation error in Github actions
  [PR #2799](https://github.com/RDFLib/rdflib/pull/2799)
* 2024-06-12 - Remove test/data/suites/w3c/dawg-data-r2/sort/.manifest.ttl.swp since…
  [PR #2797](https://github.com/RDFLib/rdflib/pull/2797)
* 2024-05-17 - docs: fix "Build docs" command in developers.rst
  [PR #2783](https://github.com/RDFLib/rdflib/pull/2783)
* 2024-05-17 - Update .mailmap for Nicholas Car
  [PR #2776](https://github.com/RDFLib/rdflib/pull/2776)
* 2024-05-17 - Update _GEO.py to include GeoSPARQL 1.1 vocabularies
  [PR #2771](https://github.com/RDFLib/rdflib/pull/2771)
* 2024-04-27 - set default jsonld version to 1.1. autoformat for corresponding files.
  [PR #2751](https://github.com/RDFLib/rdflib/pull/2751)
* 2024-04-27 - removed unused #ignore comments in algebra.py
  [PR #2746](https://github.com/RDFLib/rdflib/pull/2746)
* 2024-04-18 - Let jsonld handle value nodes/Literal for context search
  [PR #2750](https://github.com/RDFLib/rdflib/pull/2750)
* 2024-03-20 - Cleanup literal comparison ops (#863)
  [PR #2745](https://github.com/RDFLib/rdflib/pull/2745)
* 2024-03-20 - fix: use guess_format when plugin for format not found
  [PR #2735](https://github.com/RDFLib/rdflib/pull/2735)
* 2024-03-20 - Remove unused open method in SPARQLUpdateStore
  [PR #2693](https://github.com/RDFLib/rdflib/pull/2693)
* 2024-03-20 - fix: readthedocs failure with poetry 1.8
  [PR #2744](https://github.com/RDFLib/rdflib/pull/2744)
* 2024-03-20 - fix: typo in Container method name: type_of_conatiner --> type_of_container
  [PR #2733](https://github.com/RDFLib/rdflib/pull/2733)
* 2024-03-13 - fix: gh actions on PR
  [PR #2731](https://github.com/RDFLib/rdflib/pull/2731)
* 2024-03-12 - Fix LongTurtle multi-BN object serialization bug
  [PR #2700](https://github.com/RDFLib/rdflib/pull/2700)
* 2024-03-12 - JSON-LD Docco & Examples
  [PR #2529](https://github.com/RDFLib/rdflib/pull/2529)
* 2024-02-27 - Add SHACL path to RDFLib Path utility and corresponding tests
  [PR #2699](https://github.com/RDFLib/rdflib/pull/2699)
* 2024-02-18 - Add documentation for optional dependencies
  [PR #2701](https://github.com/RDFLib/rdflib/pull/2701)
* 2023-11-30 - Update _SOSA.py with ssn-ex IRIs
  [PR #2654](https://github.com/RDFLib/rdflib/pull/2654)
* 2023-10-29 - fix typo in SPARQLConnector init docstring
  [PR #2619](https://github.com/RDFLib/rdflib/pull/2619)
* 2023-10-24 - Add changelog to sphinx docs
  [PR #2617](https://github.com/RDFLib/rdflib/pull/2617)
* 2023-09-26 - Issue 2378 goal: Get CI to pass without ALLOW_UNICODE on doctests
  [PR #2383](https://github.com/RDFLib/rdflib/pull/2383)
* 2023-09-25 - docs: remove Unicode literals from docstrings
  [PR #2604](https://github.com/RDFLib/rdflib/pull/2604)
* 2023-09-10 - feat: enable `check_untyped_defs` for Mypy
  [PR #2580](https://github.com/RDFLib/rdflib/pull/2580)
* 2023-09-07 - style: Enable most remaining pyupgrade rules for ruff
  [PR #2579](https://github.com/RDFLib/rdflib/pull/2579)
* 2023-09-07 - style: Eliminate quotes from type hints
  [PR #2578](https://github.com/RDFLib/rdflib/pull/2578)
* 2023-09-07 - build: fix minimum version testing
  [PR #2577](https://github.com/RDFLib/rdflib/pull/2577)
* 2023-09-05 - style: add `from __future__ import annotations`
  [PR #2576](https://github.com/RDFLib/rdflib/pull/2576)
* 2023-09-05 - style: homogenize docstrings
  [PR #2575](https://github.com/RDFLib/rdflib/pull/2575)
* 2023-09-04 - style: remove unnecessary shebangs `#!...`
  [PR #2574](https://github.com/RDFLib/rdflib/pull/2574)
* 2023-09-04 - style: remove modelines
  [PR #2573](https://github.com/RDFLib/rdflib/pull/2573)
* 2023-09-04 - style: disable global ignore for E402 in ruff
  [PR #2572](https://github.com/RDFLib/rdflib/pull/2572)
* 2023-09-04 - build: remove unneeded override for PyParsing
  [PR #2571](https://github.com/RDFLib/rdflib/pull/2571)
* 2023-09-03 - style: eliminate unused `noqa` statements
  [PR #2566](https://github.com/RDFLib/rdflib/pull/2566)
* 2023-09-02 - style: fix more linting/ruff issues in tests
  [PR #2565](https://github.com/RDFLib/rdflib/pull/2565)
* 2023-09-02 - test: convert more unittest based tests to pytest
  [PR #2564](https://github.com/RDFLib/rdflib/pull/2564)
* 2023-08-31 - style: fix the naming of test data constants
  [PR #2561](https://github.com/RDFLib/rdflib/pull/2561)
* 2023-08-31 - test: migrate some tests from unittest to pytest
  [PR #2562](https://github.com/RDFLib/rdflib/pull/2562)
* 2023-08-31 - style: Fix linting errors in serializer tests
  [PR #2559](https://github.com/RDFLib/rdflib/pull/2559)
* 2023-08-30 - Add test case for CG operator return type
  [PR #2557](https://github.com/RDFLib/rdflib/pull/2557)
* 2023-08-30 - style: add noqa to allow camelCase for mock function
  [PR #2558](https://github.com/RDFLib/rdflib/pull/2558)
* 2023-08-30 - style: fix linting errors in `test/test_graph`
  [PR #2556](https://github.com/RDFLib/rdflib/pull/2556)
* 2023-08-30 - fix: SPARQL `LOAD ... INTO GRAPH` handling
  [PR #2554](https://github.com/RDFLib/rdflib/pull/2554)
* 2023-08-29 - fix: `queryGraph` selection for `query` and `update`
  [PR #2546](https://github.com/RDFLib/rdflib/pull/2546)
* 2023-08-29 - build: replace Flake8, FlakeHeaven and isort with ruff
  [PR #2548](https://github.com/RDFLib/rdflib/pull/2548)
* 2023-08-28 - fix: remove `print()` calls from SPARQL algebra code
  [PR #2553](https://github.com/RDFLib/rdflib/pull/2553)
* 2023-08-28 - build: remove unused setuptools setting
  [PR #2547](https://github.com/RDFLib/rdflib/pull/2547)
* 2023-08-26 - test: add python variants to variant based tests
  [PR #2544](https://github.com/RDFLib/rdflib/pull/2544)
* 2023-08-25 - test: add more accommodation for DBpedia issues
  [PR #2543](https://github.com/RDFLib/rdflib/pull/2543)
* 2023-08-25 - test: make graph variant tests more granular
  [PR #2540](https://github.com/RDFLib/rdflib/pull/2540)
* 2023-08-24 - test: add skips to accommodate a DBpedia outage
  [PR #2539](https://github.com/RDFLib/rdflib/pull/2539)
* 2023-08-15 - fix: make rdflib.term.Node abstract (fixes #2518)
  [PR #2520](https://github.com/RDFLib/rdflib/pull/2520)
* 2023-08-15 - Fix nested list expansion in JSON-LD
  [PR #2517](https://github.com/RDFLib/rdflib/pull/2517)
* 2023-08-10 - refactor: don't use the same variable name for different types
  [PR #2523](https://github.com/RDFLib/rdflib/pull/2523)
* 2023-08-06 - fix a tiny typo
  [PR #2519](https://github.com/RDFLib/rdflib/pull/2519)
* 2023-08-02 - Introduce abstract base class
  [PR #2516](https://github.com/RDFLib/rdflib/pull/2516)

Auto-generated PRs:

* 2024-10-16 - Revert "build(deps): bump library/python from 3.12.7-slim to 3.13.0-slim in /docker/unstable"
  [PR #2932](https://github.com/RDFLib/rdflib/pull/2932)
* 2024-10-16 - build(deps): bump library/python from 3.12.7-slim to 3.13.0-slim in /docker/unstable
  [PR #2926](https://github.com/RDFLib/rdflib/pull/2926)
* 2024-10-10 - build(deps): bump library/python from 3.12.6-slim to 3.12.7-slim in /docker/latest
  [PR #2920](https://github.com/RDFLib/rdflib/pull/2920)
* 2024-10-10 - build(deps-dev): bump ruff from 0.6.8 to 0.6.9
  [PR #2921](https://github.com/RDFLib/rdflib/pull/2921)
* 2024-10-10 - build(deps): bump library/python from 3.12.6-slim to 3.12.7-slim in /docker/unstable
  [PR #2922](https://github.com/RDFLib/rdflib/pull/2922)
* 2024-09-30 - build(deps-dev): bump ruff from 0.6.5 to 0.6.8
  [PR #2917](https://github.com/RDFLib/rdflib/pull/2917)
* 2024-09-30 - build(deps): bump library/python from `15bad98` to `ad48727` in /docker/unstable
  [PR #2915](https://github.com/RDFLib/rdflib/pull/2915)
* 2024-09-29 - build(deps-dev): bump ruff from 0.6.2 to 0.6.5
  [PR #2908](https://github.com/RDFLib/rdflib/pull/2908)
* 2024-09-21 - build(deps): bump library/python from 3.12.5-slim to 3.12.6-slim in /docker/unstable
  [PR #2910](https://github.com/RDFLib/rdflib/pull/2910)
* 2024-09-21 - build(deps): bump library/python from 3.12.5-slim to 3.12.6-slim in /docker/latest
  [PR #2909](https://github.com/RDFLib/rdflib/pull/2909)
* 2024-09-21 - build(deps-dev): bump pytest from 8.3.2 to 8.3.3
  [PR #2907](https://github.com/RDFLib/rdflib/pull/2907)
* 2024-08-26 - build(deps): bump lxml from 5.2.2 to 5.3.0
  [PR #2882](https://github.com/RDFLib/rdflib/pull/2882)
* 2024-08-26 - build(deps): bump library/python from 3.12.4-slim to 3.12.5-slim in /docker/latest
  [PR #2886](https://github.com/RDFLib/rdflib/pull/2886)
* 2024-08-26 - build(deps): bump library/python from 3.12.4-slim to 3.12.5-slim in /docker/unstable
  [PR #2885](https://github.com/RDFLib/rdflib/pull/2885)
* 2024-08-26 - build(deps): bump orjson from 3.10.6 to 3.10.7
  [PR #2883](https://github.com/RDFLib/rdflib/pull/2883)
* 2024-08-26 - build(deps-dev): bump mypy from 1.11.1 to 1.11.2
  [PR #2896](https://github.com/RDFLib/rdflib/pull/2896)
* 2024-08-26 - build(deps): bump pyparsing from 3.1.2 to 3.1.4
  [PR #2895](https://github.com/RDFLib/rdflib/pull/2895)
* 2024-08-26 - build(deps-dev): bump ruff from 0.5.6 to 0.6.2
  [PR #2894](https://github.com/RDFLib/rdflib/pull/2894)
* 2024-08-11 - build(deps-dev): bump wheel from 0.43.0 to 0.44.0
  [PR #2874](https://github.com/RDFLib/rdflib/pull/2874)
* 2024-08-10 - build(deps-dev): bump ruff from 0.5.5 to 0.5.6
  [PR #2873](https://github.com/RDFLib/rdflib/pull/2873)
* 2024-08-10 - build(deps-dev): bump coverage from 7.6.0 to 7.6.1
  [PR #2872](https://github.com/RDFLib/rdflib/pull/2872)
* 2024-08-10 - build(deps-dev): bump mypy from 1.11.0 to 1.11.1
  [PR #2871](https://github.com/RDFLib/rdflib/pull/2871)
* 2024-08-10 - build(deps): bump library/python from `740d94a` to `a3e58f9` in /docker/unstable
  [PR #2875](https://github.com/RDFLib/rdflib/pull/2875)
* 2024-08-10 - build(deps): bump library/python from `740d94a` to `a3e58f9` in /docker/latest
  [PR #2876](https://github.com/RDFLib/rdflib/pull/2876)
* 2024-07-29 - build(deps-dev): bump pytest from 8.3.1 to 8.3.2
  [PR #2858](https://github.com/RDFLib/rdflib/pull/2858)
* 2024-07-29 - build(deps-dev): bump ruff from 0.5.4 to 0.5.5
  [PR #2859](https://github.com/RDFLib/rdflib/pull/2859)
* 2024-07-29 - build(deps): bump library/python from `52f92c5` to `740d94a` in /docker/latest
  [PR #2856](https://github.com/RDFLib/rdflib/pull/2856)
* 2024-07-29 - build(deps): bump library/python from `52f92c5` to `740d94a` in /docker/unstable
  [PR #2855](https://github.com/RDFLib/rdflib/pull/2855)
* 2024-07-24 - build(deps-dev): bump mypy from 1.8.0 to 1.11.0
  [PR #2848](https://github.com/RDFLib/rdflib/pull/2848)
* 2024-07-24 - build(deps): bump library/python from 3.12.2-slim to 3.12.4-slim in /docker/unstable
  [PR #2845](https://github.com/RDFLib/rdflib/pull/2845)
* 2024-07-24 - build(deps): bump library/python from `f11725a` to `52f92c5` in /docker/latest
  [PR #2846](https://github.com/RDFLib/rdflib/pull/2846)
* 2024-07-24 - build(deps): bump lxml from 4.9.3 to 5.2.2
  [PR #2847](https://github.com/RDFLib/rdflib/pull/2847)
* 2024-07-24 - build(deps-dev): bump types-setuptools from 69.5.0.20240513 to 71.1.0.20240723
  [PR #2834](https://github.com/RDFLib/rdflib/pull/2834)
* 2024-07-24 - build(deps-dev): bump myst-parser from 2.0.0 to 3.0.1
  [PR #2773](https://github.com/RDFLib/rdflib/pull/2773)
* 2024-07-24 - build(deps-dev): bump black from 24.3.0 to 24.4.2
  [PR #2770](https://github.com/RDFLib/rdflib/pull/2770)
* 2024-07-24 - build(deps-dev): bump pytest from 7.4.3 to 8.3.1
  [PR #2837](https://github.com/RDFLib/rdflib/pull/2837)
* 2024-07-24 - build(deps-dev): bump mypy from 1.6.1 to 1.8.0
  [PR #2676](https://github.com/RDFLib/rdflib/pull/2676)
* 2024-07-23 - build(deps): bump library/python from `2fba8e7` to `f11725a` in /docker/latest
  [PR #2827](https://github.com/RDFLib/rdflib/pull/2827)
* 2024-07-23 - build(deps-dev): bump setuptools from 69.5.1 to 71.1.0
  [PR #2832](https://github.com/RDFLib/rdflib/pull/2832)
* 2024-07-23 - build(deps-dev): bump ruff from 0.5.2 to 0.5.4
  [PR #2831](https://github.com/RDFLib/rdflib/pull/2831)
* 2024-07-15 - build(deps-dev): bump types-setuptools from 69.5.0.20240415 to 69.5.0.20240513
  [PR #2789](https://github.com/RDFLib/rdflib/pull/2789)
* 2024-07-15 - build(deps-dev): bump ruff from 0.4.1 to 0.5.2
  [PR #2825](https://github.com/RDFLib/rdflib/pull/2825)
* 2024-07-15 - build(deps-dev): bump coverage from 7.5.4 to 7.6.0
  [PR #2824](https://github.com/RDFLib/rdflib/pull/2824)
* 2024-07-15 - build(deps-dev): bump typing-extensions from 4.11.0 to 4.12.2
  [PR #2826](https://github.com/RDFLib/rdflib/pull/2826)
* 2024-07-15 - build(deps-dev): bump coverage from 7.4.4 to 7.5.4
  [PR #2805](https://github.com/RDFLib/rdflib/pull/2805)
* 2024-07-15 - build(deps): bump library/python from 3.12.2-slim to 3.12.4-slim in /docker/latest
  [PR #2808](https://github.com/RDFLib/rdflib/pull/2808)
* 2024-07-15 - build(deps): bump berkeleydb from 18.1.8 to 18.1.10
  [PR #2813](https://github.com/RDFLib/rdflib/pull/2813)
* 2024-06-19 - [pre-commit.ci] pre-commit autoupdate
  [PR #2777](https://github.com/RDFLib/rdflib/pull/2777)  
* 2024-06-17 - build(deps): bump library/python from `eb53cb9` to `5c73034` in /docker/latest
  [PR #2725](https://github.com/RDFLib/rdflib/pull/2725)
* 2024-05-17 - build(deps): bump poetry from 1.8.2 to 1.8.3 in /devtools
  [PR #2787](https://github.com/RDFLib/rdflib/pull/2787)
* 2024-04-27 - [pre-commit.ci] pre-commit autoupdate
  [PR #2755](https://github.com/RDFLib/rdflib/pull/2755)  
* 2024-05-17 - build(deps): bump networkx from 2.6.3 to 3.1
  [PR #2458](https://github.com/RDFLib/rdflib/pull/2458)
* 2024-04-27 - build(deps-dev): bump black from 24.3.0 to 24.4.0
  [PR #2766](https://github.com/RDFLib/rdflib/pull/2766)
* 2024-04-27 - build(deps-dev): bump ruff from 0.3.4 to 0.4.1
  [PR #2769](https://github.com/RDFLib/rdflib/pull/2769)
* 2024-04-18 - build(deps): bump poetry from 1.7.1 to 1.8.2 in /devtools
  [PR #2743](https://github.com/RDFLib/rdflib/pull/2743)
* 2024-04-18 - build(deps-dev): bump typing-extensions from 4.10.0 to 4.11.0
  [PR #2759](https://github.com/RDFLib/rdflib/pull/2759)
* 2024-04-18 - build(deps-dev): bump setuptools from 69.2.0 to 69.5.1
  [PR #2763](https://github.com/RDFLib/rdflib/pull/2763)
* 2024-04-18 - build(deps-dev): bump types-setuptools from 69.2.0.20240317 to 69.5.0.20240415
  [PR #2765](https://github.com/RDFLib/rdflib/pull/2765)
* 2024-04-03 - build(deps-dev): bump pytest-cov from 4.1.0 to 5.0.0
  [PR #2754](https://github.com/RDFLib/rdflib/pull/2754)
* 2024-04-03 - build(deps-dev): bump ruff from 0.3.2 to 0.3.4
  [PR #2753](https://github.com/RDFLib/rdflib/pull/2753)
* 2024-04-03 - build(deps-dev): bump coverage from 7.4.3 to 7.4.4
  [PR #2752](https://github.com/RDFLib/rdflib/pull/2752)
* 2024-03-20 - build(deps-dev): bump poetry from 1.7.1 to 1.8.2
  [PR #2741](https://github.com/RDFLib/rdflib/pull/2741)
* 2024-03-20 - [pre-commit.ci] pre-commit autoupdate
  [PR #2732](https://github.com/RDFLib/rdflib/pull/2732)  
* 2024-03-20 - build(deps-dev): bump types-setuptools from 69.1.0.20240310 to 69.2.0.20240317
  [PR #2737](https://github.com/RDFLib/rdflib/pull/2737)
* 2024-03-20 - build(deps): bump library/python from `5c73034` to `36d57d7` in /docker/unstable
  [PR #2742](https://github.com/RDFLib/rdflib/pull/2742)
* 2024-03-20 - build(deps-dev): bump wheel from 0.42.0 to 0.43.0
  [PR #2740](https://github.com/RDFLib/rdflib/pull/2740)
* 2024-03-20 - build(deps-dev): bump setuptools from 69.1.1 to 69.2.0
  [PR #2739](https://github.com/RDFLib/rdflib/pull/2739)
* 2024-03-20 - build(deps-dev): bump black from 24.2.0 to 24.3.0
  [PR #2738](https://github.com/RDFLib/rdflib/pull/2738)
* 2024-03-12 - build(deps-dev): bump lxml-stubs from 0.4.0 to 0.5.1
  [PR #2724](https://github.com/RDFLib/rdflib/pull/2724)
* 2024-03-12 - build(deps-dev): bump types-setuptools from 69.1.0.20240302 to 69.1.0.20240310
  [PR #2728](https://github.com/RDFLib/rdflib/pull/2728)
* 2024-03-12 - build(deps-dev): bump ruff from 0.3.0 to 0.3.2
  [PR #2729](https://github.com/RDFLib/rdflib/pull/2729)
* 2024-03-12 - [pre-commit.ci] pre-commit autoupdate
  [PR #2630](https://github.com/RDFLib/rdflib/pull/2630)  
* 2024-03-12 - build(deps): bump pyparsing from 3.1.1 to 3.1.2
  [PR #2730](https://github.com/RDFLib/rdflib/pull/2730)
* 2024-03-05 - build(deps): bump library/python from `eb53cb9` to `5c73034` in /docker/unstable
  [PR #2726](https://github.com/RDFLib/rdflib/pull/2726)
* 2024-03-04 - build(deps-dev): bump sphinxcontrib-apidoc from 0.4.0 to 0.5.0
  [PR #2719](https://github.com/RDFLib/rdflib/pull/2719)
* 2024-03-04 - build(deps-dev): bump types-setuptools from 69.1.0.20240223 to 69.1.0.20240302
  [PR #2722](https://github.com/RDFLib/rdflib/pull/2722)
* 2024-03-04 - build(deps-dev): bump ruff from 0.1.6 to 0.3.0
  [PR #2718](https://github.com/RDFLib/rdflib/pull/2718)
* 2024-03-04 - build(deps-dev): bump poetry from 1.8.0 to 1.8.2
  [PR #2721](https://github.com/RDFLib/rdflib/pull/2721)
* 2024-02-27 - build(deps-dev): bump types-setuptools from 68.2.0.2 to 69.1.0.20240223
  [PR #2716](https://github.com/RDFLib/rdflib/pull/2716)
* 2024-02-27 - build(deps): bump poetry from 1.7.1 to 1.8.0 in /devtools
  [PR #2717](https://github.com/RDFLib/rdflib/pull/2717)
* 2024-02-27 - build(deps): bump library/python from 3.12.0-slim to 3.12.2-slim in /docker/unstable
  [PR #2706](https://github.com/RDFLib/rdflib/pull/2706)
* 2024-02-27 - build(deps-dev): bump typing-extensions from 4.8.0 to 4.10.0
  [PR #2715](https://github.com/RDFLib/rdflib/pull/2715)
* 2024-02-27 - build(deps-dev): bump coverage from 7.3.2 to 7.4.3
  [PR #2714](https://github.com/RDFLib/rdflib/pull/2714)
* 2024-02-27 - build(deps): bump arduino/setup-task from 1 to 2
  [PR #2707](https://github.com/RDFLib/rdflib/pull/2707)
* 2024-02-27 - build(deps-dev): bump setuptools from 69.0.2 to 69.1.1
  [PR #2713](https://github.com/RDFLib/rdflib/pull/2713)
* 2024-02-27 - build(deps): bump library/python from 3.12.0-slim to 3.12.2-slim in /docker/latest
  [PR #2703](https://github.com/RDFLib/rdflib/pull/2703)
* 2024-02-27 - build(deps): bump actions/cache from 3 to 4
  [PR #2690](https://github.com/RDFLib/rdflib/pull/2690)
* 2024-02-27 - build(deps): bump actions/upload-artifact from 3 to 4
  [PR #2669](https://github.com/RDFLib/rdflib/pull/2669)
* 2024-02-27 - build(deps): bump actions/setup-python from 4 to 5
  [PR #2664](https://github.com/RDFLib/rdflib/pull/2664)
* 2024-02-27 - build(deps): bump actions/setup-java from 3 to 4
  [PR #2657](https://github.com/RDFLib/rdflib/pull/2657)
* 2024-02-27 - build(deps-dev): bump black from 23.11.0 to 24.2.0
  [PR #2709](https://github.com/RDFLib/rdflib/pull/2709)
* 2023-12-01 - build(deps): bump library/python from `43a49c9` to `babc0d4` in /docker/latest
  [PR #2627](https://github.com/RDFLib/rdflib/pull/2627)
* 2023-12-01 - build(deps-dev): bump poetry from 1.6.1 to 1.7.1
  [PR #2646](https://github.com/RDFLib/rdflib/pull/2646)
* 2023-11-30 - build(deps-dev): bump setuptools from 68.2.2 to 69.0.2
  [PR #2650](https://github.com/RDFLib/rdflib/pull/2650)
* 2023-11-30 - build(deps-dev): bump ruff from 0.1.1 to 0.1.6
  [PR #2647](https://github.com/RDFLib/rdflib/pull/2647)
* 2023-11-30 - build(deps-dev): bump types-setuptools from 68.2.0.1 to 68.2.0.2
  [PR #2652](https://github.com/RDFLib/rdflib/pull/2652)
* 2023-11-30 - build(deps): bump library/python from `babc0d4` to `32477c7` in /docker/unstable
  [PR #2653](https://github.com/RDFLib/rdflib/pull/2653)
* 2023-11-21 - build(deps-dev): bump types-setuptools from 68.2.0.0 to 68.2.0.1
  [PR #2640](https://github.com/RDFLib/rdflib/pull/2640)
* 2023-11-21 - build(deps-dev): bump black from 23.10.1 to 23.11.0
  [PR #2641](https://github.com/RDFLib/rdflib/pull/2641)
* 2023-11-21 - build(deps-dev): bump sphinx-autodoc-typehints from 1.24.0 to 1.25.2
  [PR #2639](https://github.com/RDFLib/rdflib/pull/2639)
* 2023-11-21 - build(deps-dev): bump pytest from 7.4.2 to 7.4.3
  [PR #2629](https://github.com/RDFLib/rdflib/pull/2629)
* 2023-11-21 - build(deps): bump library/python from `43a49c9` to `babc0d4` in /docker/unstable
  [PR #2626](https://github.com/RDFLib/rdflib/pull/2626)
* 2023-10-29 - build(deps-dev): bump mypy from 1.5.1 to 1.6.1
  [PR #2624](https://github.com/RDFLib/rdflib/pull/2624)
* 2023-10-29 - build(deps): bump berkeleydb from 18.1.6 to 18.1.8
  [PR #2615](https://github.com/RDFLib/rdflib/pull/2615)
* 2023-10-29 - build(deps-dev): bump black from 23.9.1 to 23.10.1
  [PR #2625](https://github.com/RDFLib/rdflib/pull/2625)
* 2023-10-24 - [pre-commit.ci] pre-commit autoupdate
  [PR #2605](https://github.com/RDFLib/rdflib/pull/2605)   
* 2023-10-24 - build(deps-dev): bump ruff from 0.0.291 to 0.1.1
  [PR #2622](https://github.com/RDFLib/rdflib/pull/2622)
* 2023-10-24 - build(deps-dev): bump coverage from 7.3.1 to 7.3.2
  [PR #2614](https://github.com/RDFLib/rdflib/pull/2614)
* 2023-10-24 - build(deps): bump library/python from 3.11.5-slim to 3.12.0-slim in /docker/latest
  [PR #2612](https://github.com/RDFLib/rdflib/pull/2612)
* 2023-09-24 - [pre-commit.ci] pre-commit autoupdate
  [PR #2495](https://github.com/RDFLib/rdflib/pull/2495)  
* 2023-10-24 - build(deps): bump library/python from 3.11.5-slim to 3.12.0-slim in /docker/unstable
  [PR #2611](https://github.com/RDFLib/rdflib/pull/2611)
* 2023-09-25 - build(deps): bump library/python from `9bd704d` to `edaf703` in /docker/latest
  [PR #2600](https://github.com/RDFLib/rdflib/pull/2600)
* 2023-09-25 - build(deps): bump library/python from `9bd704d` to `edaf703` in /docker/unstable
  [PR #2601](https://github.com/RDFLib/rdflib/pull/2601)
* 2023-09-25 - build(deps-dev): bump ruff from 0.0.290 to 0.0.291
  [PR #2602](https://github.com/RDFLib/rdflib/pull/2602)
* 2023-09-24 - build(deps): bump docker/login-action from 2 to 3
  [PR #2594](https://github.com/RDFLib/rdflib/pull/2594)
* 2023-09-24 - build(deps-dev): bump ruff from 0.0.287 to 0.0.290
  [PR #2596](https://github.com/RDFLib/rdflib/pull/2596)
* 2023-09-24 - build(deps-dev): bump typing-extensions from 4.7.1 to 4.8.0
  [PR #2597](https://github.com/RDFLib/rdflib/pull/2597)
* 2023-09-19 - build(deps-dev): bump setuptools from 68.2.0 to 68.2.2
  [PR #2595](https://github.com/RDFLib/rdflib/pull/2595)
* 2023-09-11 - build(deps-dev): bump sphinxcontrib-apidoc from 0.3.0 to 0.4.0
  [PR #2583](https://github.com/RDFLib/rdflib/pull/2583)
* 2023-09-11 - build(deps-dev): bump black from 23.7.0 to 23.9.1
  [PR #2584](https://github.com/RDFLib/rdflib/pull/2584)
* 2023-09-11 - build(deps): bump actions/checkout from 3 to 4
  [PR #2582](https://github.com/RDFLib/rdflib/pull/2582)
* 2023-09-11 - build(deps-dev): bump coverage from 7.3.0 to 7.3.1
  [PR #2586](https://github.com/RDFLib/rdflib/pull/2586)
* 2023-09-11 - build(deps-dev): bump types-setuptools from 68.1.0.1 to 68.2.0.0
  [PR #2587](https://github.com/RDFLib/rdflib/pull/2587)
* 2023-09-11 - build(deps-dev): bump pytest from 7.4.1 to 7.4.2
  [PR #2588](https://github.com/RDFLib/rdflib/pull/2588)
* 2023-09-11 - build(deps): bump library/python from `c499230` to `9bd704d` in /docker/latest
  [PR #2589](https://github.com/RDFLib/rdflib/pull/2589)
* 2023-09-11 - build(deps-dev): bump setuptools from 68.1.2 to 68.2.0
  [PR #2585](https://github.com/RDFLib/rdflib/pull/2585)
* 2023-09-11 - build(deps): bump library/python from `c499230` to `9bd704d` in /docker/unstable
  [PR #2581](https://github.com/RDFLib/rdflib/pull/2581)
* 2023-09-04 - build(deps-dev): bump types-setuptools from 68.1.0.0 to 68.1.0.1
  [PR #2569](https://github.com/RDFLib/rdflib/pull/2569)
* 2023-09-04 - build(deps-dev): bump ruff from 0.0.286 to 0.0.287
  [PR #2567](https://github.com/RDFLib/rdflib/pull/2567)
* 2023-09-04 - build(deps-dev): bump pytest from 7.4.0 to 7.4.1
  [PR #2568](https://github.com/RDFLib/rdflib/pull/2568)
* 2023-08-28 - build(deps): bump library/python from 3.11.4-slim to 3.11.5-slim in /docker/latest
  [PR #2551](https://github.com/RDFLib/rdflib/pull/2551)
* 2023-08-28 - build(deps): bump library/python from 3.11.4-slim to 3.11.5-slim in /docker/unstable
  [PR #2550](https://github.com/RDFLib/rdflib/pull/2550)
* 2023-08-28 - build(deps-dev): bump poetry from 1.5.1 to 1.6.1
  [PR #2549](https://github.com/RDFLib/rdflib/pull/2549)
* 2023-08-23 - build(deps-dev): bump types-setuptools from 68.0.0.3 to 68.1.0.0
  [PR #2532](https://github.com/RDFLib/rdflib/pull/2532)
* 2023-08-23 - build(deps): bump library/python from `58ae46e` to `17d62d6` in /docker/unstable
  [PR #2531](https://github.com/RDFLib/rdflib/pull/2531)
* 2023-08-23 - build(deps-dev): bump setuptools from 68.0.0 to 68.1.2
  [PR #2535](https://github.com/RDFLib/rdflib/pull/2535)
* 2023-08-22 - build(deps-dev): bump mypy from 1.5.0 to 1.5.1
  [PR #2534](https://github.com/RDFLib/rdflib/pull/2534)
* 2023-08-15 - build(deps): bump library/python from `36b544b` to `58ae46e` in /docker/latest
  [PR #2527](https://github.com/RDFLib/rdflib/pull/2527)
* 2023-08-15 - build(deps): bump library/python from `36b544b` to `58ae46e` in /docker/unstable
  [PR #2526](https://github.com/RDFLib/rdflib/pull/2526)
* 2023-08-15 - build(deps-dev): bump mypy from 1.4.1 to 1.5.0
  [PR #2525](https://github.com/RDFLib/rdflib/pull/2525)
* 2023-08-15 - build(deps-dev): bump coverage from 7.2.7 to 7.3.0
  [PR #2524](https://github.com/RDFLib/rdflib/pull/2524)
* 2023-08-07 - build(deps-dev): bump sphinx from 7.1.1 to 7.1.2
  [PR #2521](https://github.com/RDFLib/rdflib/pull/2521)

## 2023-08-02 RELEASE 7.0.0

This is a major release with relatively slight breaking changes, new
features and bug fixes.

The most notable breaking change relates to how RDFLib handles the
`publicID` parameter of the `Graph.parse` and `Dataset.parse` methods.
Most users should not be affected by this change.

Instructions on adapting existing code to the breaking changes can be
found in the upgrade guide from Version 6 to Version 7 which should be
available [here](https://rdflib.readthedocs.io/en/stable/).

It is likely that the next couple of RDFLib releases will all be major
versions, mostly because there are some more shortcomings of RDFLib's
public interface that should be addressed.

If you use RDFLib, please consider keeping an eye on
[discussions](https://github.com/RDFLib/rdflib/discussions?discussions_q=label%3A%22feedback+wanted%22),
issues and pull-requests labelled with ["feedback
wanted"](https://github.com/RDFLib/rdflib/labels/feedback%20wanted).

A big thanks to everyone who contributed to this release.

### BREAKING CHANGE: don't use `publicID` as the name for the default graph. (#2406)

Commit [4b96e9d](https://github.com/RDFLib/rdflib/commit/4b96e9d), closes [#2406](https://github.com/RDFLib/rdflib/issues/2406).


When parsing data into a `ConjunctiveGraph` or `Dataset`, the triples in the
default graphs in the sources were loaded into a graph named `publicID`.

This behaviour has been changed, and now the triples from the default graph in
source RDF documents will be loaded into `ConjunctiveGraph.default_context` or
`Dataset.default_context`.

The `publicID` parameter to `ConjunctiveGraph.parse` and `Dataset.parse`
constructors will now only be used as the base URI for relative URI resolution.

- Fixes https://github.com/RDFLib/rdflib/issues/2404
- Fixes https://github.com/RDFLib/rdflib/issues/2375
- Fixes https://github.com/RDFLib/rdflib/issues/436
- Fixes https://github.com/RDFLib/rdflib/issues/1804

### BREAKING CHANGE: drop support for python 3.7 (#2436)

Commit [1e5f56b](https://github.com/RDFLib/rdflib/commit/1e5f56b), closes [#2436](https://github.com/RDFLib/rdflib/issues/2436).


Python 3.7 will be end-of-life on the 27th of June 2023 and the next release of
RDFLib will be a new major version.

This changes the minimum supported version of Python to 3.8.1 as some of the
dependencies we use are not too fond of python 3.8.0. This change also removes
all accommodations for older python versions.

### feat: add `curie` method to `NamespaceManager` (#2365)

Commit [f200722](https://github.com/RDFLib/rdflib/commit/f200722), closes [#2365](https://github.com/RDFLib/rdflib/issues/2365).


Added a `curie` method to `NamespaceManager`, which can be used to generate a
CURIE from a URI.

Other changes:

- Fixed `NamespaceManager.expand_curie` to work with CURIES that have blank
  prefixes (e.g. `:something`), which are valid according to [CURIE Syntax
  1.0](https://www.w3.org/TR/2010/NOTE-curie-20101216/).
- Added a test to confirm <https://github.com/RDFLib/rdflib/issues/2077>.

Fixes <https://github.com/RDFLib/rdflib/issues/2348>.


### feat: add optional `target_graph` argument to `Graph.cbd` and use it  for DESCRIBE queries (#2322)

Commit [81d13d4](https://github.com/RDFLib/rdflib/commit/81d13d4), closes [#2322](https://github.com/RDFLib/rdflib/issues/2322).


Add optional keyword only `target_graph` argument to `rdflib.graph.Graph.cbd` and use this new argument in `evalDescribeQuery`.

This makes it possible to compute a concise bounded description without creating a new graph to hold the result, and also without potentially having to copy it to another final graph.

### feat: Don't generate prefixes for unknown URIs (#2467)

Commit [bd797ac](https://github.com/RDFLib/rdflib/commit/bd797ac).


When serializing RDF graphs, URIs with unknown prefixes were assigned a
namespace like `ns1:`. While the result would be smaller files, it does
result in output that is not as readable.

This change removes this automatic assignment of namespace prefixes.

This is somewhat of an aesthetic choice, eventually we should have more
flexibility in this regard so that users can exercise more control over
how URIs in unknown namespaces are handled.

With this change, users can still manually create namespace prefixes for
URIs in unknown namespaces, but before it there was no way to avoid the
undesired behaviour, so this seems like the better default.


### feat: Longturtle improvements (#2500)

Commit [5ee8bd7](https://github.com/RDFLib/rdflib/commit/5ee8bd7), closes [#2500](https://github.com/RDFLib/rdflib/issues/2500).

Improved the output of the longturtle serializer.

### fix: SPARQL count with optionals (#2448)

Commit [46ff6cf](https://github.com/RDFLib/rdflib/commit/46ff6cf), closes [#2448](https://github.com/RDFLib/rdflib/issues/2448).


Change SPARQL count aggregate to ignore optional that are unbound
instead of raising an exception when they are encountered.

### fix: `GROUP_CONCAT` handling of empty separator (issue) (#2474)

Commit [e94c252](https://github.com/RDFLib/rdflib/commit/e94c252), closes [#2474](https://github.com/RDFLib/rdflib/issues/2474).


`GROUP_CONCAT` was handling an empty separator (i.e. `""`) incorrectly,
it would handle it as if the separator were not set, so essentially it was
treated as a single space (i.e. `" "`).

This change fixes it so that an empty separator with `GROUP_CONCAT`
results in a value with nothing between concatenated values.


Fixes <https://github.com/RDFLib/rdflib/issues/2473>


### fix: add `NORMALIZE_LITERALS` to `rdflib.__all__` (#2489)

Commit [6981c28](https://github.com/RDFLib/rdflib/commit/6981c28), closes [#2489](https://github.com/RDFLib/rdflib/issues/2489).


This gets Sphinx to generate documentation for it, and also clearly
indicates that it can be used from outside the module.

- Fixes <https://github.com/RDFLib/rdflib/issues/2488>


### fix: bugs with `rdflib.extras.infixowl` (#2390)

Commit [cd0b442](https://github.com/RDFLib/rdflib/commit/cd0b442), closes [#2390](https://github.com/RDFLib/rdflib/issues/2390).


Fix the following issues in `rdflib.extras.infixowl`:
- getting and setting of max cardinality only considered identifiers and not other RDF terms.
- The return value of `manchesterSyntax` was wrong for some cases.
- The way that `BooleanClass` was generating its string representation (i.e. `BooleanClass.__repr__`) was wrong for some cases.

Other changes:
- Added an example for using infixowl to create an ontology.
- Updated infixowl tests.
- Updated infixowl documentation.

This code is based on code from:
- <https://github.com/RDFLib/rdflib/pull/2307>


### fix: correct imports and `__all__` (#2340)

Commit [7df77cd](https://github.com/RDFLib/rdflib/commit/7df77cd), closes [#2340](https://github.com/RDFLib/rdflib/issues/2340).


Disable
[`implicit_reexport`](https://mypy.readthedocs.io/en/stable/config_file.html#confval-implicit_reexport)
and eliminate all errors reported by mypy after this.

This helps ensure that import statements import from the right module and that
the `__all__` variable is correct.


### fix: dbpedia URL to use https instead of http (#2444)

Commit [ef25896](https://github.com/RDFLib/rdflib/commit/ef25896), closes [#2444](https://github.com/RDFLib/rdflib/issues/2444).


The URL for the service keyword had the http address for the dbpedia endpoint, which no longer works. Changing it to https as that works.


### fix: eliminate bare `except:` (#2350)

Commit [4ea1436](https://github.com/RDFLib/rdflib/commit/4ea1436), closes [#2350](https://github.com/RDFLib/rdflib/issues/2350).


Replace bare `except:` with `except Exception`, there are some cases where it
can be narrowed further, but this is already an improvement over the current
situation.

This is somewhat pursuant to eliminating
[flakeheaven](https://github.com/flakeheaven/flakeheaven), as it no longer
supports the latest version of flake8
[[ref](https://github.com/flakeheaven/flakeheaven/issues/132)]. But it also is
just the right thing to do as bare exceptions can cause problems.


### fix: eliminate file intermediary in translate algebra (#2267)

Commit [ae6b859](https://github.com/RDFLib/rdflib/commit/ae6b859), closes [#2267](https://github.com/RDFLib/rdflib/issues/2267).


Previously, `rdflib.plugins.sparql.algebra.translateAlgebra()` maintained state via a file, with a fixed filename `query.txt`.  With this change, use of that file is eliminated; state is now maintained in memory so that multiple concurrent `translateAlgebra()` calls, for example, should no longer interfere with each other.

The change is accomplished with no change to the client interface.  Basically, the actual functionality has been moved into a class, which is instantiated and used as needed (once per call to `algrebra.translateAlgebra()`).


### fix: eliminate some mutable default arguments in SPARQL code (#2301)

Commit [89982f8](https://github.com/RDFLib/rdflib/commit/89982f8), closes [#2301](https://github.com/RDFLib/rdflib/issues/2301).


This change eliminates some situations where a mutable object (i.e., a dictionary) was used as the default value for functions in the `rdflib.plugins.sparql.processor` module and related code. It replaces these situations with `typing.Optinal` that defaults to None, and is then handled within the function. Luckily, some of the code that the SPARQL Processor relied on already had this style, meaning not a lot of changes had to be made.

This change also makes a small update to the logic in the SPARQL Processor's query function to simplify the if/else statement. This better mirrors the implementation in the `UpdateProcessor`.


### fix: formatting of SequencePath and AlternativePath (#2504)

Commit [9c73581](https://github.com/RDFLib/rdflib/commit/9c73581), closes [#2504](https://github.com/RDFLib/rdflib/issues/2504).


These path types were formatted without parentheses even if they
contained multiple elements, resulting in string representations that
did not accurately represent the path.

This change fixes the formatting so that the string representations are
enclosed in parentheses when necessary.

- Fixes <https://github.com/RDFLib/rdflib/issues/2503>.


### fix: handling of `rdf:HTML` literals (#2490)

Commit [588286b](https://github.com/RDFLib/rdflib/commit/588286b), closes [#2490](https://github.com/RDFLib/rdflib/issues/2490).


Previously, without `html5lib` installed, literals with`rdf:HTML`
datatypes were treated as
[ill-typed](https://www.w3.org/TR/rdf11-concepts/#section-Graph-Literal),
even if they were not ill-typed.

With this change, if `html5lib` is not installed, literals with the
`rdf:HTML` datatype will not be treated as ill-typed, and will have
`Null` as their `ill_typed` attribute value, which means that it is
unknown whether they are ill-typed or not.

This change also fixes the mapping from `rdf:HTML` literal values to
lexical forms.

Other changes:

- Add tests for `rdflib.NORMALIZE_LITERALS` to ensure it behaves
  correctly.

Related issues:

- Fixes <https://github.com/RDFLib/rdflib/issues/2475>


### fix: HTTP 308 Permanent Redirect status code handling (#2389)

Commit [e0b3152](https://github.com/RDFLib/rdflib/commit/e0b3152), closes [#2389](https://github.com/RDFLib/rdflib/issues/2389) [/docs.python.org/3.11/whatsnew/changelog.html#id128](https://github.com//docs.python.org/3.11/whatsnew/changelog.html/issues/id128).


Change the handling of HTTP status code 308 to behave more like
`urllib.request.HTTPRedirectHandler`, most critically, the new 308 handling will
create a new `urllib.request.Request` object with the new URL, which will
prevent state from being carried over from the original request.

One case where this is important is when the domain name changes, for example,
when the original URL is `http://www.w3.org/ns/adms.ttl` and the redirect URL is
`https://uri.semic.eu/w3c/ns/adms.ttl`. With the previous behaviour, the redirect
would contain a `Host` header with the value `www.w3.org` instead of
`uri.semic.eu` because the `Host` header is placed in
`Request.unredirected_hdrs` and takes precedence over the `Host` header in
`Request.headers`.

Other changes:
- Only handle HTTP status code 308 on Python versions before 3.11 as Python 3.11

  will handle 308 by default [[ref](https://docs.python.org/3.11/whatsnew/changelog.html#id128)].
- Move code which uses `http://www.w3.org/ns/adms.ttl` and
  `http://www.w3.org/ns/adms.rdf` out of `test_guess_format_for_parse` into a
  separate parameterized test, which instead uses the embedded http server.

  This allows the test to fully control the `Content-Type` header in the
  response instead of relying on the value that the server is sending.

  This is needed because the server is sending `Content-Type: text/plain` for
  the `adms.ttl` file, which is not a valid RDF format, and the test is
  expecting `Content-Type: text/turtle`.

Fixes:
- <https://github.com/RDFLib/rdflib/issues/2382>.

### fix: lexical-to-value mapping of rdf:HTML literals (#2483)

Commit [53aaf02](https://github.com/RDFLib/rdflib/commit/53aaf02), closes [#2483](https://github.com/RDFLib/rdflib/issues/2483).


Use strict mode when parsing `rdf:HTML` literals. This ensures that when
[lexical-to-value
mapping](https://www.w3.org/TR/rdf11-concepts/#dfn-lexical-to-value-mapping)
(i.e. parsing) of a literal with `rdf:HTML` data type occurs, a value will
only be assigned if the lexical form is a valid HTML5 fragment.
Otherwise, i.e. for invalid fragments, no value will be associated with
the literal
[[ref](https://www.w3.org/TR/rdf11-concepts/#section-Graph-Literal)] and
the literal will be ill-typed.


### fix: TriG handling of GRAPH keyword without a graph ID (#2469)

Commit [8c9608b](https://github.com/RDFLib/rdflib/commit/8c9608b), closes [#2469](https://github.com/RDFLib/rdflib/issues/2469) [/www.w3.org/2013/TriGTests/#trig-graph-bad-01](https://github.com//www.w3.org/2013/TriGTests//issues/trig-graph-bad-01).


The RDF 1.1 TriG grammar only allows the `GRAPH` keyword if it
is followed by a graph identifier
[[ref](https://www.w3.org/TR/trig/#grammar-production-block)].

This change enforces this rule so that the

<http://www.w3.org/2013/TriGTests/#trig-graph-bad-01> test passes.

### fix: TriG parser error handling for nested graphs (#2468)

Commit [afea615](https://github.com/RDFLib/rdflib/commit/afea615), closes [#2468](https://github.com/RDFLib/rdflib/issues/2468) [/www.w3.org/2013/TriGTests/#trig-graph-bad-07](https://github.com//www.w3.org/2013/TriGTests//issues/trig-graph-bad-07).


Raise an error when nested graphs occur in TriG.

With this change, the <http://www.w3.org/2013/TriGTests/#trig-graph-bad-07> test passes.

### fix: typing errors from dmypy (#2451)

Commit [10f9ebe](https://github.com/RDFLib/rdflib/commit/10f9ebe), closes [#2451](https://github.com/RDFLib/rdflib/issues/2451).


Fix various typing errors that are reported when running with `dmypy`,
the mypy daemon.

Also add a task for running `dmypy` to the Taskfile that can be selected
as the default mypy variant by setting the `MYPY_VARIANT` environment
variable to `dmypy`.


### fix: widen `Graph.__contains__` type-hints to accept `Path` values (#2323)

Commit [1c45ec4](https://github.com/RDFLib/rdflib/commit/1c45ec4), closes [#2323](https://github.com/RDFLib/rdflib/issues/2323).


Change the type-hints for `Graph.__contains__` to also accept `Path`
values as the parameter is passed to the `Graph.triples` function,
which accepts `Path` values.


### docs: Add CITATION.cff file (#2502)

Commit [ad5c0e1](https://github.com/RDFLib/rdflib/commit/ad5c0e1), closes [#2502](https://github.com/RDFLib/rdflib/issues/2502).


The `CITATION.cff` file provides release metadata which is used by
Zenodo and other software and systems.

This file's content is best-effort, and pull requests with improvements
are welcome and will affect future releases.


### docs: add guidelines for breaking changes (#2402)

Commit [cad367e](https://github.com/RDFLib/rdflib/commit/cad367e), closes [#2402](https://github.com/RDFLib/rdflib/issues/2402).


Add guidelines on how breaking changes should be approached.

The guidelines take a very pragmatic approach with known downsides, but this
seems like the best compromise given the current situation.

For prior discussion on this point see:
- https://github.com/RDFLib/rdflib/discussions/2395
- https://github.com/RDFLib/rdflib/pull/2108
- https://github.com/RDFLib/rdflib/discussions/1841


### docs: fix comment that doesn't describe behavior (#2443)

Commit [4e42d10](https://github.com/RDFLib/rdflib/commit/4e42d10), closes [#2443](https://github.com/RDFLib/rdflib/issues/2443).


Comment refers to a person that knows bob and the code would return a name,
but this would only work if the triple `person foaf:name bob .` is part of the dataset

As this is a very uncommon way to model a `foaf:knows` the code was
adjusted to match the description.

### docs: recommend making an issue before making an enhancement (#2391)

Commit [63b082c](https://github.com/RDFLib/rdflib/commit/63b082c), closes [#2391](https://github.com/RDFLib/rdflib/issues/2391).


Suggest that contributors first make an issue to get in principle
agreement for pull requests before making the pull request.

Enhancements can be controversial, and we may reject the enhancement
sometimes, even if the code is good, as it may just not be deemed
important enough to increase the maintenance burden of RDFLib.

Other changes:
- Updated the checklist in the pull request template to be more accurate to
  current practice.
- Improved grammar and writing in the pull request template, contribution guide
  and developers guide.


### docs: remove unicode string form in rdflib/term.py (#2384)

Commit [ddcc4eb](https://github.com/RDFLib/rdflib/commit/ddcc4eb), closes [#2384](https://github.com/RDFLib/rdflib/issues/2384).


The use of Unicode literals is an artefact of Python 2 and is incorrect in Python 3.

Doctests for docstrings using Unicode literals only pass because [ALLOW_UNICODE](https://docs.pytest.org/en/7.1.x/how-to/doctest.html#using-doctest-options)
is set, but this option should be disabled as RDFLib does not support Python 2 any more.

This partially resolves <https://github.com/RDFLib/rdflib/issues/2378>.

## 2023-03-26 RELEASE 6.3.2

### fix: `ROUND`, `ENCODE_FOR_URI` and `SECONDS` SPARQL functions (#2314)

Commit [af17916](https://github.com/RDFLib/rdflib/commit/af17916), closes [#2314](https://github.com/RDFLib/rdflib/issues/2314).


`ROUND` was not correctly rounding negative numbers towards positive infinity,
`ENCODE_FOR_URI` incorrectly treated `/` as safe, and `SECONDS` did not include
fractional seconds.

This change corrects these issues.

- Closes <https://github.com/RDFLib/rdflib/issues/2151>.


### fix: add `__hash__` and `__eq__` back to `rdflib.paths.Path` (#2292)

Commit [fe1a8f8](https://github.com/RDFLib/rdflib/commit/fe1a8f8), closes [#2292](https://github.com/RDFLib/rdflib/issues/2292).


These methods were removed when `@total_ordering` was added, but
`@total_ordering` does not add them, so removing them essentially
removes functionality.

This change adds the methods back and adds tests to ensure they work
correctly.

All path related tests are also moved into one file.

- Closes <https://github.com/RDFLib/rdflib/issues/2281>.
- Closes <https://github.com/RDFLib/rdflib/issues/2242>.


### fix: Add `to_dict` method to the JSON-LD `Context` class. (#2310)

Commit [d7883eb](https://github.com/RDFLib/rdflib/commit/d7883eb), closes [#2310](https://github.com/RDFLib/rdflib/issues/2310).


`Context.to_dict` is used in JSON-LD serialization, but it was not implemented.
This change adds the method.

- Closes <https://github.com/RDFLib/rdflib/issues/2138>.


### fix: add the `wgs` namespace binding back (#2294)

Commit [adf8eb2](https://github.com/RDFLib/rdflib/commit/adf8eb2), closes [#2294](https://github.com/RDFLib/rdflib/issues/2294).


<https://github.com/RDFLib/rdflib/pull/1686> inadvertently removed the `wgs` prefix.
This change adds it back.

- Closes <https://github.com/RDFLib/rdflib/issues/2196>.


### fix: change the prefix for `https://schema.org/` back to `schema` (#2312)

Commit [3faa01b](https://github.com/RDFLib/rdflib/commit/3faa01b), closes [#2312](https://github.com/RDFLib/rdflib/issues/2312).


The default prefix for `https://schema.org/` registered with
`rdflib.namespace.NamespaceManager` was inadvertently changed to `sdo` in 6.2.0,
this however constitutes a breaking change, as code that was using the `schema`
prefix would no longer have the same behaviour. This change changes the prefix
back to `schema`.


### fix: include docs and examples in the sdist tarball (#2289)

Commit [394fb50](https://github.com/RDFLib/rdflib/commit/394fb50), closes [#2289](https://github.com/RDFLib/rdflib/issues/2289).


The sdists generated by setuptools included the `docs` and `examples`
directories, and they are needed for building docs and running tests using the
sdist.

This change includes these directories in the sdist tarball.

A `test:sdist` task is also added to `Taskfile.yml` which uses the sdists to run
pytest and build docs.


### fix: IRI to URI conversion (#2304)

Commit [dfa4054](https://github.com/RDFLib/rdflib/commit/dfa4054), closes [#2304](https://github.com/RDFLib/rdflib/issues/2304).


The URI to IRI conversion was percentage-quoting characters that should not have
been quoted, like equals in the query string. It was also not quoting things
that should have been quoted, like the username and password components of a
URI.

This change improves the conversion by only quoting characters that are not
allowed in specific parts of the URI and quoting previously unquoted components.
The safe characters for each segment are taken from
[RFC3986](https://datatracker.ietf.org/doc/html/rfc3986).

The new behavior is heavily inspired by

[`werkzeug.urls.iri_to_uri`](https://github.com/pallets/werkzeug/blob/92c6380248c7272ee668e1f8bbd80447027ccce2/src/werkzeug/urls.py#L926-L931)
though there are some differences.

- Closes <https://github.com/RDFLib/rdflib/issues/2120>.

### fix: JSON-LD context construction from a `dict` (#2306)

Commit [832e693](https://github.com/RDFLib/rdflib/commit/832e693), closes [#2306](https://github.com/RDFLib/rdflib/issues/2306).


A variable was only being initialized for string-valued inputs, but if a `dict`
input was passed the variable would still be accessed, resulting in a
`UnboundLocalError`.

This change initializes the variable always, instead of only when string-valued
input is used to construct a JSON-LD context.

- Closes <https://github.com/RDFLib/rdflib/issues/2303>.


### fix: reference to global inside `get_target_namespace_elements` (#2311)

Commit [4da67f9](https://github.com/RDFLib/rdflib/commit/4da67f9), closes [#2311](https://github.com/RDFLib/rdflib/issues/2311).


`get_target_namespace_elements` references the `args` global, which is not
defined if the function is called from outside the module. This commit fixes
that instead referencing the argument passed to the function.

- Closes <https://github.com/RDFLib/rdflib/issues/2072>.


### fix: restore the 6.1.1 default bound namespaces (#2313)

Commit [57bb428](https://github.com/RDFLib/rdflib/commit/57bb428), closes [#2313](https://github.com/RDFLib/rdflib/issues/2313).


The namespaces bound by default by `rdflib.graph.Graph` and
`rdflib.namespace.NamespaceManager` was reduced in version 6.2.0 of RDFLib,
however, this also would cause code that worked with 6.1.1 to break, so this
constituted a breaking change. This change restores the previous behaviour,
binding the same namespaces as was bound in 6.1.1.

To bind a reduced set of namespaces, the `bind_namespaces` parameter of
`rdflib.graph.Graph` or `rdflib.namespace.NamespaceManager` can be used.

- Closes <https://github.com/RDFLib/rdflib/issues/2103>.


### test: add `webtest` marker to tests that use the internet (#2295)

Commit [cfe6e37](https://github.com/RDFLib/rdflib/commit/cfe6e37), closes [#2295](https://github.com/RDFLib/rdflib/issues/2295).


This is being done so that it is easier for downstream packagers to run the test
suite without requiring internet access.

To run only tests that does not use the internet, run `pytest -m "not webtest"`.

The validation workflow validates that test run without internet access by
running the tests inside `firejail --net=none`.

- Closes <https://github.com/RDFLib/rdflib/issues/2293>.

### chore: Update CONTRIBUTORS from commit history (#2305)

Commit [1ab4fc0](https://github.com/RDFLib/rdflib/commit/1ab4fc0), closes [#2305](https://github.com/RDFLib/rdflib/issues/2305).


This ensures contributors are credited. Also added .mailmap to fix early misattributed contributions.

### docs: fix typo in NamespaceManager documentation (#2291)

Commit [7a05c15](https://github.com/RDFLib/rdflib/commit/7a05c15), closes [#2291](https://github.com/RDFLib/rdflib/issues/2291).


Changed `cdterms` to `dcterms`, see <https://github.com/RDFLib/rdflib/issues/2196> for more info.

## 2023-03-18 RELEASE 6.3.1

This is a patch release that includes a singular user facing fix, which is the
inclusion of the `test` directory in the `sdist` release artifact.

The following sections describe the changes included in this version.

### build: explicitly specify `packages` in `pyproject.toml` (#2280)

Commit [334787b](https://github.com/RDFLib/rdflib/commit/334787b), closes [#2280](https://github.com/RDFLib/rdflib/issues/2280).


The default behaviour makes it more of a hassle to republish RDFLib to
a separate package, something which I plan to do for testing purposes
and possibly other reasons.

More changes may follow in a similar vein.


### build: include test in sdist (#2282)

Commit [e3884b7](https://github.com/RDFLib/rdflib/commit/e3884b7), closes [#2282](https://github.com/RDFLib/rdflib/issues/2282).


A perhaps minor regression from earlier versions is that the sdist does not include the test folder, which makes it harder for downstreams to use a single source of truth to build and test a reliable package. This restores the test folder for sdists.

### docs: don't use kroki (#2284)

Commit [bea782f](https://github.com/RDFLib/rdflib/commit/bea782f), closes [#2284](https://github.com/RDFLib/rdflib/issues/2284).


The Kroki server is currently experiencing some issues which breaks our
build, this change eliminates the use of Kroki in favour of directly
using the generated SVG images which is checked into git alongside the
PlantUML sources.

I also added a task to the Taskfile to re-generate the SVG images from
the PlantUML sources by calling docker.

## 2023-03-16 RELEASE 6.3.0

This is a minor release that includes bug fixes and features.

### Important Information

- RDFLib will drop support for Python 3.7 when it becomes EOL on 2023-06-27,
  this will not be considered a breaking change, and RDFLib's major version
  number will not be changed solely on the basis of Python 3.7 support being
  dropped.

### User facing changes

This section lists changes that have a potential impact on users of RDFLib,
changes with no user impact are not included in this section.

- Add chunk serializer that facilitates the encoding of a graph into multiple
  N-Triples encoded chunks.
  [PR #1968](https://github.com/RDFLib/rdflib/pull/1968).

 - Fixes passing `NamespaceManager` in `ConjunctiveGraph`'s method `get_context()`. 
   The `get_context()` method will now pass the `NamespaceManager` of `ConjunctiveGraph` to the `namespace_manager` attribute of the newly created context graph, instead of the `ConjunctiveGraph` object itself. This cleans up an old `FIXME` comment.
   [PR #2073](https://github.com/RDFLib/rdflib/pull/2073). 

- InfixOWL fixes and cleanup.
  Closed [issue #2030](https://github.com/RDFLib/rdflib/issues/2030).
  [PR #2024](https://github.com/RDFLib/rdflib/pull/2024),
  and [PR #2033](https://github.com/RDFLib/rdflib/pull/2033).
  - `rdflib.extras.infixowl.Restriction.__init__` will now raise a `ValueError`
    if there is no restriction value instead of an `AssertionError`.
  - Fixed numerous issues with
    `rdflib.extras.infixowl.Restriction.restrictionKind` which was essentially
    not working at all.
  - Fixed how `rdflib.extras.infixowl.Property.__repr__` uses
    `rdflib.namespace.OWL`. 
  - Removed `rdflib.extras.infixowl.Infix.__ror__` and
    `rdflib.extras.infixowl.Infix.__or__` as they were broken.
  - Removed unused `rdflib.extras.infixowl.termDeletionDecorator`.
  - Added `rdflib.extras.infixowl.MalformedClassError` which will replace
    `rdflib.extras.infixowl.MalformedClass` (which is an exception) in the next
    major version.
  - Eliminated the use of mutable data structures in some argument defaults.

- Fixed some cross-referencing issues in RDFLib documentation.
  Closed [issue #1878](https://github.com/RDFLib/rdflib/issues/1878).
  [PR #2036](https://github.com/RDFLib/rdflib/pull/2036).

- Fixed import of `xml.sax.handler` in `rdflib.plugins.parsers.trix` so that it
  no longer tries to import it from `xml.sax.saxutils`.
  [PR #2041](https://github.com/RDFLib/rdflib/pull/2041).

- Removed a pre python 3.5 regex related workaround in the REPLACE SPARQL
  function.
  [PR #2042](https://github.com/RDFLib/rdflib/pull/2042).

- Fixed some issues with SPARQL XML result parsing that caused problems with
  [`lxml`](https://lxml.de/). Closed [issue #2035](https://github.com/RDFLib/rdflib/issues/2035),
  [issue #1847](https://github.com/RDFLib/rdflib/issues/1847).
  [PR #2044](https://github.com/RDFLib/rdflib/pull/2044).
  - Result parsing from
    [`TextIO`](https://docs.python.org/3/library/typing.html#typing.TextIO)
    streams now work correctly with `lxml` installed and with XML documents that
    are not `utf-8` encoded.
  - Elements inside `<results>` that are not `<result>` are now ignored.
  - Elements inside `<result>` that are not `<binding>` are now ignored.
  - Also added type hints to `rdflib.plugins.sparql.results.xmlresults`.

- Added type hints to the following modules:
  - `rdflib.store`.
     [PR #2057](https://github.com/RDFLib/rdflib/pull/2057).
  - `rdflib.graph`.
    [PR #2080](https://github.com/RDFLib/rdflib/pull/2080).
  - `rdflib.plugins.sparql.*`.
    [PR #2094](https://github.com/RDFLib/rdflib/pull/2094),
    [PR #2133](https://github.com/RDFLib/rdflib/pull/2133),
    [PR #2265](https://github.com/RDFLib/rdflib/pull/2265),
    [PR #2097](https://github.com/RDFLib/rdflib/pull/2097),
    [PR #2268](https://github.com/RDFLib/rdflib/pull/2268).
  - `rdflib.query`.
    [PR #2265](https://github.com/RDFLib/rdflib/pull/2265).
  - `rdflib.parser` and `rdflib.plugins.parsers.*`.
    [PR #2232](https://github.com/RDFLib/rdflib/pull/2232).
  - `rdflib.exceptions`.
    [PR #2232](https://github.com/RDFLib/rdflib/pull/2232)
  - `rdflib.shared.jsonld.*`.
    [PR #2232](https://github.com/RDFLib/rdflib/pull/2232).
  - `rdflib.collection`.
    [PR #2263](https://github.com/RDFLib/rdflib/pull/2263).
  - `rdflib.util`.
    [PR #2262](https://github.com/RDFLib/rdflib/pull/2262).
  - `rdflib.path`.
    [PR #2261](https://github.com/RDFLib/rdflib/pull/2261).
    
- Removed pre python 3.7 compatibility code.
  [PR #2066](https://github.com/RDFLib/rdflib/pull/2066).
  - Removed fallback in case the `shutil` module does not have the `move`
    function.

- Improve file-URI and path handling in `Graph.serialize` and `Result.serialize` to
  address problems with windows path handling in `Result.serialize` and to make
  the behavior between `Graph.serialize` and `Result.serialie` more consistent.
  Closed [issue #2067](https://github.com/RDFLib/rdflib/issues/2067).
  [PR #2065](https://github.com/RDFLib/rdflib/pull/2065).
  - String values for the `destination` argument will now only be treated as
    file URIs if `urllib.parse.urlparse` returns their schema as `file`.
  - Simplified file writing to avoid a temporary file.

- Narrow the type of context-identifiers/graph-names from `rdflib.term.Node` to
  `rdflib.term.IdentifiedNode` as no supported abstract syntax allows for other
  types of context-identifiers.
  [PR #2069](https://github.com/RDFLib/rdflib/pull/2069).

- Always parse HexTuple files as utf-8. 
  [PR #2070](https://github.com/RDFLib/rdflib/pull/2070).

- Fixed handling of `Literal` `datatype` to correctly differentiate between
  blank string values and undefined values, also changed the datatype of
  `rdflib.term.Literal.datatype` from `Optional[str]` to `Optional[URIRef]` now
  that all non-`URIRef` `str` values will be converted to `URIRef`.
  [PR #2076](https://github.com/RDFLib/rdflib/pull/2076).

- Fixed the generation of VALUES block for federated queries.
  The values block was including non-variable values like BNodes which resulted
  in invalid queries. Closed [issue #2079](https://github.com/RDFLib/rdflib/issues/2079).
  [PR #2084](https://github.com/RDFLib/rdflib/pull/2084).

- Only register the `rdflib.plugins.stores.berkeleydb.BerkeleyDB` as a store
  plugin if the `berkeleydb` module is present.
  Closed [issue #1816](https://github.com/RDFLib/rdflib/issues/1816).
  [PR #2096](https://github.com/RDFLib/rdflib/pull/2096).

- Fixed serialization of BNodes in TriG.
  The TriG serializer was only considering BNode references inside a single
  graph and not counting the BNodes subjects as references when considering if a
  BNode should be serialized as unlabeled blank nodes (i.e. `[ ]`), and as a
  result it was serializing BNodes as unlabeled if they were in fact referencing
  BNodes in other graphs.
  [PR #2085](https://github.com/RDFLib/rdflib/pull/2085).

- Deprecated `rdflib.path.evalPath` in favor of `rdflib.path.eval_path` which is
  PEP-8 compliant. [PR #2046](https://github.com/RDFLib/rdflib/pull/2046)

- Added `charset=UTF-8` to the `Content-Type` header sent when doing an update
  with `SPARQLConnector`. Closed [issue
  #2095](https://github.com/RDFLib/rdflib/issues/2095). [PR
  #2112](https://github.com/RDFLib/rdflib/pull/2112).

- Removed the `rdflib.plugins.sparql.parserutils.plist` class as it served no
  discernible purpose. [PR #2143](https://github.com/RDFLib/rdflib/pull/2143)

- Changed the TriG serializer to not generate prefixes for empty graph IDs.
  Closed [issue #2154](https://github.com/RDFLib/rdflib/issues/2154).
  [PR #2160](https://github.com/RDFLib/rdflib/pull/2160).

- Fixed handling of relative context files in the JSON-LD parser. 
  Closed [issue #2164](https://github.com/RDFLib/rdflib/issues/2164).
  [PR #2165](https://github.com/RDFLib/rdflib/pull/2165).

- Improved failure handling in when computing QName for an unbound namespace.
  [PR #2169](https://github.com/RDFLib/rdflib/pull/2169).

- Fixed a typo in the default bound namespace for `DCTERMS`.
  [PR #2173](https://github.com/RDFLib/rdflib/pull/2173).

- Add support for supplying a custom namespace manager to `n3()` methods.
  [PR #2174](https://github.com/RDFLib/rdflib/pull/2174).

- Fixed the query string parameters for `SPARQLConnector` when using POST method.
  [PR #2180](https://github.com/RDFLib/rdflib/pull/2180).

- Fixed extra keyword argument and header handling in `SPARQLConnector` that
  resulted in headers from `SPARQLConnector.update` polluting headers from
  `SPARQLConnector.query` vice versa.
  [PR #2183](https://github.com/RDFLib/rdflib/pull/2183)

- Added version restrictions for dependencies.
  [PR #2187](https://github.com/RDFLib/rdflib/pull/2187)

- Switch to using `importlib` for getting the version of RDFLib instead of
  hard-coding it in `__version__`.
  [PR #2187](https://github.com/RDFLib/rdflib/pull/2187).

- Removed non-runtime extras, for building documentation, running tests and
  other development operations the versions and dependencies are now
  managed with Poetry.
  [PR #2187](https://github.com/RDFLib/rdflib/pull/2187).

- Fixed a bug that occurred when `VALUES` was used outside a `GROUP BY` clause.
  [PR #2188](https://github.com/RDFLib/rdflib/pull/2188).

- Fixed a bug that occurred when using `SELECT *` inside another `SELECT *`.
  Closed [issue #1722](https://github.com/RDFLib/rdflib/issues/1722).
  [PR #2190](https://github.com/RDFLib/rdflib/pull/2190).

- Added SPARQL DESCRIBE query implementation.
  Closes [issue #479](https://github.com/RDFLib/rdflib/issues/479).
  [PR #2221](https://github.com/RDFLib/rdflib/pull/2221).

- Fixed a bug in `rdflib.tools.defined_namespace_creator` that occurred when
  multiple `rdfs:comment` were present on one resource.
  [PR #2254](https://github.com/RDFLib/rdflib/pull/2254).

- Fixed `rdflib.util._iri2uri()` to not quote the `netloc` parameter.
  [PR #2255](https://github.com/RDFLib/rdflib/pull/2255).

- Fixed the HexTuple parser's handling of input sources to works for more input sources.
  [PR #2255](https://github.com/RDFLib/rdflib/pull/2255).

- Fixed the creation of input source objects from IO stream sources.
  [PR #2255](https://github.com/RDFLib/rdflib/pull/2255).

- Eliminated the use of the deprecated `rdflib.path.evalPath` function.
  [PR #2266](https://github.com/RDFLib/rdflib/pull/2266)

- Added documentation for security considerations and available mitigations.
  Closed [issue #1844](https://github.com/RDFLib/rdflib/issues/1844).
  [PR #2267](https://github.com/RDFLib/rdflib/pull/2270).

### PRs merged since last release

* fix: validation issues with examples
  [PR #2269](https://github.com/RDFLib/rdflib/pull/2269)
* feat: more type hints for `rdflib.plugins.sparql`
  [PR #2268](https://github.com/RDFLib/rdflib/pull/2268)
* fix: eliminate use of deprecated `rdflib.path.evalPath`
  [PR #2266](https://github.com/RDFLib/rdflib/pull/2266)
* more type-hinting for SPARQL plugin
  [PR #2265](https://github.com/RDFLib/rdflib/pull/2265)
* feat: add diverse type hints
  [PR #2264](https://github.com/RDFLib/rdflib/pull/2264)
* feat: add type hints to `rdflib.collection`
  [PR #2263](https://github.com/RDFLib/rdflib/pull/2263)
* feat: add type hints to `rdflib.util`
  [PR #2262](https://github.com/RDFLib/rdflib/pull/2262)
* feat: add type hints to `rdflib.path`
  [PR #2261](https://github.com/RDFLib/rdflib/pull/2261)
* test: fix deprecation warnings
  [PR #2260](https://github.com/RDFLib/rdflib/pull/2260)
* docs: update test reports
  [PR #2259](https://github.com/RDFLib/rdflib/pull/2259)
* fix: small InputSource related issues
  [PR #2255](https://github.com/RDFLib/rdflib/pull/2255)
* defined_namespace_creator: concatenate several rdfs:comments
  [PR #2254](https://github.com/RDFLib/rdflib/pull/2254)
* feat: add parser type hints
  [PR #2232](https://github.com/RDFLib/rdflib/pull/2232)
* build: bump versions
  [PR #2231](https://github.com/RDFLib/rdflib/pull/2231)
* Add SPARQL DESCRIBE query implementation
  [PR #2221](https://github.com/RDFLib/rdflib/pull/2221)
* build: rename minimum constraints file to evade dependabot
  [PR #2209](https://github.com/RDFLib/rdflib/pull/2209)
* Fix for `SELECT *` inside `SELECT *` bug
  [PR #2190](https://github.com/RDFLib/rdflib/pull/2190)
* Fixing bug applying VALUES outside of a GROUP BY
  [PR #2188](https://github.com/RDFLib/rdflib/pull/2188)
* move to poetry for dependency management; consolidate more settings into pyproject.toml
  [PR #2187](https://github.com/RDFLib/rdflib/pull/2187)
* build: update black to 22.12.0
  [PR #2186](https://github.com/RDFLib/rdflib/pull/2186)
* Issue2179 incorrect headers
  [PR #2183](https://github.com/RDFLib/rdflib/pull/2183)
* Fix missing query string params in sparqlconnector when using POST method 
  [PR #2180](https://github.com/RDFLib/rdflib/pull/2180)
* [pre-commit.ci] pre-commit autoupdate
  [PR #2178](https://github.com/RDFLib/rdflib/pull/2178)
* Add namespace_manager argument for n3 method on Paths
  [PR #2174](https://github.com/RDFLib/rdflib/pull/2174)
* fix DCTERMS prefix typo
  [PR #2173](https://github.com/RDFLib/rdflib/pull/2173)
* compute_qname handle case where name could be unbound
  [PR #2169](https://github.com/RDFLib/rdflib/pull/2169)
* Issue 2164
  [PR #2165](https://github.com/RDFLib/rdflib/pull/2165)
* build: update black to 22.10.0
  [PR #2163](https://github.com/RDFLib/rdflib/pull/2163)
* ci: switch to python 3.11 release
  [PR #2162](https://github.com/RDFLib/rdflib/pull/2162)
* fix: type errors resulting from new mypy
  [PR #2161](https://github.com/RDFLib/rdflib/pull/2161)
* do not write prefix for empty graph id, fix #2154
  [PR #2160](https://github.com/RDFLib/rdflib/pull/2160)
* Remove redundant class
  [PR #2143](https://github.com/RDFLib/rdflib/pull/2143)
* Pass `service_query` to `_buildQueryStringForServiceCall` instead of a `Match`
  [PR #2134](https://github.com/RDFLib/rdflib/pull/2134)
* Add type hint to part in evalServiceQuery
  [PR #2133](https://github.com/RDFLib/rdflib/pull/2133)
* Remove outdated comment
  [PR #2129](https://github.com/RDFLib/rdflib/pull/2129)
* fix: type ignore compatibility with latest mypy
  [PR #2127](https://github.com/RDFLib/rdflib/pull/2127)
* Remove redundant PR template
  [PR #2126](https://github.com/RDFLib/rdflib/pull/2126)
* build: use 3.11.0-rc.2
  [PR #2119](https://github.com/RDFLib/rdflib/pull/2119)
* build: docker images for latest release and main branch
  [PR #2116](https://github.com/RDFLib/rdflib/pull/2116)
* add charset encoding to SPARQLConnector.update() request.
  [PR #2112](https://github.com/RDFLib/rdflib/pull/2112)
* Add test for issue #2011
  [PR #2107](https://github.com/RDFLib/rdflib/pull/2107)
* chore: rename default branch to `main`
  [PR #2101](https://github.com/RDFLib/rdflib/pull/2101)
* Correct a typo in test_roundtrip.py
  [PR #2100](https://github.com/RDFLib/rdflib/pull/2100)
* feat: add type hints to `rdflib.query` and related
  [PR #2097](https://github.com/RDFLib/rdflib/pull/2097)
* fix: Don't register berkelydb as a store if it is not available on the system
  [PR #2096](https://github.com/RDFLib/rdflib/pull/2096)
* feat: add type hints to `rdflib.plugins.sparql.{algebra,operators}`
  [PR #2094](https://github.com/RDFLib/rdflib/pull/2094)
* test: Fix `exclude_lines` for coverage
  [PR #2093](https://github.com/RDFLib/rdflib/pull/2093)
* test: content-type handling with SPARQLStore + CONSTRUCT queries
  [PR #2092](https://github.com/RDFLib/rdflib/pull/2092)
* ci: publish test reports for mypy and pytest
  [PR #2091](https://github.com/RDFLib/rdflib/pull/2091)
* test: convert more test from unittest to pytest
  [PR #2089](https://github.com/RDFLib/rdflib/pull/2089)
* ci: switch from 3.11.0-beta.4 to 3.11.0-rc.1
  [PR #2087](https://github.com/RDFLib/rdflib/pull/2087)
* fix: issue with trig reference counting across graphs
  [PR #2085](https://github.com/RDFLib/rdflib/pull/2085)
* Generate VALUES block for federated queries with variables only
  [PR #2084](https://github.com/RDFLib/rdflib/pull/2084)
* docs: Add a contributing guide
  [PR #2082](https://github.com/RDFLib/rdflib/pull/2082)
* feat: Add type hints to rdflib.graph
  [PR #2080](https://github.com/RDFLib/rdflib/pull/2080)
* fix: handling of Literal datatype
  [PR #2076](https://github.com/RDFLib/rdflib/pull/2076)
* test: convert some `unittest` based tests to `pytest`
  [PR #2075](https://github.com/RDFLib/rdflib/pull/2075)
* test: honour lax cardinality from test manifests
  [PR #2074](https://github.com/RDFLib/rdflib/pull/2074)
* Fix passing ConjunctiveGraph as namespace_manager
  [PR #2073](https://github.com/RDFLib/rdflib/pull/2073)
* fix: always parse HexTuple files as utf-8
  [PR #2070](https://github.com/RDFLib/rdflib/pull/2070)
* fix: narrow the context identifier type from `Node` to `IdentifiedNode`
  [PR #2069](https://github.com/RDFLib/rdflib/pull/2069)
* build: set a minimum version for flakeheaven
  [PR #2068](https://github.com/RDFLib/rdflib/pull/2068)
* chore: remove pre Python 3.7 compatibility code for shutil
  [PR #2066](https://github.com/RDFLib/rdflib/pull/2066)
* fix: issues with string destination handling in `{Graph,Result}.serialize`
  [PR #2065](https://github.com/RDFLib/rdflib/pull/2065)
* build: fix Taskfile.yml for Windows
  [PR #2064](https://github.com/RDFLib/rdflib/pull/2064)
* test: convert `test/test_sparql/test_sparql_parser.py` to pytest
  [PR #2063](https://github.com/RDFLib/rdflib/pull/2063)
* test: convert `test/test_sparql/test_construct_bindings.py` to pytest
  [PR #2062](https://github.com/RDFLib/rdflib/pull/2062)
* test: convert `test/test_parsers/test_nquads.py` to pytest
  [PR #2061](https://github.com/RDFLib/rdflib/pull/2061)
* test: convert `test/test_namespace/test_namespace.py` to pytest
  [PR #2060](https://github.com/RDFLib/rdflib/pull/2060)
* docs: add DOI for RDFLib
  [PR #2058](https://github.com/RDFLib/rdflib/pull/2058)
* feat: add type hints for `rdflib.store` and `rdflib.plugins.stores`
  [PR #2057](https://github.com/RDFLib/rdflib/pull/2057)
* Toplevel n80x
  [PR #2046](https://github.com/RDFLib/rdflib/pull/2046)
* docs: add some additional badges
  [PR #2045](https://github.com/RDFLib/rdflib/pull/2045)
* fix: SPARQL XML result parsing
  [PR #2044](https://github.com/RDFLib/rdflib/pull/2044)
* chore: remove pre python 3.5 regex related workaround
  [PR #2042](https://github.com/RDFLib/rdflib/pull/2042)
* fix: import xml.sax.handler from the right place
  [PR #2041](https://github.com/RDFLib/rdflib/pull/2041)
* test: remove python 2.4 specific behaviour in test
  [PR #2040](https://github.com/RDFLib/rdflib/pull/2040)
* build: remove drone config
  [PR #2037](https://github.com/RDFLib/rdflib/pull/2037)
* docs: fix sphinx nitpicky issues
  [PR #2036](https://github.com/RDFLib/rdflib/pull/2036)
* build: Gitpod integration and Google Cloud Shell Button
  [PR #2034](https://github.com/RDFLib/rdflib/pull/2034)
* Infixowl cleanup iii
  [PR #2033](https://github.com/RDFLib/rdflib/pull/2033)
* build: Taskfile improvements
  [PR #2032](https://github.com/RDFLib/rdflib/pull/2032)
* docs: removed "Other changes" from CHANGELOG.md
  [PR #2031](https://github.com/RDFLib/rdflib/pull/2031)
* Infixowl coverage ii
  [PR #2024](https://github.com/RDFLib/rdflib/pull/2024)
* add chunk serializer & tests
  [PR #1968](https://github.com/RDFLib/rdflib/pull/1968)

## 2022-07-16 RELEASE 6.2.0

This is a minor release that includes bug fixes and features.

### User facing changes

This section lists changes that have a potential impact on users of RDFLib,
changes with no user impact are not included in this section.

- SPARQL: Fixed handing of `HAVING` clause with variable composition. Closed
  [issue #936](https://github.com/RDFLib/rdflib/issues/936) and [issue
  #935](https://github.com/RDFLib/rdflib/pull/935), [PR
  #1093](https://github.com/RDFLib/rdflib/pull/1093).
- JSON-LD parser: better support for content negotiation. Closed [issue
  #1423](https://github.com/RDFLib/rdflib/issues/1423), [PR
  #1436](https://github.com/RDFLib/rdflib/pull/1436).
- Removed the following functions that were marked as deprecated and scheduled
  for removal in version 6.0.0: `Graph.load`, `Graph.seq`, `Graph.comment`,
  `Graph.label`. [PR #1527](https://github.com/RDFLib/rdflib/pull/1527).
- Use `functools.total_ordering` to implement most comparison operations for
  `rdflib.paths.Path`. Closed [issue
  #685](https://github.com/RDFLib/rdflib/issues/685), [PR
  #1528](https://github.com/RDFLib/rdflib/pull/1528).
- Fixed error handling for invalid URIs. Closed [issue
  #821](https://github.com/RDFLib/rdflib/issues/821), [PR
  #1529](https://github.com/RDFLib/rdflib/pull/1529).
- InfixOWL: Fixed handling of cardinality 0. Closed [issue
 #1453](https://github.com/RDFLib/rdflib/issues/1453) and [issue
 #944](https://github.com/RDFLib/rdflib/pull/1530), [PR
 #1530](https://github.com/RDFLib/rdflib/pull/1530).
- Added quad support to handling to `rdflib.graph.ReadOnlyGraphAggregate.quads`.
  Closed [issue #430](https://github.com/RDFLib/rdflib/issues/430), [PR
  #1590](https://github.com/RDFLib/rdflib/pull/1590)
- Fixed base validation used when joining URIs. [PR
  #1607](https://github.com/RDFLib/rdflib/pull/1607).
- Add GEO defined namespace for GeoSPARQL. Closed [issue
  #1371](https://github.com/RDFLib/rdflib/issues/1371), [PR
  #1622](https://github.com/RDFLib/rdflib/pull/1622).
- Explicitly raise exception when
  `rdflib.plugins.stores.sparqlstore.SPARQLStore.update` is called. Closed
  [issue #1032](https://github.com/RDFLib/rdflib/issues/1032), [PR
  #1623](https://github.com/RDFLib/rdflib/pull/1623).
- Added `rdflib.plugins.sparql.processor.prepareUpdate`. Closed [issue
  #272](https://github.com/RDFLib/rdflib/issues/272) and [discussion
  #1581](https://github.com/RDFLib/rdflib/discussions/1581), [PR
  #1624](https://github.com/RDFLib/rdflib/pull/1624).
- Added `rdflib.namespace.DefinedNamespaceMeta.__dir__`. Closed [issue
  #1593](https://github.com/RDFLib/rdflib/issues/1593), [PR
  #1626](https://github.com/RDFLib/rdflib/pull/1626).
- Removed `TypeCheckError`, `SubjectTypeError`, `PredicateTypeError`,
  `ObjectTypeError` and `ContextTypeError` as these exceptions are not raised by
  RDFLib and their existence will only confuse users which may expect them to be
  used. Also remove corresponding `check_context`, `check_subject`,
  `check_predicate`, `check_object`, `check_statement`, `check_pattern` that is
  unused. [PR #1640](https://github.com/RDFLib/rdflib/pull/1640).
- Improved the population of the `Accept` HTTP header so that it is correctly
  populated for all formats. [PR
  #1643](https://github.com/RDFLib/rdflib/pull/1643).
- Fixed some issues with SPARQL Algebra handling/translation. [PR
  #1645](https://github.com/RDFLib/rdflib/pull/1645).
- Add `nquads` to recognized file extensions.
  [PR #1653](https://github.com/RDFLib/rdflib/pull/1653).
- Fixed issues that prevented HexTuples roundtripping.
  [PR #1656](https://github.com/RDFLib/rdflib/pull/1656).
- Make `rdflib.plugins.sparql.operators.unregister_custom_function` idempotent.
  Closed [issue #1492](https://github.com/RDFLib/rdflib/issues/1492),
  [PR #1659](https://github.com/RDFLib/rdflib/pull/1659).
- Fixed the handling of escape sequences in the N-Triples and N-Quads parsers.
  These parsers will now correctly handle strings like `"\\r"`. The time it
  takes for these parsers to parse strings with escape sequences will be
  increased, and the increase will be correlated with the amount of escape
  sequences that occur in a string. For strings with many escape sequences the
  parsing speed seems to be almost 4 times slower. Closed [issue
  #1655](https://github.com/RDFLib/rdflib/issues/1655), [PR
  #1663](https://github.com/RDFLib/rdflib/pull/1663).
  - Also marked `rdflib.compat.decodeStringEscape` as deprecated as this
    function is not used anywhere in RDFLib anymore and the utility that it does
    provide is not implemented correctly. It will be removed in RDFLib 7.0.0
- Added an abstract class `IdentifiedNode` as a superclass of `BNode` and
  `URIRef`. Closed [issue #1526](https://github.com/RDFLib/rdflib/issues/1526),
  [PR #1680](https://github.com/RDFLib/rdflib/pull/1680).
- Fixed turtle serialization of `rdf:type` in subject, object. Closed [issue
  #1649](https://github.com/RDFLib/rdflib/issues/1649), [PR
  #1649](https://github.com/RDFLib/rdflib/pull/1684).
- Fixed turtle serialization of PNames that contain brackets. Closed [issue
  #1661](https://github.com/RDFLib/rdflib/issues/1661), [PR
  #1678](https://github.com/RDFLib/rdflib/pull/1678).
- Added support for selecting which namespace prefixes to bind. Closed [issue
  #1679](https://github.com/RDFLib/rdflib/issues/1679) and [issue #1880](https://github.com/RDFLib/rdflib/pull/1880), [PR
  #1686](https://github.com/RDFLib/rdflib/pull/1686), [PR
  #1845](https://github.com/RDFLib/rdflib/pull/1845) and [PR
    #2018](https://github.com/RDFLib/rdflib/pull/2018).
  - Also added `ConjunctiveGraph.get_graph`.
  - Also added an `override` argument to `Store.bind` which behaves similarly to
    the `override` parameter for `NamespaceManager.bind`.
  - Also fixed handing of support of the `override` parameter to
    `NamespaceManager.bind` by passing.
- Eliminated a `DeprecationWarning` related to plugin loading [issue
  #1631](https://github.com/RDFLib/rdflib/issues/1631), [PR
  #1694](https://github.com/RDFLib/rdflib/pull/1694).
- Removed the `rdflib.graph.ContextNode` and `rdflib.graph.DatasetQuad` type
  aliases. These were not being widely used in RDFLib and were also not correct.
  [PR #1695](https://github.com/RDFLib/rdflib/pull/1695).
- Added `DefinedNamespace.as_jsonld_context`. [PR
  #1706](https://github.com/RDFLib/rdflib/pull/1706).
- Added `rdflib.namespace.WGS` for WGS84. Closed [issue
  #1709](https://github.com/RDFLib/rdflib/issues/1709),  [PR
  #1710](https://github.com/RDFLib/rdflib/pull/1710).
- Improved performance of `DefinedNamespace` by caching attribute values. [PR
  #1718](https://github.com/RDFLib/rdflib/pull/1718).
- Only configure python logging if `sys.stderr` has a `isatty` attribute. Closed
  [issue #1760](https://github.com/RDFLib/rdflib/issues/1760), [PR
  #1761](https://github.com/RDFLib/rdflib/pull/1761).
- Removed unused `rdflib.compat.etree_register_namespace`. [PR
  #1768](https://github.com/RDFLib/rdflib/pull/1768).
- Fixed numeric shortcut handling in `rdflib.util.from_n3`. Closed [issue
  #1769](https://github.com/RDFLib/rdflib/issues/1769), [PR
  #1771](https://github.com/RDFLib/rdflib/pull/1771).
- Add ability to detect and mark ill-typed literals. Closed [issue
  #1757](https://github.com/RDFLib/rdflib/issues/1757) and [issue
  #848](https://github.com/RDFLib/rdflib/issues/848), [PR
  #1773](https://github.com/RDFLib/rdflib/pull/1773) and [PR
  #2003](https://github.com/RDFLib/rdflib/pull/2003).
- Optimized `NamespaceManager.compute_qname` by caching validity. [PR
  #1779](https://github.com/RDFLib/rdflib/pull/1779).
- SPARQL: Fixed the handling of `EXISTS` inside `BIND` for SPARQL. This was
  raising an exception during evaluation before but is now correctly handled.
  Closed [issue #1472](https://github.com/RDFLib/rdflib/issues/1472), [PR
  #1794](https://github.com/RDFLib/rdflib/pull/1794).
- Propagate exceptions from SPARQL TSV result parser. Closed [issue
  #1477](https://github.com/RDFLib/rdflib/issues/1477), [PR
  #1809](https://github.com/RDFLib/rdflib/pull/1809)
- Eliminate usage of `rdflib.term.RDFLibGenid` as a type as this caused issues
  with querying. Closed [issue
  #1808](https://github.com/RDFLib/rdflib/issues/1808), [PR
  #1821](https://github.com/RDFLib/rdflib/pull/1821)
- Fixed handing of `DefinedNamespace` control attributes so that
  `inspect.signature` works correctly on defined namespaces. [PR
  #1825](https://github.com/RDFLib/rdflib/pull/1825).
- Fixed namespace rebinding in `Memory`, `SimpleMemory` and `BerkelyDB` stores.
  Closed [issue #1826](https://github.com/RDFLib/rdflib/issues/1826), [PR
  #1843](https://github.com/RDFLib/rdflib/pull/1843).
- Fixed issues with the N3 serializer. Closed [issue
  #1701](https://github.com/RDFLib/rdflib/issues/1701) and [issue
  #1807](https://github.com/RDFLib/rdflib/issues/1807), [PR
  #1858](https://github.com/RDFLib/rdflib/pull/1858):
  - The N3 serializer was incorrectly considers a subject as seralized if it is serialized in a quoted graph.
  - The N3 serializer does not consider that the predicate of a triple can also
be a graph.
- Added `NamespaceManager.expand_curie`. Closed [issue
  #1868](https://github.com/RDFLib/rdflib/issues/1868), [PR
  #1869](https://github.com/RDFLib/rdflib/pull/1869).
- Added `Literal.__sub__` and support for datetimes to both `Literal.__add__`
  and `Literal.__sub__`. [PR #1870](https://github.com/RDFLib/rdflib/pull/1870).
- SPARQL: Fix `None`/undefined handing in `GROUP_CONCAT`. Closed [issue
  #1467](https://github.com/RDFLib/rdflib/issues/1467), [PR
  #1887](https://github.com/RDFLib/rdflib/pull/1887).
- SPARQL: Fixed result handling for `SERVICE` directive. Closed [issue
  #1278](https://github.com/RDFLib/rdflib/issues/1278),  [PR
  #1894](https://github.com/RDFLib/rdflib/pull/1894).
- Change the skolem default authority for RDFLib from `http://rdlib.net/` to
  `https://rdflib.github.io` and also change other uses of `http://rdlib.net/`
  to `https://rdflib.github.io`. Closed [issue
  #1824](https://github.com/RDFLib/rdflib/issues/1824), [PR
  #1901](https://github.com/RDFLib/rdflib/pull/1901).
- Fixes handling of non-ascii characters in IRIs. Closed [issue
  #1429](https://github.com/RDFLib/rdflib/issues/1429), [PR
  #1902](https://github.com/RDFLib/rdflib/pull/1902).
- Pass `generate` to `NamespaceManager.compute_qname` from
  `NamespaceManager.compute_qname_strict` so it raises an error in the same
  case as the "non-strict" version. [PR
  #1934](https://github.com/RDFLib/rdflib/pull/1934).
- Log warnings when encountering ill-typed literals.
  [PR #1944](https://github.com/RDFLib/rdflib/pull/1944).
- Fixed error handling in TriX serializer. [PR
  #1945](https://github.com/RDFLib/rdflib/pull/1945).
- Fixed QName generation in XML serializer.
  [PR #1951](https://github.com/RDFLib/rdflib/pull/1951)
- Remove unnecessary hex expansion for PN_LOCAL in SPARQL parser. Closed [issue
  #1957](https://github.com/RDFLib/rdflib/issues/1957), 
  [PR #1959](https://github.com/RDFLib/rdflib/pull/1959).
- Changed the TriX parser to support both `trix` and `TriX` as root element. [PR
  #1966](https://github.com/RDFLib/rdflib/pull/1966).
- Fix SPARQL CSV result serialization of blank nodes.
  [PR #1979](https://github.com/RDFLib/rdflib/pull/1979).
- Added a `URIRef.fragment` property.
  [PR #1991](https://github.com/RDFLib/rdflib/pull/1991).
- Remove superfluous newline from N-Triples output. Closed [issue
  #1998](https://github.com/RDFLib/rdflib/issues/1998), [PR
  #1999](https://github.com/RDFLib/rdflib/pull/1999).
- Added a bunch of type hints. The following modules have nearly complete type hints now:
  - `rdflib.namespace`
  - `rdflib.term`
  - `rdflib.parser`

### PRs merged since last release

* Fallback to old `Store.bind` signature on `TypeError`
  [PR #2018](https://github.com/RDFLib/rdflib/pull/2018)
* Fix/ignore flake8 errors in `rdflib/parser.py`
  [PR #2016](https://github.com/RDFLib/rdflib/pull/2016)
* Update black to 22.6.0
  [PR #2015](https://github.com/RDFLib/rdflib/pull/2015)
* Fix for #1873 avoid AttributeError raised ...
  [PR #2013](https://github.com/RDFLib/rdflib/pull/2013)
* Change Literal.ill_formed to Literal.ill_typed
  [PR #2003](https://github.com/RDFLib/rdflib/pull/2003)
* Continuation of infixowl update and coverage improvement
  [PR #2001](https://github.com/RDFLib/rdflib/pull/2001)
* Update test README
  [PR #2000](https://github.com/RDFLib/rdflib/pull/2000)
* Remove extra newline from N-Triples output
  [PR #1999](https://github.com/RDFLib/rdflib/pull/1999)
* Infixowl cleanup
  [PR #1996](https://github.com/RDFLib/rdflib/pull/1996)
* Add line-specific # noqa to `infixowl.py`, remove exclusion from pyproject.toml
  [PR #1994](https://github.com/RDFLib/rdflib/pull/1994)
* Bump actions/setup-python from 3 to 4
  [PR #1992](https://github.com/RDFLib/rdflib/pull/1992)
* Add fragment property to URIRef
  [PR #1991](https://github.com/RDFLib/rdflib/pull/1991)
* test: run tests on python 3.11 also
  [PR #1989](https://github.com/RDFLib/rdflib/pull/1989)
* test: rework SPARQL test suite
  [PR #1988](https://github.com/RDFLib/rdflib/pull/1988)
* test: rework RDF/XML test suite
  [PR #1987](https://github.com/RDFLib/rdflib/pull/1987)
* Rework turtle-like test suites
  [PR #1986](https://github.com/RDFLib/rdflib/pull/1986)
* Improve docstring of `Graph.serialize`f 
  [PR #1984](https://github.com/RDFLib/rdflib/pull/1984)
* Add more tests for graph_diff
  [PR #1983](https://github.com/RDFLib/rdflib/pull/1983)
* Convert some more graph tests to pytest
  [PR #1982](https://github.com/RDFLib/rdflib/pull/1982)
* Fix SPARQL test data
  [PR #1981](https://github.com/RDFLib/rdflib/pull/1981)
* Add more namespaces to test utils
  [PR #1980](https://github.com/RDFLib/rdflib/pull/1980)
* Fix SPARQL CSV result serialization of blank nodes
  [PR #1979](https://github.com/RDFLib/rdflib/pull/1979)
* correct italic markup in plugin stores docs
  [PR #1977](https://github.com/RDFLib/rdflib/pull/1977)
* escape literal * symbol in `rdflib.paths` docs
  [PR #1976](https://github.com/RDFLib/rdflib/pull/1976)
* Update sphinx requirement from <5 to <6
  [PR #1975](https://github.com/RDFLib/rdflib/pull/1975)
* Remove `pytest-subtest`
  [PR #1973](https://github.com/RDFLib/rdflib/pull/1973)
* style: fix/ignore flake8 errors in store related code
  [PR #1971](https://github.com/RDFLib/rdflib/pull/1971)
* build: speed up flake8 by ignoring test data
  [PR #1970](https://github.com/RDFLib/rdflib/pull/1970)
* Fix trix parser
  [PR #1966](https://github.com/RDFLib/rdflib/pull/1966)
* Add more typing for SPARQL
  [PR #1965](https://github.com/RDFLib/rdflib/pull/1965)
* style: fix/ignore flake8 errors in `rdflib/plugins/sparql/`
  [PR #1964](https://github.com/RDFLib/rdflib/pull/1964)
* test: fix `None` comparisons
  [PR #1963](https://github.com/RDFLib/rdflib/pull/1963)
* style: fix/ingore some flake8 errors in `rdflib/graph.py`
  [PR #1962](https://github.com/RDFLib/rdflib/pull/1962)
* test: convert `test/jsonld/test_util.py` to pytest
  [PR #1961](https://github.com/RDFLib/rdflib/pull/1961)
* Fix for issue1957 sparql parser percent encoded reserved chars
  [PR #1959](https://github.com/RDFLib/rdflib/pull/1959)
* test: convert `test_graph_http.py` to pytest
  [PR #1956](https://github.com/RDFLib/rdflib/pull/1956)
* edit tabs to spaces
  [PR #1952](https://github.com/RDFLib/rdflib/pull/1952)
* fix sonarcloud-reported bug in xmlwriter, add test
  [PR #1951](https://github.com/RDFLib/rdflib/pull/1951)
* test: convert test_literal.py to pytest
  [PR #1949](https://github.com/RDFLib/rdflib/pull/1949)
* style: ignore flake8 name errors for existing names
  [PR #1948](https://github.com/RDFLib/rdflib/pull/1948)
* test: remove unused imports in test code
  [PR #1947](https://github.com/RDFLib/rdflib/pull/1947)
* test: fix `GraphHelper.quad_set` handling of Dataset
  [PR #1946](https://github.com/RDFLib/rdflib/pull/1946)
* fix for sonarcloud-reported bug
  [PR #1945](https://github.com/RDFLib/rdflib/pull/1945)
* Logging exceptions from Literal value converters
  [PR #1944](https://github.com/RDFLib/rdflib/pull/1944)
* fix outmoded `x and x or y` idiom in `infixowl.py`
  [PR #1943](https://github.com/RDFLib/rdflib/pull/1943)
* Address lingering instances of deprecated `tempfile.mktemp`
  [PR #1942](https://github.com/RDFLib/rdflib/pull/1942)
* Add CODEOWNERS
  [PR #1941](https://github.com/RDFLib/rdflib/pull/1941)
* Bump actions/setup-python from 2 to 3
  [PR #1940](https://github.com/RDFLib/rdflib/pull/1940)
* Bump actions/checkout from 2 to 3
  [PR #1939](https://github.com/RDFLib/rdflib/pull/1939)
* Bump actions/cache from 2 to 3
  [PR #1938](https://github.com/RDFLib/rdflib/pull/1938)
* Bump actions/setup-java from 2 to 3
  [PR #1937](https://github.com/RDFLib/rdflib/pull/1937)
* test: move rdfs.ttl into `test/data/defined_namespaces`
  [PR #1936](https://github.com/RDFLib/rdflib/pull/1936)
* feat: add tests and typing for `rdflib.utils.{get_tree,find_roots}`
  [PR #1935](https://github.com/RDFLib/rdflib/pull/1935)
* Passing "generate" option through in compute_qname_strict
  [PR #1934](https://github.com/RDFLib/rdflib/pull/1934)
* build: add GitHub Actions to dependabot
  [PR #1933](https://github.com/RDFLib/rdflib/pull/1933)
* test: move `EARL` and `RDFT` namespaces to separate files
  [PR #1931](https://github.com/RDFLib/rdflib/pull/1931)
* Removed old and unused `test/data/suites/DAWG/data-r2`
  [PR #1930](https://github.com/RDFLib/rdflib/pull/1930)
* Added SPARQL unicode numeric codepoint escape tests
  [PR #1929](https://github.com/RDFLib/rdflib/pull/1929)
* style: enable and baseline flakeheaven
  [PR #1928](https://github.com/RDFLib/rdflib/pull/1928)
* feat: add typing for `rdflib/plugins/sparql`
  [PR #1926](https://github.com/RDFLib/rdflib/pull/1926)
* Switch to latest DAWG test suite
  [PR #1925](https://github.com/RDFLib/rdflib/pull/1925)
* Move `test/data/suites/DAWG/rdflib`
  [PR #1924](https://github.com/RDFLib/rdflib/pull/1924)
* style: normalize quoting with black
  [PR #1916](https://github.com/RDFLib/rdflib/pull/1916)
* Added test for example at CBD definition. Fixes #1914.
  [PR #1915](https://github.com/RDFLib/rdflib/pull/1915)
* Rename `test/data/suites/DAWG/data-r2-1.0`
  [PR #1908](https://github.com/RDFLib/rdflib/pull/1908)
* Move `DAWG/data-sparql11` to `w3c/sparql11/data-sparql11`
  [PR #1907](https://github.com/RDFLib/rdflib/pull/1907)
* Add n3 test suite runner
  [PR #1906](https://github.com/RDFLib/rdflib/pull/1906)
* Migrated the various `test_*_w3c.py` test files into `test/test_w3c_spec/`
  [PR #1904](https://github.com/RDFLib/rdflib/pull/1904)
* Fixes #1429, add `iri2uri`
  [PR #1902](https://github.com/RDFLib/rdflib/pull/1902)
* Fix for #1824 `s,http://rdlib.net,http://rdflib.net,g`
  [PR #1901](https://github.com/RDFLib/rdflib/pull/1901)
* test: Add more tests for Graph serialize
  [PR #1898](https://github.com/RDFLib/rdflib/pull/1898)
* test: earlier assert rewrite for test utitlities
  [PR #1897](https://github.com/RDFLib/rdflib/pull/1897)
* test: Add more tests for test utilities
  [PR #1896](https://github.com/RDFLib/rdflib/pull/1896)
* test: add more graph variants highlighting bugs
  [PR #1895](https://github.com/RDFLib/rdflib/pull/1895)
* Fix simple literals returned as NULL using SERVICE (issue #1278)
  [PR #1894](https://github.com/RDFLib/rdflib/pull/1894)
* W3 test reorg
  [PR #1891](https://github.com/RDFLib/rdflib/pull/1891)
* Improved mock HTTP Server
  [PR #1888](https://github.com/RDFLib/rdflib/pull/1888)
* Fix `None`/undefined handing in GROUP_CONCAT
  [PR #1887](https://github.com/RDFLib/rdflib/pull/1887)
* Move test utility modules into `test/utils/`
  [PR #1879](https://github.com/RDFLib/rdflib/pull/1879)
* Move coveralls to GitHub Actions
  [PR #1877](https://github.com/RDFLib/rdflib/pull/1877)
* test: run doctest on rst files in `docs/`
  [PR #1875](https://github.com/RDFLib/rdflib/pull/1875)
* Add tests demonstrating forward-slash behaviors in Turtle, JSON-LD, and SPARQL
  [PR #1872](https://github.com/RDFLib/rdflib/pull/1872)
* Literal datetime sub
  [PR #1870](https://github.com/RDFLib/rdflib/pull/1870)
* resolve issue1868, add a method to expand qname to URI
  [PR #1869](https://github.com/RDFLib/rdflib/pull/1869)
* build: add Taskfile with development tasks
  [PR #1867](https://github.com/RDFLib/rdflib/pull/1867)
* Delete basically-unusable example
  [PR #1866](https://github.com/RDFLib/rdflib/pull/1866)
* Move `test/translate_algebra` into `test/data`
  [PR #1864](https://github.com/RDFLib/rdflib/pull/1864)
* test: move `test/variants` into `test/data`
  [PR #1862](https://github.com/RDFLib/rdflib/pull/1862)
* test: convert `test/test_serializers/test_serializer.py` to pytest
  [PR #1861](https://github.com/RDFLib/rdflib/pull/1861)
* Add remote file fetcher and N3 test suite
  [PR #1860](https://github.com/RDFLib/rdflib/pull/1860)
* fix: two issues with the N3 serializer
  [PR #1858](https://github.com/RDFLib/rdflib/pull/1858)
* Tell coveragepy to ignore type checking code and `...`
  [PR #1855](https://github.com/RDFLib/rdflib/pull/1855)
* docs: switch to sphinx-autodoc-typehints
  [PR #1854](https://github.com/RDFLib/rdflib/pull/1854)
* More type hints for `rdflib.graph` and related
  [PR #1853](https://github.com/RDFLib/rdflib/pull/1853)
* Remove testing and debug code from rdflib
  [PR #1849](https://github.com/RDFLib/rdflib/pull/1849)
* text: fix pytest config
  [PR #1846](https://github.com/RDFLib/rdflib/pull/1846)
* fix: Raise ValueError for unsupported `bind_namespace` values
  [PR #1845](https://github.com/RDFLib/rdflib/pull/1845)
* fix: namespace rebinding in `Memory`, `SimpleMemory` and `BerkelyDB` stores.
  [PR #1843](https://github.com/RDFLib/rdflib/pull/1843)
* test re-org
  [PR #1838](https://github.com/RDFLib/rdflib/pull/1838)
* fix: DefinedNamespace: fixed handling of control attributes.
  [PR #1825](https://github.com/RDFLib/rdflib/pull/1825)
* docs: change term reference to italicized
  [PR #1823](https://github.com/RDFLib/rdflib/pull/1823)
* Fix issue 1808
  [PR #1821](https://github.com/RDFLib/rdflib/pull/1821)
* build: disable building of epub on readthedocs.org
  [PR #1820](https://github.com/RDFLib/rdflib/pull/1820)
* docs: fix sphinx warnings
  [PR #1818](https://github.com/RDFLib/rdflib/pull/1818)
* style: fix isort config
  [PR #1817](https://github.com/RDFLib/rdflib/pull/1817)
* Migrate to pytest, relocate in subfolder
  [PR #1813](https://github.com/RDFLib/rdflib/pull/1813)
* test: add a test for n3 serialization with formula
  [PR #1812](https://github.com/RDFLib/rdflib/pull/1812)
* refactor: convert `test_n3.py` to pytest
  [PR #1811](https://github.com/RDFLib/rdflib/pull/1811)
* test: Add tests for SPARQL parsing and serialization
  [PR #1810](https://github.com/RDFLib/rdflib/pull/1810)
* fix: propagate exceptions from SPARQL TSV result parser
  [PR #1809](https://github.com/RDFLib/rdflib/pull/1809)
* Migrate more tests to pytest
  [PR #1806](https://github.com/RDFLib/rdflib/pull/1806)
* Convert `test_sparql/test_tsvresults.py` to pytest
  [PR #1805](https://github.com/RDFLib/rdflib/pull/1805)
* Ignore pyparsing type hints
  [PR #1802](https://github.com/RDFLib/rdflib/pull/1802)
* Add two xfails related to Example 2 from RDF 1.1 TriG specification
  [PR #1801](https://github.com/RDFLib/rdflib/pull/1801)
* change pytest.skip to pytest.xfail
  [PR #1799](https://github.com/RDFLib/rdflib/pull/1799)
* Black tests
  [PR #1798](https://github.com/RDFLib/rdflib/pull/1798)
* Convert `test/test_util.py` to `pytest`
  [PR #1795](https://github.com/RDFLib/rdflib/pull/1795)
* Fix handling of EXISTS inside BIND
  [PR #1794](https://github.com/RDFLib/rdflib/pull/1794)
* update test_graph_generators to import from test.data
  [PR #1792](https://github.com/RDFLib/rdflib/pull/1792)
* Test reorg (continued)
  [PR #1788](https://github.com/RDFLib/rdflib/pull/1788)
* Edit readme
  [PR #1787](https://github.com/RDFLib/rdflib/pull/1787)
* Add tests for computing qname on invalid URIs
  [PR #1783](https://github.com/RDFLib/rdflib/pull/1783)
* Convert namespace tests to pytest
  [PR #1782](https://github.com/RDFLib/rdflib/pull/1782)
* Update to black 22.3.0 because of issue with click
  [PR #1780](https://github.com/RDFLib/rdflib/pull/1780)
* Isvaliduri optimization
  [PR #1779](https://github.com/RDFLib/rdflib/pull/1779)
* Add tests for the parsing of literals for the turtle family of formats
  [PR #1778](https://github.com/RDFLib/rdflib/pull/1778)
* Migrate some tests to pytest
  [PR #1774](https://github.com/RDFLib/rdflib/pull/1774)
* Add ability to detect and mark ill-typed literals
  [PR #1773](https://github.com/RDFLib/rdflib/pull/1773)
* Fix for issue1769
  [PR #1771](https://github.com/RDFLib/rdflib/pull/1771)
* Remove unused compatability function
  [PR #1768](https://github.com/RDFLib/rdflib/pull/1768)
* Add pull request guidelines and template.
  [PR #1767](https://github.com/RDFLib/rdflib/pull/1767)
* Rename some tests
  [PR #1766](https://github.com/RDFLib/rdflib/pull/1766)
* Add config for readthedocs.org
  [PR #1764](https://github.com/RDFLib/rdflib/pull/1764)
* Fix black
  [PR #1763](https://github.com/RDFLib/rdflib/pull/1763)
* Check if sys.stderr has isatty
  [PR #1761](https://github.com/RDFLib/rdflib/pull/1761)
* Remove redundant type ignores and fix typing errors
  [PR #1759](https://github.com/RDFLib/rdflib/pull/1759)
* Add documentation about type hints
  [PR #1751](https://github.com/RDFLib/rdflib/pull/1751)
* Enable showing typehints in sphinx function/method signature and content
  [PR #1728](https://github.com/RDFLib/rdflib/pull/1728)
* Update reference to black.toml
  [PR #1721](https://github.com/RDFLib/rdflib/pull/1721)
* black formatting for rdflib/store.py
  [PR #1720](https://github.com/RDFLib/rdflib/pull/1720)
* Use the correct warnings module
  [PR #1719](https://github.com/RDFLib/rdflib/pull/1719)
* `DefinedNamespaceMeta.__getitem__` is slow
  [PR #1718](https://github.com/RDFLib/rdflib/pull/1718)
* Introduce WGS84 DefinedNamespace
  [PR #1710](https://github.com/RDFLib/rdflib/pull/1710)
* #1699 Document `Graph` behavior regarding context in constructor docstring
  [PR #1707](https://github.com/RDFLib/rdflib/pull/1707)
* Generate JSON-LD context from a DefinedNamespace
  [PR #1706](https://github.com/RDFLib/rdflib/pull/1706)
* Use the `property` built-in as a decorator
  [PR #1703](https://github.com/RDFLib/rdflib/pull/1703)
* Apply IdentifiedNode to Graph iterators
  [PR #1697](https://github.com/RDFLib/rdflib/pull/1697)
* Remove singly-used alias obviated by IdentifiedNode
  [PR #1695](https://github.com/RDFLib/rdflib/pull/1695)
* Unify plugin loading
  [PR #1694](https://github.com/RDFLib/rdflib/pull/1694)
* Rename black.toml to pyproject.toml
  [PR #1692](https://github.com/RDFLib/rdflib/pull/1692)
* Improved tox config
  [PR #1691](https://github.com/RDFLib/rdflib/pull/1691)
* Add isort
  [PR #1689](https://github.com/RDFLib/rdflib/pull/1689)
* Fix black
  [PR #1688](https://github.com/RDFLib/rdflib/pull/1688)
* Bind prefixes choices
  [PR #1686](https://github.com/RDFLib/rdflib/pull/1686)
* Fix turtle serialization of `rdf:type` in subject, object
  [PR #1684](https://github.com/RDFLib/rdflib/pull/1684)
* Add typing to rdflib.term
  [PR #1683](https://github.com/RDFLib/rdflib/pull/1683)
* Add a class diagram for terms.
  [PR #1682](https://github.com/RDFLib/rdflib/pull/1682)
* Add typing to rdflib.namespace
  [PR #1681](https://github.com/RDFLib/rdflib/pull/1681)
* Add IdentifiedNode abstract intermediary class
  [PR #1680](https://github.com/RDFLib/rdflib/pull/1680)
* Fix turtle serialization of PNames that contain brackets
  [PR #1678](https://github.com/RDFLib/rdflib/pull/1678)
* Add a test case for a prefix followed by dot in Turtle format
  [PR #1677](https://github.com/RDFLib/rdflib/pull/1677)
* Bump sphinx from 4.3.2 to 4.4.0
  [PR #1675](https://github.com/RDFLib/rdflib/pull/1675)
* pre-commit and pre-commit-ci
  [PR #1672](https://github.com/RDFLib/rdflib/pull/1672)
* Eliminate star import
  [PR #1667](https://github.com/RDFLib/rdflib/pull/1667)
* Fixed the handling of escape sequences in the ntriples and nquads parsers
  [PR #1663](https://github.com/RDFLib/rdflib/pull/1663)
* Remove narrow build detection
  [PR #1660](https://github.com/RDFLib/rdflib/pull/1660)
* Make unregister_custom_function idempotent
  [PR #1659](https://github.com/RDFLib/rdflib/pull/1659)
* Allow hext to participate in RDF format roundtripping
  [PR #1656](https://github.com/RDFLib/rdflib/pull/1656)
* change tests to use urn:example
  [PR #1654](https://github.com/RDFLib/rdflib/pull/1654)
* add nquads to recognised file extensions
  [PR #1653](https://github.com/RDFLib/rdflib/pull/1653)
* Don't update `SUFFIX_FORMAT_MAP` in `plugins/parsers/jsonld.py`
  [PR #1652](https://github.com/RDFLib/rdflib/pull/1652)
* Add Contributor Covenant Code of Conduct
  [PR #1651](https://github.com/RDFLib/rdflib/pull/1651)
* add test of ConjunctiveGraph operators
  [PR #1647](https://github.com/RDFLib/rdflib/pull/1647)
* added three tests to cover changes made by the pull request #1361
  [PR #1645](https://github.com/RDFLib/rdflib/pull/1645)
* Fixed and refactored roundtrip, n3_suite and nt_suite tests
  [PR #1644](https://github.com/RDFLib/rdflib/pull/1644)
* Allow parse of RDF from URL with all RDF Media Types
  [PR #1643](https://github.com/RDFLib/rdflib/pull/1643)
* Black rdflib except for rdflib/namespace/_GEO.py
  [PR #1642](https://github.com/RDFLib/rdflib/pull/1642)
* Remove `(TypeCheck|SubjectType|PredicateType|ObjectType)Error` and related
  [PR #1640](https://github.com/RDFLib/rdflib/pull/1640)
* Rename `test/triple_store.py` so pytest picks it up
  [PR #1639](https://github.com/RDFLib/rdflib/pull/1639)
* Convert translate_algebra tests to pytest
  [PR #1636](https://github.com/RDFLib/rdflib/pull/1636)
* Add some type annotations to JSON-LD code
  [PR #1634](https://github.com/RDFLib/rdflib/pull/1634)
* Add some typing for evaluation related functions in the SPARQL plugin.
  [PR #1633](https://github.com/RDFLib/rdflib/pull/1633)
* Add classifier for python 3.10
  [PR #1630](https://github.com/RDFLib/rdflib/pull/1630)
* Add tests for update method on `Graph(store="SPARQLStore")`
  [PR #1629](https://github.com/RDFLib/rdflib/pull/1629)
* Add __dir__ to DefinedNamespaceMeta.
  [PR #1626](https://github.com/RDFLib/rdflib/pull/1626)
* Add `version` to docker-compose config for tests
  [PR #1625](https://github.com/RDFLib/rdflib/pull/1625)
* Feature prepareupdate
  [PR #1624](https://github.com/RDFLib/rdflib/pull/1624)
* Fix issue1032 error on sparqlstore update
  [PR #1623](https://github.com/RDFLib/rdflib/pull/1623)
* Restore geosparql defined namespace
  [PR #1622](https://github.com/RDFLib/rdflib/pull/1622)
* Fix typing errors in tests
  [PR #1621](https://github.com/RDFLib/rdflib/pull/1621)
* Compile docs in GitHub Actions CI
  [PR #1620](https://github.com/RDFLib/rdflib/pull/1620)
* Scale down CI checks
  [PR #1619](https://github.com/RDFLib/rdflib/pull/1619)
* Revert error-raising change, enable Exception to be raised.
  [PR #1607](https://github.com/RDFLib/rdflib/pull/1607)
* Fix for issue430
  [PR #1590](https://github.com/RDFLib/rdflib/pull/1590)
* Fix for infixowl issues 1453 and 944
  [PR #1530](https://github.com/RDFLib/rdflib/pull/1530)
* Fix `self.line` typos in call to BadSyntax.
  [PR #1529](https://github.com/RDFLib/rdflib/pull/1529)
* Overdue restoration of functools total_order decorator.
  [PR #1528](https://github.com/RDFLib/rdflib/pull/1528)
* Remove deprecated
  [PR #1527](https://github.com/RDFLib/rdflib/pull/1527)
* Clean up documentation
  [PR #1525](https://github.com/RDFLib/rdflib/pull/1525)
* TypeErrors from Results do not propagate through list creation
  [PR #1523](https://github.com/RDFLib/rdflib/pull/1523)
* Add typing for parsers
  [PR #1522](https://github.com/RDFLib/rdflib/pull/1522)
* Fix for issue #837. Graph.[subjects|objects|predicates] optionally return uniques.
  [PR #1520](https://github.com/RDFLib/rdflib/pull/1520)
* Bump sphinx from 4.3.1 to 4.3.2
  [PR #1518](https://github.com/RDFLib/rdflib/pull/1518)
* Start support for mypy --strict
  [PR #1515](https://github.com/RDFLib/rdflib/pull/1515)
* Allow URLInputSource to get content-negotiation links from the Link headers
  [PR #1436](https://github.com/RDFLib/rdflib/pull/1436)
* Fix issue #936 HAVING clause with variable comparison not correctly evaluated
  [PR #1093](https://github.com/RDFLib/rdflib/pull/1093)

## 2021-12-20 RELEASE 6.1.1

Better testing and tidier code.

This is a semi-major release that:

* add support for Python 3.10
* updates the test suite to pytest (from nose) 
* tidies up a lot of continuous integration
* gets more tests tested, not skipped
* implements lots of mypy tests
* updates several parsers and serializers
  * supports the new HexTuples format!
* many bug fixes

This release contains many, many hours of updates from Iwan Aucamp, so thank you Iwan!

PRs merged since last release: 

* Update the guidelines for writing tests
  [PR #1517](https://github.com/RDFLib/rdflib/pull/1517)
* Updated tox config to run mypy in default environment
  [PR #1450](https://github.com/RDFLib/rdflib/pull/1450)
* Add type annotations to constructor parameters in Literal
  [PR #1498](https://github.com/RDFLib/rdflib/pull/1498)
* Increase fuseki start timeout from 15 to 30 seconds
  [PR #1516](https://github.com/RDFLib/rdflib/pull/1516)
* Forbid truthy values for lang when initializing Literal
  [PR #1494](https://github.com/RDFLib/rdflib/pull/1494)
* Add Py 3.10 to testing envs
  [PR #1473](https://github.com/RDFLib/rdflib/pull/1473)
* Add mypy to GitHub actions validate workflow
  [PR #1512](https://github.com/RDFLib/rdflib/pull/1512)
* Improve error messages from with-fuseki.sh
  [PR #1510](https://github.com/RDFLib/rdflib/pull/1510)
* Fix pipeline triggers
  [PR #1511](https://github.com/RDFLib/rdflib/pull/1511)
* Change python version used for mypy to 3.7
  [PR #1514](https://github.com/RDFLib/rdflib/pull/1514)
* Quench nt test userwarn
  [PR #1500](https://github.com/RDFLib/rdflib/pull/1500)
* Raise a more specific Exception when lang isn't valid
  [PR #1497](https://github.com/RDFLib/rdflib/pull/1497)
* Fix for issue893
  [PR #1504](https://github.com/RDFLib/rdflib/pull/1504)
* Fix for issue 893
  [PR #1501](https://github.com/RDFLib/rdflib/pull/1501)
* Re-make of nicholascar's “Concise Bounded Description” PR #968 ...
  [PR #1502](https://github.com/RDFLib/rdflib/pull/1502)
* Remove deprecated Statement class
  [PR #1496](https://github.com/RDFLib/rdflib/pull/1496)
* Fix BNode.skolemize() returning a URIRef instead of an RDFLibGenid.
  [PR #1493](https://github.com/RDFLib/rdflib/pull/1493)
* demo 980 resolution
  [PR #1495](https://github.com/RDFLib/rdflib/pull/1495)
* Hextuples Serializer
  [PR #1489](https://github.com/RDFLib/rdflib/pull/1489)
* Add bindings for rdflib namespaces. Import DCAM.
  [PR #1491](https://github.com/RDFLib/rdflib/pull/1491)
* fix for issue 1484 raised and solved by Graham Klyne:
  [PR #1490](https://github.com/RDFLib/rdflib/pull/1490)
* SDO HTTPS and DN creator script
  [PR #1485](https://github.com/RDFLib/rdflib/pull/1485)
* Fix typing of create_input_source
  [PR #1487](https://github.com/RDFLib/rdflib/pull/1487)
* guess_format() cater for JSON-LD files ending .json-ld
  [PR #1486](https://github.com/RDFLib/rdflib/pull/1486)
* Add GitHub actions workflow for validation
  [PR #1461](https://github.com/RDFLib/rdflib/pull/1461)
* Improved script for running with fuseki
  [PR #1476](https://github.com/RDFLib/rdflib/pull/1476)
* RFC: Add PythonInputSource to create py-based graphs
  [PR #1463](https://github.com/RDFLib/rdflib/pull/1463)
* Adapt for pytest and add back import of os in rdflib/parser.py
  [PR #1480](https://github.com/RDFLib/rdflib/pull/1480)
* Make the test pass on windows
  [PR #1478](https://github.com/RDFLib/rdflib/pull/1478)
* Add type hints
  [PR #1449](https://github.com/RDFLib/rdflib/pull/1449)
* Fix shield for CI status
  [PR #1474](https://github.com/RDFLib/rdflib/pull/1474)
* Fix test files with bare code
  [PR #1481](https://github.com/RDFLib/rdflib/pull/1481)
* Remove some remaining nosetest import
  [PR #1482](https://github.com/RDFLib/rdflib/pull/1482)
* Fix JSON-LD data import adds trailing slashes to IRIs (#1443)
  [PR #1456](https://github.com/RDFLib/rdflib/pull/1456)
* Iwana 20211114 t1305 pytestx
  [PR #1460](https://github.com/RDFLib/rdflib/pull/1460)
* Migrate from nosetest to pytest
  [PR #1452](https://github.com/RDFLib/rdflib/pull/1452)
* Add import of os
  [PR #1464](https://github.com/RDFLib/rdflib/pull/1464)
* replace pkg_resources with importlib.metadata
  [PR #1445](https://github.com/RDFLib/rdflib/pull/1445)
* A new Turtle serializer
  [PR #1425](https://github.com/RDFLib/rdflib/pull/1425)
* Fix typos discovered by codespell
  [PR #1446](https://github.com/RDFLib/rdflib/pull/1446)
* Use assertTrue instead of assert_ for python 3.11 compatibility.
  [PR #1448](https://github.com/RDFLib/rdflib/pull/1448)
* Undefined name: tmppath --> self.tmppath
  [PR #1438](https://github.com/RDFLib/rdflib/pull/1438)
* Fix Graph.parse URL handling on windows
  [PR #1441](https://github.com/RDFLib/rdflib/pull/1441)
* Make Store.namespaces an empty generator
  [PR #1432](https://github.com/RDFLib/rdflib/pull/1432)
* Export DCMITYPE
  [PR #1433](https://github.com/RDFLib/rdflib/pull/1433)

## 2021-12-20 RELEASE 6.1.0

A slightly messed-up release of what is now 6.1.1. Do not use!

## 2021-10-10 RELEASE 6.0.2

Minor release to add OWL.rational & OWL.real which are needed to allow the OWL-RL package to use only rdflib namespaces, not it's own versions.

* Add owl:rational and owl:real to match standard.
  [PR #1428](https://github.com/RDFLib/rdflib/pull/1428)

A few other small things have been added, see the following merged PRs list:

* rename arg LOVE to ns in rdfpipe
  [PR #1426](https://github.com/RDFLib/rdflib/pull/1426)
* Remove Tox reference to Python 3.6
  [PR #1422](https://github.com/RDFLib/rdflib/pull/1422)
* Add Brick DefinedNamespace
  [PR #1419](https://github.com/RDFLib/rdflib/pull/1419)
* Use setName on TokenConverter to set the name property
  [PR #1409](https://github.com/RDFLib/rdflib/pull/1409)
* Add test for adding JSON-LD to guess_format()
  [PR #1408](https://github.com/RDFLib/rdflib/pull/1408)
* Fix mypy type errors and add mypy to .drone.yml
  [PR #1407](https://github.com/RDFLib/rdflib/pull/1407)

## 2021-09-17 RELEASE 6.0.1

Minor release to fix a few small errors, in particular with JSON-LD parsing & serializing integration from rdflib-jsonld. Also, a few other niceties, such as allowing graph `add()`, `remove()` etc. to be chainable.

* Add test for adding JSON-LD to guess_format()
  [PR #1408](https://github.com/RDFLib/rdflib/pull/1408)
* Add JSON-LD to guess_format()
  [PR #1403](https://github.com/RDFLib/rdflib/pull/1403)
* add dateTimeStamp, fundamental & constraining facets, 7-prop data model
  [PR #1399](https://github.com/RDFLib/rdflib/pull/1399)
* fix: remove log message on import
  [PR #1398](https://github.com/RDFLib/rdflib/pull/1398)
* Make graph and other methods chainable
  [PR #1394](https://github.com/RDFLib/rdflib/pull/1394)
* fix: use correct name for json-ld
  [PR #1388](https://github.com/RDFLib/rdflib/pull/1388)
* Allowing Container Membership Properties in RDF namespace (#873)
  [PR #1386](https://github.com/RDFLib/rdflib/pull/1386)
* Update intro_to_sparql.rst
  [PR #1386](https://github.com/RDFLib/rdflib/pull/1384)
* Iterate over dataset return quads
  [PR #1382](https://github.com/RDFLib/rdflib/pull/1382)

## 2021-07-20 RELEASE 6.0.0

6.0.0 is a major stable release that drops support for Python 2 and Python 3 < 3.7. Type hinting is now present in much
of the toolkit as a result.

It includes the formerly independent JSON-LD parser/serializer, improvements to Namespaces that allow for IDE namespace
prompting, simplified use of `g.serialize()` (turtle default, no need to `decode()`) and many other updates to 
documentation, store backends and so on.

Performance of the in-memory store has also improved since Python 3.6 dictionary improvements.

There are numerous supplementary improvements to the toolkit too, such as:

* inclusion of Docker files for easier CI/CD
* black config files for standardised code formatting
* improved testing with mock SPARQL stores, rather than a reliance on DBPedia etc

_**All PRs merged since 5.0.0:**_

* Fixes 1190 - pin major version of pyparsing
  [PR #1366](https://github.com/RDFLib/rdflib/pull/1366)
* Add __init__ for shared jsonld module
  [PR #1365](https://github.com/RDFLib/rdflib/pull/1365)
* Update README with chat info
  [PR #1363](https://github.com/RDFLib/rdflib/pull/1363)
* add xsd dayTimeDuration and yearMonthDuration
  [PR #1364](https://github.com/RDFLib/rdflib/pull/1364)
* Updated film.py
  [PR #1359](https://github.com/RDFLib/rdflib/pull/1359)
* Migration from ClosedNamespace to DeclaredNamespace
  [PR #1074](https://github.com/RDFLib/rdflib/pull/1074)
* Add @expectedFailure unit tests for #1294 and type annotations for compare.py
  [PR #1346](https://github.com/RDFLib/rdflib/pull/1346)
* JSON-LD Integration
  [PR #1354](https://github.com/RDFLib/rdflib/pull/1354)
* ENH: Make ClosedNamespace extend Namespace
  [PR #1213](https://github.com/RDFLib/rdflib/pull/1213)
* Add unit test for #919 and more type hints for sparqlconnector and sparqlstore
  [PR #1348](https://github.com/RDFLib/rdflib/pull/1348)
* fix #876 Updated term.py to add xsd:normalizedString and xsd:token support for Literals
  [PR #1102](https://github.com/RDFLib/rdflib/pull/1102)
* Dev stack update
  [PR #1355](https://github.com/RDFLib/rdflib/pull/1355)
* Add make coverage instructions to README
  [PR #1353](https://github.com/RDFLib/rdflib/pull/1353)
* Improve running tests locally
  [PR #1352](https://github.com/RDFLib/rdflib/pull/1352)
* support day, month and year function for date
  [PR #1154](https://github.com/RDFLib/rdflib/pull/1154)
* Prevent `from_n3` from unescaping `\xhh`
  [PR #1343](https://github.com/RDFLib/rdflib/pull/1343)
* Complete clean up of docs for 6.0.0
  [PR #1296](https://github.com/RDFLib/rdflib/pull/1296)
* pathname2url removal
  [PR #1288](https://github.com/RDFLib/rdflib/pull/1288)
* Replace Sleepycat with BerkeleyDB
  [PR #1347](https://github.com/RDFLib/rdflib/pull/1347)
* Replace use of DBPedia with the new SimpleHTTPMock
  [PR #1345](https://github.com/RDFLib/rdflib/pull/1345)
* Update graph operator overloading for subclasses
  [PR #1349](https://github.com/RDFLib/rdflib/pull/1349)
* Speedup Literal.__hash__ and Literal.__eq__ by accessing directly _da…
  [PR #1321](https://github.com/RDFLib/rdflib/pull/1321)
* Implemented function translateAlgebra. This functions takes a SPARQL …
  [PR #1322](https://github.com/RDFLib/rdflib/pull/1322)
* attempt at adding coveralls support to drone runs
  [PR #1337](https://github.com/RDFLib/rdflib/pull/1337)
* Fix SPARQL update parsing to handle arbitrary amounts of triples in inserts
  [PR #1340](https://github.com/RDFLib/rdflib/pull/1340)
* Add pathlib.PurePath support for Graph.serialize and Graph.parse
  [PR #1309](https://github.com/RDFLib/rdflib/pull/1309)
* dataset examples file
  [PR #1289](https://github.com/RDFLib/rdflib/pull/1289)
* Add handling for 308 (Permanent Redirect)
  [PR #1342](https://github.com/RDFLib/rdflib/pull/1342)
* Speedup of __add_triple_context
  [PR #1320](https://github.com/RDFLib/rdflib/pull/1320)
* Fix prov ns
  [PR #1318](https://github.com/RDFLib/rdflib/pull/1318)
* Speedup __ctx_to_str.
  [PR #1319](https://github.com/RDFLib/rdflib/pull/1319)
* Speedup decodeUnicodeEscape by avoiding useless string replace.
  [PR #1324](https://github.com/RDFLib/rdflib/pull/1324)
* Fix errors reported by mypy
  [PR #1330](https://github.com/RDFLib/rdflib/pull/1330)
* Require setuptools, rdflib/plugins/sparql/__init__.py and rdflib/plugin.py import pkg_resources
  [PR #1339](https://github.com/RDFLib/rdflib/pull/1339)
* Fix tox config
  [PR #1313](https://github.com/RDFLib/rdflib/pull/1313)
* Fix formatting of xsd:decimal
  [PR #1335](https://github.com/RDFLib/rdflib/pull/1335)
* Add tests for issue #1299
  [PR #1328](https://github.com/RDFLib/rdflib/pull/1328)
* Add special handling for gYear and gYearMonth
  [PR #1315](https://github.com/RDFLib/rdflib/pull/1315)
* Replace incomplete example in intro_to_sparql.rst
  [PR #1331](https://github.com/RDFLib/rdflib/pull/1331)
* Added unit test for issue #977.
  [PR #1112](https://github.com/RDFLib/rdflib/pull/1112)
* Don't sort variables in TXTResultSerializer
  [PR #1310](https://github.com/RDFLib/rdflib/pull/1310)
* handle encoding of base64Binary Literals
  [PR #1258](https://github.com/RDFLib/rdflib/pull/1258)
* Add tests for Graph.transitive_{subjects,objects}
  [PR #1307](https://github.com/RDFLib/rdflib/pull/1307)
* Changed to support passing fully qualified queries through the graph …
  [PR #1253](https://github.com/RDFLib/rdflib/pull/1253)
* Upgrade to GitHub-native Dependabot
  [PR #1298](https://github.com/RDFLib/rdflib/pull/1298)
* Fix transitive_objects/subjects docstrings and signatures
  [PR #1305](https://github.com/RDFLib/rdflib/pull/1305)
* Fix typo in ClosedNamespace doc string
  [PR #1293](https://github.com/RDFLib/rdflib/pull/1293)
* Allow parentheses in uri
  [PR #1280](https://github.com/RDFLib/rdflib/pull/1280)
* Add notes about how to install from git
  [PR #1286](https://github.com/RDFLib/rdflib/pull/1286)
*  Feature/forward version to 6.0.0-alpha
  [PR #1285](https://github.com/RDFLib/rdflib/pull/1285)
* speedup notation3/turtle parser
  [PR #1272](https://github.com/RDFLib/rdflib/pull/1272)
* Correct behaviour of compute_qname for URNs
  [PR #1274](https://github.com/RDFLib/rdflib/pull/1274)
* Speedup __add_triple_context.
  [PR #1271](https://github.com/RDFLib/rdflib/pull/1271)
* Feature/coverage configuration
  [PR #1267](https://github.com/RDFLib/rdflib/pull/1267)
* optimize sparql.Bindings
  [PR #1192](https://github.com/RDFLib/rdflib/pull/1192)
* issue_771_add_key_error_if_spaces
  [PR #1070](https://github.com/RDFLib/rdflib/pull/1070)
* Typo fix
  [PR #1254](https://github.com/RDFLib/rdflib/pull/1254)
* Adding Namespace.__contains__()
  [PR #1237](https://github.com/RDFLib/rdflib/pull/1237)
* Add a Drone config file.
  [PR #1247](https://github.com/RDFLib/rdflib/pull/1247)
* Add sentence on names not valid as Python IDs.
  [PR #1234](https://github.com/RDFLib/rdflib/pull/1234)
* Add trig mimetype
  [PR #1238](https://github.com/RDFLib/rdflib/pull/1238)
* Move flake8 config
  [PR #1239](https://github.com/RDFLib/rdflib/pull/1239)
* Update SPARQL tests since the DBpedia was updated
  [PR #1240](https://github.com/RDFLib/rdflib/pull/1240)
* fix foaf ClosedNamespace
  [PR #1220](https://github.com/RDFLib/rdflib/pull/1220)
* add GeoSPARQL ClosedNamespace
  [PR #1221](https://github.com/RDFLib/rdflib/pull/1221)
* docs: fix simple typo, -> yield
  [PR #1223](https://github.com/RDFLib/rdflib/pull/1223)
* do not use current time in sparql TIMEZONE
  [PR #1193](https://github.com/RDFLib/rdflib/pull/1193)
* Reset graph on exit from context
  [PR #1206](https://github.com/RDFLib/rdflib/pull/1206)
* Fix usage of default-graph for POST and introduce POST_FORM
  [PR #1185](https://github.com/RDFLib/rdflib/pull/1185)
* Changes to graph.serialize()
  [PR #1183](https://github.com/RDFLib/rdflib/pull/1183)
* rd2dot Escape HTML in node label and URI text
  [PR #1209](https://github.com/RDFLib/rdflib/pull/1209)
* tests: retry on network error (CI)
  [PR #1203](https://github.com/RDFLib/rdflib/pull/1203)
* Add documentation and type hints for rdflib.query.Result and rdflib.graph.Graph
  [PR #1211](https://github.com/RDFLib/rdflib/pull/1211)
* fix typo
  [PR #1218](https://github.com/RDFLib/rdflib/pull/1218)
* Add architecture ppc64le to travis build
  [PR #1212](https://github.com/RDFLib/rdflib/pull/1212)
* small cleanups
  [PR #1191](https://github.com/RDFLib/rdflib/pull/1191)
* Remove the usage of assert in the SPARQLConnector
  [PR #1186](https://github.com/RDFLib/rdflib/pull/1186)
* Remove requests
  [PR #1175](https://github.com/RDFLib/rdflib/pull/1175)
* Support parsing paths specified with pathlib
  [PR #1180](https://github.com/RDFLib/rdflib/pull/1180)
* URI Validation Performance Improvements
  [PR #1177](https://github.com/RDFLib/rdflib/pull/1177)
* Fix serialize with multiple disks on windows
  [PR #1172](https://github.com/RDFLib/rdflib/pull/1172)
* Fix for issue #629 - Arithmetic Operations of DateTime in SPARQL
  [PR #1061](https://github.com/RDFLib/rdflib/pull/1061)
* Fixes #1043.
  [PR #1054](https://github.com/RDFLib/rdflib/pull/1054)
* N3 parser: do not create formulas if the Turtle mode is activated
  [PR #1142](https://github.com/RDFLib/rdflib/pull/1142)
* Move to using graph.parse() rather than deprecated graph.load()
  [PR #1167](https://github.com/RDFLib/rdflib/pull/1167)
* Small improvement to serialize docs
  [PR #1162](https://github.com/RDFLib/rdflib/pull/1162)
* Issue 1160 missing url fragment
  [PR #1163](https://github.com/RDFLib/rdflib/pull/1163)
* remove import side-effects
  [PR #1156](https://github.com/RDFLib/rdflib/pull/1156)
* Docs update
  [PR #1161](https://github.com/RDFLib/rdflib/pull/1161)
* replace cgi by html, fixes issue #1110
  [PR #1152](https://github.com/RDFLib/rdflib/pull/1152)
* Deprecate some more Graph API surface
  [PR #1151](https://github.com/RDFLib/rdflib/pull/1151)
* Add deprecation warning on graph.load()
  [PR #1150](https://github.com/RDFLib/rdflib/pull/1150)
* Remove all remnants of Python2 compatibility
  [PR #1149](https://github.com/RDFLib/rdflib/pull/1149)
* make csv2rdf work in py3
  [PR #1117](https://github.com/RDFLib/rdflib/pull/1117)
* Add a  __dir__ attribute to a closed namespace
  [PR #1134](https://github.com/RDFLib/rdflib/pull/1134)
* improved Graph().parse()
  [PR #1140](https://github.com/RDFLib/rdflib/pull/1140)
* Discussion around new dict-based store implementation
  [PR #1133](https://github.com/RDFLib/rdflib/pull/1133)
* fix 913
  [PR #1139](https://github.com/RDFLib/rdflib/pull/1139)
* Make parsers CharacterStream aware
  [PR #1145](https://github.com/RDFLib/rdflib/pull/1145)
* More Black formatting changes
  [PR #1146](https://github.com/RDFLib/rdflib/pull/1146)
* Fix comment
  [PR #1130](https://github.com/RDFLib/rdflib/pull/1130)
* Updating namespace.py to solve issue #801
  [PR #1044](https://github.com/RDFLib/rdflib/pull/1044)
* Fix namespaces for SOSA and SSN. Fix #1126.
  [PR #1128](https://github.com/RDFLib/rdflib/pull/1128)
* Create pull request template
  [PR #1114](https://github.com/RDFLib/rdflib/pull/1114)
* BNode context dicts for NT and N-Quads parsers
  [PR #1108](https://github.com/RDFLib/rdflib/pull/1108)
* Allow distinct blank node contexts from one NTriples parser to the next (#980)
  [PR #1107](https://github.com/RDFLib/rdflib/pull/1107)
* Autodetect parse() format
  [PR #1046](https://github.com/RDFLib/rdflib/pull/1046)
* fix #910: Updated evaluate.py so that union includes results of both branches, even when identical.
  [PR #1057](https://github.com/RDFLib/rdflib/pull/1057)
* Removal of six & styling
  [PR #1051](https://github.com/RDFLib/rdflib/pull/1051)
* Add SERVICE clause to documentation
  [PR #1041](https://github.com/RDFLib/rdflib/pull/1041)
* add test with ubuntu 20.04
  [PR #1038](https://github.com/RDFLib/rdflib/pull/1038)
* Improved logo
  [PR #1037](https://github.com/RDFLib/rdflib/pull/1037)
* Add requests to the tests_requirements
  [PR #1036](https://github.com/RDFLib/rdflib/pull/1036)
* Set update endpoint similar to query endpoint for sparqlstore if only one is given
  [PR #1033](https://github.com/RDFLib/rdflib/pull/1033)
* fix shebang typo
  [PR #1034](https://github.com/RDFLib/rdflib/pull/1034)
* Add the content type 'application/sparql-update' when preparing a SPARQL update request
  [PR #1022](https://github.com/RDFLib/rdflib/pull/1022)
* Fix typo in README.md
  [PR #1030](https://github.com/RDFLib/rdflib/pull/1030)
* add Python 3.8
  [PR #1023](https://github.com/RDFLib/rdflib/pull/1023)
* Fix n3 parser exponent syntax of floats with leading dot.
  [PR #1012](https://github.com/RDFLib/rdflib/pull/1012)
* DOC: Use sphinxcontrib-apidoc and various cleanups
  [PR #1010](https://github.com/RDFLib/rdflib/pull/1010)
* FIX: Change is comparison to == for tuple
  [PR #1009](https://github.com/RDFLib/rdflib/pull/1009)
* Update copyright year in docs conf.py
  [PR #1006](https://github.com/RDFLib/rdflib/pull/1006)

## 2020-04-18 RELEASE 5.0.0

5.0.0 is a major stable release and is the last release to support Python 2 & 3.4. 5.0.0 is mostly backwards-
compatible with 4.2.2 and is intended for long-term, bug fix only support.

5.0.0 comes two weeks after the 5.0.0RC1 and includes a small number of additional bug fixes. Note that 
rdflib-jsonld has released a version 0.5.0 to be compatible with rdflib 5.0.0.

_**All PRs merged since 5.0.0RC1:**_

### General Bugs Fixed:
  * Fix n3 parser exponent syntax of floats with leading dot.
    [PR #1012](https://github.com/RDFLib/rdflib/pull/1012)
  * FIX: Change is comparison to == for tuple
    [PR #1009](https://github.com/RDFLib/rdflib/pull/1009)
  * fix #913 : Added _parseBoolean function to enforce correct Lexical-to-value mapping
    [PR #995](https://github.com/RDFLib/rdflib/pull/995)  
    
### Enhanced Features:
  * Issue 1003
    [PR #1005](https://github.com/RDFLib/rdflib/pull/1005)
    
### SPARQL Fixes:
  * CONSTRUCT resolve with initBindings fixes #1001
    [PR #1002](https://github.com/RDFLib/rdflib/pull/1002)

### Documentation Fixes:
  * DOC: Use sphinxcontrib-apidoc and various cleanups
    [PR #1010](https://github.com/RDFLib/rdflib/pull/1010)
  * Update copyright year in docs conf.py
    [PR #1006](https://github.com/RDFLib/rdflib/pull/1006)
  * slightly improved styling, small index text changes
    [PR #1004](https://github.com/RDFLib/rdflib/pull/1004)

## 2020-04-04 RELEASE 5.0.0RC1

After more than three years, RDFLib 5.0.0rc1 is finally released.

This is a rollup of all of the bugfixes merged, and features introduced to RDFLib since 
RDFLib 4.2.2 was released in Jan 2017.

While all effort was taken to minimize breaking changes in this release, there are some.

Please see the upgrade4to5 document in the docs directory for more information on some specific differences from 4.2.2 to 5.0.0.

_**All issues closed and PRs merged since 4.2.2:**_

### General Bugs Fixed:
  * Pr 451 redux
    [PR #978](https://github.com/RDFLib/rdflib/pull/978)
  * NTriples fails to parse URIs with only a scheme
    [ISSUE #920](https://github.com/RDFLib/rdflib/issues/920), [PR #974](https://github.com/RDFLib/rdflib/pull/974)
  * Cannot clone on windows - Remove colons from test result files.
    [ISSUE #901](https://github.com/RDFLib/rdflib/issues/901), [PR #971](https://github.com/RDFLib/rdflib/pull/971)  
  * Add requirement for requests to setup.py
    [PR #969](https://github.com/RDFLib/rdflib/pull/969)
  * fixed URIRef including native unicode characters
    [PR #961](https://github.com/RDFLib/rdflib/pull/961)
  * DCTERMS.format not working
    [ISSUE #932](https://github.com/RDFLib/rdflib/issues/932)
  * infixowl.manchesterSyntax do not encode strings
    [PR #906](https://github.com/RDFLib/rdflib/pull/906)
  * Fix blank node label to not contain '_:' during parsing
    [PR #886](https://github.com/RDFLib/rdflib/pull/886)
  * rename new SPARQLWrapper to SPARQLConnector
    [PR #872](https://github.com/RDFLib/rdflib/pull/872)
  * Fix #859. Unquote and Uriquote Literal Datatype.
    [PR #860](https://github.com/RDFLib/rdflib/pull/860)
  * Parsing nquads
    [ISSUE #786](https://github.com/RDFLib/rdflib/issues/786)
  * ntriples spec allows for upper-cased lang tag, fixes #782
    [PR #784](https://github.com/RDFLib/rdflib/pull/784), [ISSUE #782](https://github.com/RDFLib/rdflib/issues/782)
  * Adds escaped single quote to literal parser
    [PR #736](https://github.com/RDFLib/rdflib/pull/736)
  * N3 parse error on single quote within single quotes 
    [ISSUE #732](https://github.com/RDFLib/rdflib/issues/732)
  * Fixed #725 
    [PR #730](https://github.com/RDFLib/rdflib/pull/730)
  * test for issue #725: canonicalization collapses BNodes
    [PR #726](https://github.com/RDFLib/rdflib/pull/726)
  * RGDA1 graph canonicalization sometimes still collapses distinct BNodes
    [ISSUE #725](https://github.com/RDFLib/rdflib/issues/725)
  * Accept header should use a q parameter
    [PR #720](https://github.com/RDFLib/rdflib/pull/720)
  * Added test for Issue #682 and fixed.
    [PR #718](https://github.com/RDFLib/rdflib/pull/718)
  * Incompatibility with Python3: unichr
    [ISSUE #687](https://github.com/RDFLib/rdflib/issues/687)
  * namespace.py include colon in ALLOWED_NAME_CHARS
    [PR #663](https://github.com/RDFLib/rdflib/pull/663)
  * namespace.py fix compute_qname missing namespaces
    [PR #649](https://github.com/RDFLib/rdflib/pull/649)
  * RDFa parsing Error! `__init__()` got an unexpected keyword argument 'encoding'
    [ISSUE #639](https://github.com/RDFLib/rdflib/issues/639)
  * Bugfix: `term.Literal.__add__`
    [PR #451](https://github.com/RDFLib/rdflib/pull/451)
  * fixup of #443
    [PR #445](https://github.com/RDFLib/rdflib/pull/445)
  * Microdata to rdf second edition bak
    [PR #444](https://github.com/RDFLib/rdflib/pull/444)

### Enhanced Features:
  * Register additional serializer plugins for SPARQL mime types.
    [PR #987](https://github.com/RDFLib/rdflib/pull/987)
  * Pr 388 redux
    [PR #979](https://github.com/RDFLib/rdflib/pull/979)
  * Allows RDF terms introduced by JSON-LD 1.1
    [PR #970](https://github.com/RDFLib/rdflib/pull/970)
  * make SPARQLConnector work with DBpedia
    [PR #941](https://github.com/RDFLib/rdflib/pull/941)
  * ClosedNamespace returns right exception for way of access
    [PR #866](https://github.com/RDFLib/rdflib/pull/866)
  * Not adding all namespaces for n3 serializer
    [PR #832](https://github.com/RDFLib/rdflib/pull/832)
  * Adds basic support of xsd:duration
    [PR #808](https://github.com/RDFLib/rdflib/pull/808)
  * Add possibility to set authority and basepath to skolemize graph
    [PR #807](https://github.com/RDFLib/rdflib/pull/807)
  * Change notation3 list realization to non-recursive function.
    [PR #805](https://github.com/RDFLib/rdflib/pull/805)
  * Suppress warning for not using custom encoding.
    [PR #800](https://github.com/RDFLib/rdflib/pull/800)
  * Add support to parsing large xml inputs
    [ISSUE #749](https://github.com/RDFLib/rdflib/issues/749)
    [PR #750](https://github.com/RDFLib/rdflib/pull/750)
  * improve hash efficiency by directly using str/unicode hash
    [PR #746](https://github.com/RDFLib/rdflib/pull/746)
  * Added the csvw prefix to the RDFa initial context.
    [PR #594](https://github.com/RDFLib/rdflib/pull/594)
  * syncing changes from pyMicrodata
    [PR #587](https://github.com/RDFLib/rdflib/pull/587)
  * Microdata parser: updated the parser to the latest version of the microdata->rdf note (published in December 2014)
    [PR #443](https://github.com/RDFLib/rdflib/pull/443)
  * Literal.toPython() support for xsd:hexBinary
    [PR #388](https://github.com/RDFLib/rdflib/pull/388)
  
### SPARQL Fixes:
  * Total order patch patch
    [PR #862](https://github.com/RDFLib/rdflib/pull/862)
  * use <<= instead of deprecated <<
    [PR #861](https://github.com/RDFLib/rdflib/pull/861)
  * Fix #847
    [PR #856](https://github.com/RDFLib/rdflib/pull/856)
  * RDF Literal `"1"^^xsd:boolean` should _not_ coerce to True
    [ISSUE #847](https://github.com/RDFLib/rdflib/issues/847)
  * Makes NOW() return an UTC date
    [PR #844](https://github.com/RDFLib/rdflib/pull/844)
  * NOW() SPARQL should return an xsd:dateTime with a timezone
    [ISSUE #843](https://github.com/RDFLib/rdflib/issues/843)
  * fix property paths bug: issue #715
    [PR #822](https://github.com/RDFLib/rdflib/pull/822), [ISSUE #715](https://github.com/RDFLib/rdflib/issues/715)
  * MulPath: correct behaviour of n3()
    [PR #820](https://github.com/RDFLib/rdflib/pull/820)
  * Literal total ordering
    [PR #793](https://github.com/RDFLib/rdflib/pull/793)
  * Remove SPARQLWrapper dependency
    [PR #744](https://github.com/RDFLib/rdflib/pull/744)
  * made UNION faster by not preventing duplicates
    [PR #741](https://github.com/RDFLib/rdflib/pull/741)
  * added a hook to add custom functions to SPARQL
    [PR #723](https://github.com/RDFLib/rdflib/pull/723)
  * Issue714
    [PR #717](https://github.com/RDFLib/rdflib/pull/717)
  * Use <<= instead of deprecated << in SPARQL parser
    [PR #417](https://github.com/RDFLib/rdflib/pull/417)
  * Custom FILTER function for SPARQL engine
    [ISSUE #274](https://github.com/RDFLib/rdflib/issues/274)
  
### Code Quality and Cleanups:
  * a slightly opinionated autopep8 run
    [PR #870](https://github.com/RDFLib/rdflib/pull/870)
  * remove rdfa and microdata parsers from core RDFLib
    [PR #828](https://github.com/RDFLib/rdflib/pull/828)
  * ClosedNamespace KeyError -> AttributeError
    [PR #827](https://github.com/RDFLib/rdflib/pull/827)
  * typo in rdflib/plugins/sparql/update.py
    [ISSUE #760](https://github.com/RDFLib/rdflib/issues/760)
  * Fix logging in interactive mode
    [PR #731](https://github.com/RDFLib/rdflib/pull/731)
  * make namespace module flake8-compliant, change exceptions in that mod…
    [PR #711](https://github.com/RDFLib/rdflib/pull/711)
  * delete ez_setup.py? 
    [ISSUE #669](https://github.com/RDFLib/rdflib/issues/669)
  * code duplication issue between rdflib and pymicrodata
    [ISSUE #582](https://github.com/RDFLib/rdflib/issues/582)
  * Transition from 2to3 to use of six.py to be merged in 5.0.0-dev
    [PR #519](https://github.com/RDFLib/rdflib/pull/519)
  * sparqlstore drop deprecated methods and args
    [PR #516](https://github.com/RDFLib/rdflib/pull/516)
  * python3 code seems shockingly inefficient
    [ISSUE #440](https://github.com/RDFLib/rdflib/issues/440)
  * removed md5_term_hash, fixes #240
    [PR #439](https://github.com/RDFLib/rdflib/pull/439), [ISSUE #240](https://github.com/RDFLib/rdflib/issues/240)
 
### Testing:
  * 3.7 for travis
    [PR #864](https://github.com/RDFLib/rdflib/pull/864)
  * Added trig unit tests to highlight some current parsing/serializing issues
    [PR #431](https://github.com/RDFLib/rdflib/pull/431)

### Documentation Fixes:
  * Fix a doc string in the query module
    [PR #976](https://github.com/RDFLib/rdflib/pull/976)
  * setup.py: Make the license field use an SPDX identifier
    [PR #789](https://github.com/RDFLib/rdflib/pull/789)
  * Update README.md
    [PR #764](https://github.com/RDFLib/rdflib/pull/764)
  * Update namespaces_and_bindings.rst
    [PR #757](https://github.com/RDFLib/rdflib/pull/757)
  * DOC: README.md: rdflib-jsonld, https uris
    [PR #712](https://github.com/RDFLib/rdflib/pull/712)
  * make doctest support py2/py3
    [ISSUE #707](https://github.com/RDFLib/rdflib/issues/707)
  * `pip install rdflib` (as per README.md) gets OSError on Mint 18.1
    [ISSUE #704](https://github.com/RDFLib/rdflib/issues/704)

## 2017-01-29 RELEASE 4.2.2

This is a bug-fix release, and the last release in the 4.X.X series.

### Bug fixes:

* SPARQL bugs fixed:
  * Fix for filters in sub-queries
    [#693](https://github.com/RDFLib/rdflib/pull/693)
  * Fixed bind, initBindings and filter problems
    [#294](https://github.com/RDFLib/rdflib/issues/294)
    [#555](https://github.com/RDFLib/rdflib/pull/555)
    [#580](https://github.com/RDFLib/rdflib/issues/580)
    [#586](https://github.com/RDFLib/rdflib/issues/586)
    [#601](https://github.com/RDFLib/rdflib/pull/601)
    [#615](https://github.com/RDFLib/rdflib/issues/615)
    [#617](https://github.com/RDFLib/rdflib/issues/617)
    [#619](https://github.com/RDFLib/rdflib/issues/619)
    [#630](https://github.com/RDFLib/rdflib/issues/630)
    [#653](https://github.com/RDFLib/rdflib/issues/653)
    [#686](https://github.com/RDFLib/rdflib/issues/686)
    [#688](https://github.com/RDFLib/rdflib/pull/688)
    [#692](https://github.com/RDFLib/rdflib/pull/692)
  * Fixed unexpected None value in SPARQL-update
    [#633](https://github.com/RDFLib/rdflib/issues/633)
    [#634](https://github.com/RDFLib/rdflib/pull/634)
  * Fix sparql, group by and count of null values with `optional`
    [#631](https://github.com/RDFLib/rdflib/issues/631)
  * Fixed sparql sub-query and aggregation bugs
    [#607](https://github.com/RDFLib/rdflib/issues/607)
    [#610](https://github.com/RDFLib/rdflib/pull/610)
    [#628](https://github.com/RDFLib/rdflib/issues/628)
    [#694](https://github.com/RDFLib/rdflib/pull/694)
  * Fixed parsing Complex BGPs as triples
    [#622](https://github.com/RDFLib/rdflib/pull/622)
    [#623](https://github.com/RDFLib/rdflib/issues/623)
  * Fixed DISTINCT being ignored inside aggregate functions
    [#404](https://github.com/RDFLib/rdflib/issues/404)
    [#611](https://github.com/RDFLib/rdflib/pull/611)
    [#678](https://github.com/RDFLib/rdflib/pull/678)
  * Fix unicode encoding errors in sparql processor
    [#446](https://github.com/RDFLib/rdflib/issues/446)
    [#599](https://github.com/RDFLib/rdflib/pull/599)
  * Fixed SPARQL select nothing no longer returning a `None` row
    [#554](https://github.com/RDFLib/rdflib/issues/554)
    [#592](https://github.com/RDFLib/rdflib/pull/592)
  * Fixed aggregate operators COUNT and SAMPLE to ignore unbound / NULL values
    [#564](https://github.com/RDFLib/rdflib/pull/564)
    [#563](https://github.com/RDFLib/rdflib/issues/563)
    [#567](https://github.com/RDFLib/rdflib/pull/567)
    [#568](https://github.com/RDFLib/rdflib/pull/568)
  * Fix sparql relative uris
    [#523](https://github.com/RDFLib/rdflib/issues/523)
    [#524](https://github.com/RDFLib/rdflib/pull/524)
  * SPARQL can now compare xsd:date type as well, fixes #532
    [#532](https://github.com/RDFLib/rdflib/issues/532)
    [#533](https://github.com/RDFLib/rdflib/pull/533)
  * fix sparql path order on python3: "TypeError: unorderable types: SequencePath() < SequencePath()""
    [#492](https://github.com/RDFLib/rdflib/issues/492)
    [#525](https://github.com/RDFLib/rdflib/pull/525)
  * SPARQL parser now robust to spurious semicolon
    [#381](https://github.com/RDFLib/rdflib/issues/381)
    [#528](https://github.com/RDFLib/rdflib/pull/528)
  * Let paths be comparable against all nodes even in py3 (preparedQuery error)
    [#545](https://github.com/RDFLib/rdflib/issues/545)
    [#552](https://github.com/RDFLib/rdflib/pull/552)
  * Made behavior of `initN` in `update` and `query` more consistent
    [#579](https://github.com/RDFLib/rdflib/issues/579)
    [#600](https://github.com/RDFLib/rdflib/pull/600)
* SparqlStore:
  * SparqlStore now closes underlying urllib response body
    [#638](https://github.com/RDFLib/rdflib/pull/638)
    [#683](https://github.com/RDFLib/rdflib/pull/683)
  * SparqlStore injectPrefixes only modifies query if prefixes present and if adds a newline in between
    [#521](https://github.com/RDFLib/rdflib/issues/521)
    [#522](https://github.com/RDFLib/rdflib/pull/522)
* Fixes and tests for AuditableStore
  [#537](https://github.com/RDFLib/rdflib/pull/537)
  [#557](https://github.com/RDFLib/rdflib/pull/557)
* Trig bugs fixed:
  * trig export of multiple graphs assigns wrong prefixes to prefixedNames
    [#679](https://github.com/RDFLib/rdflib/issues/679)
  * Trig serialiser writing empty named graph name for default graph
    [#433](https://github.com/RDFLib/rdflib/issues/433)
  * Trig parser can creating multiple contexts for the default graph
    [#432](https://github.com/RDFLib/rdflib/issues/432)
  * Trig serialisation handling prefixes incorrectly
    [#428](https://github.com/RDFLib/rdflib/issues/428)
    [#699](https://github.com/RDFLib/rdflib/pull/699)
* Fixed Nquads parser handling of triples in default graph
  [#535](https://github.com/RDFLib/rdflib/issues/535)
  [#536](https://github.com/RDFLib/rdflib/pull/536)
* Fixed TypeError in Turtle serializer (unorderable types: DocumentFragment() > DocumentFragment())
  [#613](https://github.com/RDFLib/rdflib/issues/613)
  [#648](https://github.com/RDFLib/rdflib/issues/648)
  [#666](https://github.com/RDFLib/rdflib/pull/666)
  [#676](https://github.com/RDFLib/rdflib/issues/676)
* Fixed serialization and parsing of inf/nan
  [#655](https://github.com/RDFLib/rdflib/pull/655)
  [#658](https://github.com/RDFLib/rdflib/pull/658)
* Fixed RDFa parser from failing on time elements with child nodes
  [#576](https://github.com/RDFLib/rdflib/issues/576)
  [#577](https://github.com/RDFLib/rdflib/pull/577)
* Fix double reduction of \\ escapes in from_n3
  [#546](https://github.com/RDFLib/rdflib/issues/546)
  [#548](https://github.com/RDFLib/rdflib/pull/548)
* Fixed handling of xsd:base64Binary
  [#646](https://github.com/RDFLib/rdflib/issues/646)
  [#674](https://github.com/RDFLib/rdflib/pull/674)
* Fixed Collection.__setitem__ broken
  [#604](https://github.com/RDFLib/rdflib/issues/604)
  [#605](https://github.com/RDFLib/rdflib/pull/605)
* Fix ImportError when __main__ already loaded
  [#616](https://github.com/RDFLib/rdflib/pull/616)
* Fixed broken top_level.txt file in distribution
  [#571](https://github.com/RDFLib/rdflib/issues/571)
  [#572](https://github.com/RDFLib/rdflib/pull/572)
  [#573](https://github.com/RDFLib/rdflib/pull/573)


### Enhancements:

* Added support for Python 3.5+
  [#526](https://github.com/RDFLib/rdflib/pull/526)
* More aliases for common formats (nt, turtle)
  [#701](https://github.com/RDFLib/rdflib/pull/701)
* Improved RDF1.1 ntriples support
  [#695](https://github.com/RDFLib/rdflib/issues/695)
  [#700](https://github.com/RDFLib/rdflib/pull/700)
* Dependencies updated and improved compatibility with pyparsing, html5lib, SPARQLWrapper and elementtree
  [#550](https://github.com/RDFLib/rdflib/pull/550)
  [#589](https://github.com/RDFLib/rdflib/issues/589)
  [#606](https://github.com/RDFLib/rdflib/issues/606)
  [#641](https://github.com/RDFLib/rdflib/pull/641)
  [#642](https://github.com/RDFLib/rdflib/issues/642)
  [#650](https://github.com/RDFLib/rdflib/pull/650)
  [#671](https://github.com/RDFLib/rdflib/issues/671)
  [#675](https://github.com/RDFLib/rdflib/pull/675)
  [#684](https://github.com/RDFLib/rdflib/pull/684)
  [#696](https://github.com/RDFLib/rdflib/pull/696)
* Improved prefix for SPARQL namespace in XML serialization
  [#493](https://github.com/RDFLib/rdflib/issues/493)
  [#588](https://github.com/RDFLib/rdflib/pull/588)
* Performance improvements:
  * SPARQL Aggregation functions don't build up memory for each row
    [#678](https://github.com/RDFLib/rdflib/pull/678)
  * Collections now support += (__iadd__), fixes slow creation of large lists
    [#609](https://github.com/RDFLib/rdflib/issues/609)
    [#612](https://github.com/RDFLib/rdflib/pull/612)
    [#691](https://github.com/RDFLib/rdflib/pull/691)
  * SPARQL Optimisation to expand BGPs in a smarter way
    [#547](https://github.com/RDFLib/rdflib/pull/547)
* SPARQLStore improvements
  * improved SPARQLStore BNode customizability
    [#511](https://github.com/RDFLib/rdflib/issues/511)
    [#512](https://github.com/RDFLib/rdflib/pull/512)
    [#513](https://github.com/RDFLib/rdflib/pull/513)
    [#603](https://github.com/RDFLib/rdflib/pull/603)
  * Adding the option of using POST for long queries in SPARQLStore
    [#672](https://github.com/RDFLib/rdflib/issues/672)
    [#673](https://github.com/RDFLib/rdflib/pull/673)
  * Exposed the timeout of SPARQLWrapper
    [#531](https://github.com/RDFLib/rdflib/pull/531)
* SPARQL prepared query now carries the original (unparsed) parameters
  [#565](https://github.com/RDFLib/rdflib/pull/565)
* added .n3 methods for path objects
  [#553](https://github.com/RDFLib/rdflib/pull/553)
* Added support for xsd:gYear and xsd:gYearMonth
  [#635](https://github.com/RDFLib/rdflib/issues/635)
  [#636](https://github.com/RDFLib/rdflib/pull/636)
* Allow duplicates in rdf:List
  [#223](https://github.com/RDFLib/rdflib/issues/223)
  [#690](https://github.com/RDFLib/rdflib/pull/690)
* Improved slicing of Resource objects
  [#529](https://github.com/RDFLib/rdflib/pull/529)


### Cleanups:

* cleanup: SPARQL Prologue and Query new style classes
  [#566](https://github.com/RDFLib/rdflib/pull/566)
* Reduce amount of warnings, especially closing opened file pointers
  [#518](https://github.com/RDFLib/rdflib/pull/518)
  [#651](https://github.com/RDFLib/rdflib/issues/651)
* Improved ntriples parsing exceptions to actually tell you what's wrong
  [#640](https://github.com/RDFLib/rdflib/pull/640)
  [#643](https://github.com/RDFLib/rdflib/pull/643)
* remove ancient and broken 2.3 support code.
  [#680](https://github.com/RDFLib/rdflib/issues/680)
  [#681](https://github.com/RDFLib/rdflib/pull/681)
* Logger output improved
  [#662](https://github.com/RDFLib/rdflib/pull/662)
* properly cite RGDA1
  [#624](https://github.com/RDFLib/rdflib/pull/624)
* Avoid class reference to imported function
  [#574](https://github.com/RDFLib/rdflib/issues/574)
  [#578](https://github.com/RDFLib/rdflib/pull/578)
* Use find_packages for package discovery.
  [#590](https://github.com/RDFLib/rdflib/pull/590)
* Prepared ClosedNamespace (and _RDFNamespace) to inherit from Namespace (5.0.0)
  [#551](https://github.com/RDFLib/rdflib/pull/551)
  [#595](https://github.com/RDFLib/rdflib/pull/595)
* Avoid verbose build logging
  [#534](https://github.com/RDFLib/rdflib/pull/534)
* (ultra petty) Remove an unused import
  [#593](https://github.com/RDFLib/rdflib/pull/593)


### Testing improvements:

* updating deprecated testing syntax
  [#697](https://github.com/RDFLib/rdflib/pull/697)
* make test 375 more portable (use sys.executable rather than python)
  [#664](https://github.com/RDFLib/rdflib/issues/664)
  [#668](https://github.com/RDFLib/rdflib/pull/668)
* Removed outdated, skipped test for #130 that depended on content from the internet
  [#256](https://github.com/RDFLib/rdflib/issues/256)
* enable all warnings during travis nosetests
  [#517](https://github.com/RDFLib/rdflib/pull/517)
* travis updates
  [#659](https://github.com/RDFLib/rdflib/issues/659)
* travis also builds release branches
  [#598](https://github.com/RDFLib/rdflib/pull/598)


### Doc improvements:

* Update list of builtin serialisers in docstring
  [#621](https://github.com/RDFLib/rdflib/pull/621)
* Update reference to "Emulating container types"
  [#575](https://github.com/RDFLib/rdflib/issues/575)
  [#581](https://github.com/RDFLib/rdflib/pull/581)
  [#583](https://github.com/RDFLib/rdflib/pull/583)
  [#584](https://github.com/RDFLib/rdflib/pull/584)
* docs: clarify the use of an identifier when persisting a triplestore
  [#654](https://github.com/RDFLib/rdflib/pull/654)
* DOC: fix simple typo, -> unnamed
  [#562](https://github.com/RDFLib/rdflib/pull/562)

## 2015-08-12 RELEASE 4.2.1

This is a bug-fix release.

### Minor enhancements:

* Added a Networkx connector
  [#471](https://github.com/RDFLib/rdflib/pull/471),
  [#507](https://github.com/RDFLib/rdflib/pull/507)
* Added a graph_tool connector
  [#473](https://github.com/RDFLib/rdflib/pull/473)
* Added a `graphs` method to the Dataset object
  [#504](https://github.com/RDFLib/rdflib/pull/504),
  [#495](https://github.com/RDFLib/rdflib/issues/495)
* Batch commits for `SPARQLUpdateStore`
  [#486](https://github.com/RDFLib/rdflib/pull/486)

### Bug fixes:

* Fixed bnode collision bug
  [#506](https://github.com/RDFLib/rdflib/pull/506),
  [#496](https://github.com/RDFLib/rdflib/pull/496),
  [#494](https://github.com/RDFLib/rdflib/issues/494)
* fix `util.from_n3()` parsing Literals with datatypes and Namespace support
  [#503](https://github.com/RDFLib/rdflib/pull/503),
  [#502](https://github.com/RDFLib/rdflib/issues/502)
* make `Identifier.__hash__` stable wrt. multi processes
  [#501](https://github.com/RDFLib/rdflib/pull/501),
  [#500](https://github.com/RDFLib/rdflib/issues/500)
* fix handling `URLInputSource` without content-type
  [#499](https://github.com/RDFLib/rdflib/pull/499),
  [#498](https://github.com/RDFLib/rdflib/pull/498)
* no relative import in `algebra` when run as a script
  [#497](https://github.com/RDFLib/rdflib/pull/497)
* Duplicate option in armstrong `theme.conf` removed
  [#491](https://github.com/RDFLib/rdflib/issues/491)
* `Variable.__repr__` returns a python representation string, not n3
  [#488](https://github.com/RDFLib/rdflib/pull/488)
* fixed broken example
  [#482](https://github.com/RDFLib/rdflib/pull/482)
* trig output fixes
  [#480](https://github.com/RDFLib/rdflib/pull/480)
* set PYTHONPATH to make rdfpipe tests use the right rdflib version
  [#477](https://github.com/RDFLib/rdflib/pull/477)
* fix RDF/XML problem with unqualified use of `rdf:about`
  [#470](https://github.com/RDFLib/rdflib/pull/470),
  [#468](https://github.com/RDFLib/rdflib/issues/468)
* `AuditableStore` improvements
  [#469](https://github.com/RDFLib/rdflib/pull/469),
  [#463](https://github.com/RDFLib/rdflib/pull/463)
* added asserts for `graph.set([s,p,o])` so `s` and `p` aren't `None`
  [#467](https://github.com/RDFLib/rdflib/pull/467)
* `threading.RLock` instances are context managers
  [#465](https://github.com/RDFLib/rdflib/pull/465)
* SPARQLStore does not transform Literal('') into Literal('None') anymore
  [#459](https://github.com/RDFLib/rdflib/pull/459),
  [#457](https://github.com/RDFLib/rdflib/issues/457)
* slight performance increase for graph.all_nodes()
  [#458](https://github.com/RDFLib/rdflib/pull/458)

### Testing improvements:

* travis: migrate to docker container infrastructure
  [#508](https://github.com/RDFLib/rdflib/pull/508)
* test for narrow python builds (chars > 0xFFFF) (related to
    [#453](https://github.com/RDFLib/rdflib/pull/453),
    [#454](https://github.com/RDFLib/rdflib/pull/454)
  )
  [#456](https://github.com/RDFLib/rdflib/issues/456),
  [#509](https://github.com/RDFLib/rdflib/pull/509)
* dropped testing py3.2
  [#448](https://github.com/RDFLib/rdflib/issues/448)
* Running a local fuseki server on travis and making it failsafe
  [#476](https://github.com/RDFLib/rdflib/pull/476),
  [#475](https://github.com/RDFLib/rdflib/issues/475),
  [#474](https://github.com/RDFLib/rdflib/pull/474),
  [#466](https://github.com/RDFLib/rdflib/pull/466),
  [#460](https://github.com/RDFLib/rdflib/issues/460)
* exclude `def main():` functions from test coverage analysis
  [#472](https://github.com/RDFLib/rdflib/pull/472)

## 2015-02-19 RELEASE 4.2.0

This is a new minor version of RDFLib including a handful of new features:

* Supporting N-Triples 1.1 syntax using UTF-8 encoding
  [#447](https://github.com/RDFLib/rdflib/pull/447),
  [#449](https://github.com/RDFLib/rdflib/pull/449),
  [#400](https://github.com/RDFLib/rdflib/issues/400)
* Graph comparison now really works using RGDA1 (RDF Graph Digest Algorithm 1)
  [#441](https://github.com/RDFLib/rdflib/pull/441)
  [#385](https://github.com/RDFLib/rdflib/issues/385)
* More graceful degradation than simple crashing for unicode chars > 0xFFFF on
  narrow python builds. Parsing such characters will now work, but issue a
  UnicodeWarning. If you run `python -W all` you will already see a warning on
  `import rdflib` will show a warning (ImportWarning).
  [#453](https://github.com/RDFLib/rdflib/pull/453),
  [#454](https://github.com/RDFLib/rdflib/pull/454)
* URLInputSource now supports json-ld
  [#425](https://github.com/RDFLib/rdflib/pull/425)
* SPARQLStore is now graph aware
  [#401](https://github.com/RDFLib/rdflib/pull/401),
  [#402](https://github.com/RDFLib/rdflib/pull/402)
* SPARQLStore now uses SPARQLWrapper for updates
  [#397](https://github.com/RDFLib/rdflib/pull/397)
* Certain logging output is immediately shown in interactive mode
  [#414](https://github.com/RDFLib/rdflib/pull/414)
* Python 3.4 fully supported
  [#418](https://github.com/RDFLib/rdflib/pull/418)

### Minor enhancements & bugs fixed:

* Fixed double invocation of 2to3
  [#437](https://github.com/RDFLib/rdflib/pull/437)
* PyRDFa parser missing brackets
  [#434](https://github.com/RDFLib/rdflib/pull/434)
* Correctly handle \uXXXX and \UXXXXXXXX escapes in n3 files
  [#426](https://github.com/RDFLib/rdflib/pull/426)
* Logging cleanups and keeping it on stderr
  [#420](https://github.com/RDFLib/rdflib/pull/420)
  [#414](https://github.com/RDFLib/rdflib/pull/414)
  [#413](https://github.com/RDFLib/rdflib/issues/413)
* n3: allow @base URI to have a trailing '#'
  [#407](https://github.com/RDFLib/rdflib/pull/407)
  [#379](https://github.com/RDFLib/rdflib/issues/379)
* microdata: add file:// to base if it's a filename so rdflib can parse its own
  output
  [#406](https://github.com/RDFLib/rdflib/pull/406)
  [#403](https://github.com/RDFLib/rdflib/issues/403)
* TSV Results parse skips empty bindings in result
  [#390](https://github.com/RDFLib/rdflib/pull/390)
* fixed accidental test run due to name
  [#389](https://github.com/RDFLib/rdflib/pull/389)
* Bad boolean list serialization to Turtle & fixed ambiguity between
  Literal(False) and None
  [#387](https://github.com/RDFLib/rdflib/pull/387)
  [#382](https://github.com/RDFLib/rdflib/pull/382)
* Current version number & PyPI link in README.md
  [#383](https://github.com/RDFLib/rdflib/pull/383)

## 2014-04-15 RELEASE 4.1.2

This is a bug-fix release.

* Fixed unicode/str bug in py3 for rdfpipe
  [#375](https://github.com/RDFLib/rdflib/issues/375)

## 2014-03-03 RELEASE 4.1.1

This is a bug-fix release.

This will be the last RDFLib release to support python 2.5.

* The RDF/XML Parser was made stricter, now raises exceptions for
  illegal repeated node-elements.
  [#363](https://github.com/RDFLib/rdflib/issues/363)

* The SPARQLUpdateStore now supports non-ascii unicode in update
  statements
  [#356](https://github.com/RDFLib/rdflib/issues/356)

* Fixed a bug in the NTriple/NQuad parser wrt. to unicode escape sequences
  [#352](https://github.com/RDFLib/rdflib/issues/352)

* HTML5Lib is no longer pinned to 0.95
  [#355](https://github.com/RDFLib/rdflib/issues/360)

* RDF/XML Serializer now uses parseType=Literal for well-formed XML literals

* A bug in the manchester OWL syntax was fixed
  [#355](https://github.com/RDFLib/rdflib/issues/355)

## 2013-12-31 RELEASE 4.1

This is a new minor version RDFLib, which includes a handful of new features:

* A TriG parser was added (we already had a serializer) - it is
  up-to-date wrt. to the newest spec from: http://www.w3.org/TR/trig/

* The Turtle parser was made up to date wrt. to the latest Turtle spec.

* Many more tests have been added - RDFLib now has over 2000
  (passing!) tests. This is mainly thanks to the NT, Turtle, TriG,
  NQuads and SPARQL test-suites from W3C. This also included many
  fixes to the nt and nquad parsers.

* ```ConjunctiveGraph``` and ```Dataset``` now support directly adding/removing
  quads with ```add/addN/remove``` methods.

* ```rdfpipe``` command now supports datasets, and reading/writing context
  sensitive formats.

* Optional graph-tracking was added to the Store interface, allowing
  empty graphs to be tracked for Datasets. The DataSet class also saw
  a general clean-up, see: [#309](https://github.com/RDFLib/rdflib/pull/309)

* After long deprecation, ```BackwardCompatibleGraph``` was removed.

### Minor enhancements/bugs fixed:

* Many code samples in the documentation were fixed thanks to @PuckCh

* The new ```IOMemory``` store was optimised a bit

* ```SPARQL(Update)Store``` has been made more generic.

* MD5 sums were never reinitialized in ```rdflib.compare```

* Correct default value for empty prefix in N3
  [#312](https://github.com/RDFLib/rdflib/issues/312)

* Fixed tests when running in a non UTF-8 locale
  [#344](https://github.com/RDFLib/rdflib/issues/344)

* Prefix in the original turtle have an impact on SPARQL query
  resolution
  [#313](https://github.com/RDFLib/rdflib/issues/313)

* Duplicate BNode IDs from N3 Parser
  [#305](https://github.com/RDFLib/rdflib/issues/305)

* Use QNames for TriG graph names
  [#330](https://github.com/RDFLib/rdflib/issues/330)

* \uXXXX escapes in Turtle/N3 were fixed
  [#335](https://github.com/RDFLib/rdflib/issues/335)

* A way to limit the number of triples retrieved from the
  ```SPARQLStore``` was added
  [#346](https://github.com/RDFLib/rdflib/pull/346)

* Dots in localnames in Turtle
  [#345](https://github.com/RDFLib/rdflib/issues/345)
  [#336](https://github.com/RDFLib/rdflib/issues/336)

* ```BNode``` as Graph's public ID
  [#300](https://github.com/RDFLib/rdflib/issues/300)

* Introduced ordering of ```QuotedGraphs```
  [#291](https://github.com/RDFLib/rdflib/issues/291)

## 2013-05-22 RELEASE 4.0.1

Following RDFLib tradition, some bugs snuck into the 4.0 release.
This is a bug-fixing release:

* the new URI validation caused lots of problems, but is
  necessary to avoid ''RDF injection'' vulnerabilities. In the
  spirit of ''be liberal in what you accept, but conservative in
  what you produce", we moved validation to serialisation time.

* the   ```rdflib.tools```   package    was   missing   from   the
  ```setup.py```  script, and  was therefore  not included  in the
  PYPI tarballs.

* RDF parser choked on empty namespace URI
  [#288](https://github.com/RDFLib/rdflib/issues/288)

* Parsing from ```sys.stdin``` was broken
  [#285](https://github.com/RDFLib/rdflib/issues/285)

* The new IO store had problems with concurrent modifications if
  several graphs used the same store
  [#286](https://github.com/RDFLib/rdflib/issues/286)

* Moved HTML5Lib dependency to the recently released 1.0b1 which
  support python3

## 2013-05-16 RELEASE 4.0

This release includes several major changes:

* The new SPARQL 1.1 engine (rdflib-sparql) has been included in
  the core distribution. SPARQL 1.1 queries and updates should
  work out of the box.

  * SPARQL paths are exposed as operators on ```URIRefs```, these can
    then be be used with graph.triples and friends:

    ```python
    from rdflib import Graph, URIRef
    from rdflib.namespace import FOAF, RDFS
    
    g = Graph()
    bob = URIRef("...")
    cls = URIRef("...")
    
    # List names of friends of Bob:
    g.triples((bob, FOAF.knows/FOAF.name , None))

    # All super-classes:
    g.triples((cls, RDFS.subClassOf * '+', None))
    ```

      * a new ```graph.update``` method will apply SPARQL update statements

* Several RDF 1.1 features are available:
  * A new ```DataSet``` class
  * ```XMLLiteral``` and ```HTMLLiterals```
  * ```BNode``` (de)skolemization is supported through ```BNode.skolemize```,
    ```URIRef.de_skolemize```, ```Graph.skolemize``` and ```Graph.de_skolemize```

* Handled of Literal equality was split into lexical comparison
  (for normal ```==``` operator) and value space (using new ```Node.eq```
  methods). This introduces some slight backwards incompatible
  changes, but was necessary, as the old version had
  inconsistent hash and equality methods that could lead the
  literals not working correctly in dicts/sets.
  The new way is more in line with how SPARQL 1.1 works.
  For the full details, see:

  https://github.com/RDFLib/rdflib/wiki/Literal-reworking

* Iterating over ```QueryResults``` will generate ```ResultRow``` objects,
  these allow access to variable bindings as attributes or as a
  dict. I.e.

  ```py
  for row in g.query('select ... ') :
     print row.age, row["name"]
  ```

* "Slicing" of Graphs and Resources as syntactic sugar:
  ([#271](https://github.com/RDFLib/rdflib/issues/271))

  ```py
  graph[bob : FOAF.knows/FOAF.name]
            -> generator over the names of Bobs friends
  ```

* The ```SPARQLStore``` and ```SPARQLUpdateStore``` are now included
  in the RDFLib core

* The documentation has been given a major overhaul, and examples
  for most features have been added.


### Minor Changes:

* String operations on URIRefs return new URIRefs: ([#258](https://github.com/RDFLib/rdflib/issues/258))
  ```py
  >>> URIRef('http://example.org/')+'test
  rdflib.term.URIRef('http://example.org/test')
  ```

* Parser/Serializer plugins are also found by mime-type, not just
  by plugin name:  ([#277](https://github.com/RDFLib/rdflib/issues/277))
* ```Namespace``` is no longer a subclass of ```URIRef```
* URIRefs and Literal language tags are validated on construction,
  avoiding some "RDF-injection" issues ([#266](https://github.com/RDFLib/rdflib/issues/266))
* A new memory store needs much less memory when loading large
  graphs ([#268](https://github.com/RDFLib/rdflib/issues/268))
* Turtle/N3 serializer now supports the base keyword correctly ([#248](https://github.com/RDFLib/rdflib/issues/248))
* py2exe support was fixed ([#257](https://github.com/RDFLib/rdflib/issues/257))
* Several bugs in the TriG serializer were fixed
* Several bugs in the NQuads parser were fixed

## 2013-03-01 RELEASE 3.4

This release introduced new parsers for structured data in HTML.
In particular formats: hturtle, rdfa, mdata and an auto-detecting
html format were added.  Thanks to Ivan Herman for this!

This release includes a lot of admin maintentance - correct
dependencies for different python versions, etc.  Several py3 bugs
were also fixed.

This release drops python 2.4 compatibility - it was just getting
too expensive for us to maintain. It should however be compatible
with any cpython from 2.5 through 3.3.

* ```node.md5_term``` is now deprecated, if you use it let us know.

* Literal.datatype/language are now read-only properties ([#226](https://github.com/RDFLib/rdflib/issues/226))
* Serializing to file fails in py3 ([#249](https://github.com/RDFLib/rdflib/issues/249))
* TriX serializer places two xmlns attributes on same element ([#250](https://github.com/RDFLib/rdflib/issues/250))
* RDF/XML parser fails on when XML namespace is not explicitly declared ([#247](https://github.com/RDFLib/rdflib/issues/247))
* Resource class should "unbox" Resource instances on add ([#215](https://github.com/RDFLib/rdflib/issues/215))
* Turtle/N3 does not encode final quote of a string ([#239](https://github.com/RDFLib/rdflib/issues/239))
* float Literal precision lost when serializing graph to turtle or n3 ([#237](https://github.com/RDFLib/rdflib/issues/237))
* plain-literal representation of xsd:decimals fixed
* allow read-only sleepycat stores
* language tag parsing in N3/Turtle fixes to allow several subtags.

## 2012-10-10 RELEASE 3.2.3

Almost identical to 3.2.2
A stupid bug snuck into 3.2.2, and querying graphs were broken.

* Fixes broken querying ([#234](https://github.com/RDFLib/rdflib/issues/234))
* graph.transitiveClosure now works with loops ([#206](https://github.com/RDFLib/rdflib/issues/206))

## 2012-09-25 RELEASE 3.2.2

This is mainly a maintenance release.

This release should be compatible with python 2.4 through to 3.

Changes:

* Improved serialization/parsing roundtrip tests led to some fixes
  of obscure parser/serializer bugs. In particular complex string
  Literals in ntriples improved a lot.
* The terms of a triple are now asserted to be RDFLib Node's in graph.add
  This should avoid getting strings and other things in the store. ([#200](https://github.com/RDFLib/rdflib/issues/200))
* Added a specific TurtleParser that does not require the store to be
  non-formula aware. ([#214](https://github.com/RDFLib/rdflib/issues/214))
* A trig-serializer was added, see:
  http://www4.wiwiss.fu-berlin.de/bizer/trig/
* BNode generation was made thread-safe ([#209](https://github.com/RDFLib/rdflib/issues/209))
  (also fixed better by dzinxed)
* Illegal BNode IDs removed from NT output: ([#212](https://github.com/RDFLib/rdflib/issues/212))
* and more minor bug fixes that had no issues

## 2012-04-24 RELEASE 3.2.1

This is mainly a maintenance release.

Changes:

* New setuptools entry points for query processors and results

* Literals constructed from other literals copy datatype/lang ([#188](https://github.com/RDFLib/rdflib/issues/188))
* Relative URIs are resolved incorrectly after redirects ([#130](https://github.com/RDFLib/rdflib/issues/130))
* Illegal prefixes in turtle output ([#161](https://github.com/RDFLib/rdflib/issues/161))
* Sleepcat store unstable prefixes ([#201](https://github.com/RDFLib/rdflib/issues/201))
* Consistent toPyton() for all node objects ([#174](https://github.com/RDFLib/rdflib/issues/174))
* Better random BNode ID in multi-thread environments ([#185](https://github.com/RDFLib/rdflib/issues/185))

## 2012-01-19 RELEASE 3.2.0

Major changes:
* Thanks to Thomas Kluyver, rdflib now works under python3,
  the setup.py script automatically runs 2to3.

* Unit tests were updated and cleaned up. Now all tests should pass.
* Documentation was updated and cleaned up.

* A new resource oriented API was added:
  http://code.google.com/p/rdflib/issues/detail?id=166

  Fixed many minor issues:
    * http://code.google.com/p/rdflib/issues/detail?id=177
  http://code.google.com/p/rdflib/issues/detail?id=129
      Restored compatibility with Python 2.4
    * http://code.google.com/p/rdflib/issues/detail?id=158
  Reworking of Query result handling
    * http://code.google.com/p/rdflib/issues/detail?id=193
  generating xml:base attribute in RDF/XML output
* http://code.google.com/p/rdflib/issues/detail?id=180
      serialize(format="pretty-xml") fails on cyclic links

## 2011-03-17 RELEASE 3.1.0

Fixed a range of minor issues:

* http://code.google.com/p/rdflib/issues/detail?id=128

  Literal.__str__ does not behave like unicode

* http://code.google.com/p/rdflib/issues/detail?id=141

  (RDFa Parser) Does not handle application/xhtml+xml

* http://code.google.com/p/rdflib/issues/detail?id=142

  RDFa TC #117: Fragment identifiers stripped from BASE

* http://code.google.com/p/rdflib/issues/detail?id=146

  Malformed literals produced when rdfa contains newlines

* http://code.google.com/p/rdflib/issues/detail?id=152

  Namespaces beginning with _ are invalid

* http://code.google.com/p/rdflib/issues/detail?id=156

  Turtle Files with a UTF-8 BOM fail to parse

* http://code.google.com/p/rdflib/issues/detail?id=154

  ClosedNamespace.__str__ returns URIRef not str

* http://code.google.com/p/rdflib/issues/detail?id=150

  IOMemory does not override open

* http://code.google.com/p/rdflib/issues/detail?id=153

  Timestamps with microseconds *and* "Z" timezone are not parsed

* http://code.google.com/p/rdflib/issues/detail?id=118

  DateTime literals with offsets fail to convert to Python

* http://code.google.com/p/rdflib/issues/detail?id=157

  Timestamps with timezone information are not parsed

* http://code.google.com/p/rdflib/issues/detail?id=151

        problem with unicode literals in rdflib.compare.graph_diff

* http://code.google.com/p/rdflib/issues/detail?id=149

  BerkeleyDB Store broken with create=False

* http://code.google.com/p/rdflib/issues/detail?id=134

  Would be useful if Graph.query could propagate kwargs to a

  plugin processor

* http://code.google.com/p/rdflib/issues/detail?id=133

  Graph.connected exception when passed empty graph

* http://code.google.com/p/rdflib/issues/detail?id=129

  Not compatible with Python 2.4

* http://code.google.com/p/rdflib/issues/detail?id=119

  Support Python's set operations on Graph

* http://code.google.com/p/rdflib/issues/detail?id=130

  NT output encoding to utf-8 broken as it goes through

  _xmlcharrefreplace

* http://code.google.com/p/rdflib/issues/detail?id=121#c1

  Store SPARQL Support

## 2010-05-13 RELEASE 3.0.0

Working test suite with all tests passing.

Removed dependency on setuptools.

(Issue #43) Updated Package and Module Names to follow
conventions outlined in
http://www.python.org/dev/peps/pep-0008/

Removed SPARQL bits and non core plugins. They are mostly
moving to http://code.google.com/p/rdfextras/ at least until
they are stable.

Fixed datatype for Literal(True).

Fixed Literal to enforce constraint of having either a language
or datatype but not both.

Fixed Literal's repr.

Fixed to Graph Add/Sub/Mul opterators.

Upgraded RDFa parser to pyRdfa.

Upgraded N3 parser to the one from CWM.

Fixed unicode encoding issue involving N3Parser.

N3 serializer improvements.

Fixed HTTP content-negotiation

Fixed Store.namespaces method (which caused a few issues
depending on Store implementation being used.)

Fixed interoperability issue with plugin module.

Fixed use of Deprecated functionality.

## 2009-03-30 RELEASE 2.4.1

Fixed Literal comparison case involving Literal's with
datatypes of XSD.base64Binary.

Fixed case where XSD.date was matching before XSD.dateTime for
datetime instances.

Fixed jython interoperability issue (issue #53).

Fixed Literal repr to handle apostrophes correctly (issue #28).

Fixed Literal's repr to be consistent with its ```__init__``` (issue #33).

## 2007-04-04 RELEASE 2.4.0

Improved Literal comparison / equality

Sparql cleanup.

getLiteralValue now returns the Literal object instead of the
result of toPython().  Now that Literals override a good
coverage of comparison operators, they should be passed around
as first class objects in the SPARQL evaluation engine.

Added support for session bnodes re: sparql

Fixed prolog reduce/reduce conflict.  Added Py_None IncRefs
where they were being passed into Python method invocations
(per drewp's patch)

Fixed sparql queries involving empty namespace prefix.

Fixed the selected variables sparql issue

Fixed <BASE> support in SPARQL queries.

Fixed involving multiple unions and queries are nested more
than one level (bug in _getAllVariables causing failure when
parent.top is None)

Fixed test_sparql_equals.py.

Fixed sparql json result comma errors issue.

Fixed test_sparql_json_results.py (SELECT * variables out of
order)

Added a 4Suite-based SPARQL XML Writer implementation.  If
4Suite is not installed, the fallback python saxutils is used
instead

applied patch from
http://rdflib.net/issues/2007/02/23/bugs_in_rdflib.sparql.queryresult/issue

The restriction on GRAPH patterns with variables has been
relieved a bit to allow such usage when the variable is
provided as an initial binding

Fix for OPTIONAL patterns.  P1 OPT P2, where P1 and P2 shared
variables which were bound to BNodes were not unifying on
these BNode variable efficiently / correctly.  The fix was to
add bindings for 'stored' BNodes so they aren't confused for
wildcards




Added support to n3 parser for retaining namespace bindings.

Fixed several RDFaParser bugs.

Added serializer specific argument support.

Fixed a few PrettyXMLSerializer issues and added a max_depth
option.

Fixed some TurtleSerializer issues.

Fixed some N3Serializer issues.



Added support easy_install

added link to long_descriptin for easy_install -U rdflib==dev
to work; added download_url back

added continuous-releases-using-subversion bit



Added rdflib_tools package
  Added rdfpipe
  Added initial EARLPluging



Improved test running... using nose... added tests

Exposed generated test cases for nose to find.
added bit to configure 'setup.py nosetests' to run doc tests

added nose test bits



Added md5_term_hash method to terms.

Added commit_pending_transaction argument to Graph's close
method.

Added DeprecationWarning to rdflib.constants

Added a NamespaceDict class for those who want to avoid the
Namespace as subclass of URIRef issues

Added bind function

Fixed type of Namespace re: URIRef vs. unicode

Improved ValueError message

Changed value method's any argument to default to True

Changed ```__repr__``` to always reflect that it's an rdf.Literal --
as this is the case even though we now have it acting like the
corresponding type in some casses

A DISTINCT was added to the SELECT clause to ensure duplicate
triples are not returned (an RDF graph is a set of triples) -
which can happen for certain join expressions.

Support for ConditionalAndExpressionList and
RelationalExpressionList (|| and && operators in FILTER)

Fixed context column comparison.  The hash integer was being
compared with 'F' causing a warning:Warning: Truncated
incorrect DOUBLE value: 'F'

applied patch in
http://rdflib.net/issues/2006/12/13/typos_in_abstractsqlstore.py/issue

fix for
http://rdflib.net/issues/2006/12/07/problems_with_graph.seq()_when_sequences_contain_more_than_9_items./issue





General code cleanup (removing redundant imports, changing
relative imports to absolute imports etc)

Removed usage of deprecated bits.

Added a number of test cases.

Added DeprecationWarning for save method

refactoring of GraphPattern

ReadOnlyGraphAggregate uses Graph constructor properly to
setup (optionally) a common store


Fixed bug with . (fullstop) in localname parts.

Changed Graph's value method to return None instead of raising
an AssertionError.

Fixed conversion of (exiplicit) MySQL ports to integers.

Fixed MySQL store so it properly calculates ```__len__``` of
individual Graphs

Aligned with how BerkeleyDB is generating events (remove events
are expressed in terms of interned strings)

Added code to catch unpickling related exceptions

Added BerkeleyDB store implementation.

Merged TextIndex from michel-events branch.

## 2006-10-15 RELEASE 2.3.3

Added TriXParser, N3Serializer and TurtleSerializer.

Added events to store interface: StoreCreated, TripleAdded and
TripleRemoved.

Added Journal Reader and Writer.

Removed BerkeleyDB level journaling.

Added support for triple quoted Literal's.

Fixed some corner cases with Literal comparison.

Fixed PatternResolution for patterns that return contexts only.

Fixed NodePickler not to choke on unhashable objects.

Fixed Namespace's ```__getattr__``` hack to ignore names starting
with __

Added SPARQL != operator.

Fixed query result ```__len__``` (more efficient).

Fixed and improved RDFa parser.

redland patches from
http://rdflib.net/pipermail/dev/2006-September/000069.html

various patches for the testsuite -
http://rdflib.net/pipermail/dev/2006-September/000069.html

## 2006-08-01 RELEASE 2.3.2

Added SPARQL query support.

Added XSD to/from Python datatype support to Literals.

Fixed ConjunctiveGraph so that it is a proper subclass of Graph.

Added Deprecation Warning when BackwardCompatGraph gets used.

Added RDFa parser.

Added Collection Class for working with RDF Collections.

Added method to Graph for testing connectedness

Fixed bug in N3 parser where identical BNodes were not being combined.

Fixed literal quoting in N3 serializer.

Fixed RDF/XML serializer to skip over N3 bits.

Changed Literal and URIRef instantiation to catch
UnicodeDecodeErrors - which were being thrown when the default
decoding method (ascii) was hitting certain characters.

Changed Graph's bind method to also override the binding in
the case of an existing generated bindings.

Added FOPLRelationalModel - a set of utility classes that
implement a minimal Relational Model of FOPL implemented as a
SQL database (uses identifier/value interning and integer
half-md5-hashes for space and index efficiency).

Changed MySQL store to use FOPLRelationalModel plus fixes and
improvements.

Added more test cases.

Cleaned up source code to follow pep8 / pep257.

## 2006-02-27 RELEASE 2.3.1

Added save method to BackwardCompatibleGraph so that
example.py etc work again.

Applied patch from Drew Perttula to add local_time_zone
argument to util's date_time method.

Fixed a relativize bug in the rdf/xml serializer.

Fixed NameError: global name 'URIRef' is not defined error in
BerkeleyDB.py by adding missing import.

Applied patch for Seq to sort list by integer, added by Drew
Hess.

Added a preserve_bnode_ids option to rdf/xml parser.

Applied assorted patches for tests (see
http://tracker.asemantics.com/rdflib/ticket/8 )

Applied redland.diff (see
http://tracker.asemantics.com/rdflib/ticket/9 )

Applied changes specified
http://tracker.asemantics.com/rdflib/ticket/7

Added a set method to Graph.

Fixed RDF/XML serializer so that it does not choke on n3 bits
(rather it'll just ignore them)

## 2005-12-23 RELEASE 2.3.0

See http://rdflib.net/2.3.0/ for most up-to-date release notes

Added N3 support to Graph and Store.

Added Sean's n3p parser, and ntriples parser.

BerkeleyDB implementation has been revamped in the process of
expanding it to support the new requirements n3
requirements. It also now persists a journal -- more to come.

detabified source files.

Literal and parsers now distinguish between datatype of None and datatype of "".

Store-agnostic 'fallback' implementation of REGEX matching
(inefficient but provides the capability to stores that don't
support it natively). Implemented as a 'wrapper' around any
Store which replaces REGEX terms with None (before dispatching
to the store) and whittles out results that don't match the
given REGEX term expression(s).

Store-agnostic 'fallback' implementation of transactional
rollbacks (also inefficient but provides the capability to
stores that don't support it natively). Implemented as a
wrapper that tracks a 'thread-safe' list of reversal
operations (for every add, track the remove call that reverts
the store, and vice versa). Upon store.rollback(), execute the
reverse operations. However, this doesn't guarantee
durability, since if the system fails before the rollbacks are
all executed, the store will remain in an invalid state, but
it provides Atomicity in the best case scenario.

## 2005-10-10 RELEASE 2.2.3

Fixed BerkeleyDB backend to commit after an add and
remove. This should help just a bit with those unclean
shutdowns ;)

Fixed use of logging so that it does not mess with the root
logger. Thank you, Arve, for pointing this one out.

Fixed Graph's value method to have default for subject in
addition to predicate and object.

Fixed Fourthought backend to be consistent with interface. It
now supports an empty constructor and an open method that
takes a configuration string.

## 2005-09-10 RELEASE 2.2.2

Applied patch from inkel to add encoding argument to all
serialization related methods.

Fixed XMLSerializer bug regarding default namespace bindings.

Fixed namespace binding bug involving binding a second default
namespace.

Applied patch from Gunnar AAstrand Grimnes to add context
support to ```__iadd__``` on Graph. (Am considering the lack of
context support a bug. Any users currently using ```__iadd__```, let
me know if this breaks any of your code.)

Added Fourthought backend contributed by Chimezie Ogbuji.

Fixed a RDF/XML parser bug relating to XMLLiteral and
escaping.

Fixed setup.py so that install does not try to uninstall
(rename_old) before installing; there's now an uninstall
command if one needs to uninstall.

## 2005-08-25 RELEASE 2.2.1

Fixed issue regarding Python2.3 compatibility.

Fixed minor issue with URIRef's absolute method.

## 2005-08-12 RELEASE 2.1.4

Added optional base argument to URIRef.

Fixed bug where load and parse had inconsistent behavior.

Added a FileInputSource.

Added skeleton sparql parser and test framework.

Included pyparsing (pyparsing.sourceforge.net) for sparql parsing.

Added attribute support to namespaces.

## 2005-06-28 RELEASE 2.1.3

Added Ivan's sparql-p implementation.

Literal is now picklable.

Added optional base argument to serialize methods about which to relativize.

Applied patch to remove some dependencies on Python 2.4
features.

Fixed BNode's n3 serialization bug (recently introduced).

Fixed a collections related bug.

## 2005-05-13 RELEASE 2.1.2

Added patch from Sidnei da Silva that adds a sqlobject based backend.

Fixed bug in PrettyXMLSerializer (rdf prefix decl was missing sometimes)

Fixed bug in RDF/XML parser where empty collections where
causing exceptions.

## 2005-05-01 RELEASE 2.1.1

Fixed a number of bugs relating to 2.0 backward compatibility.

Fixed split_uri to handle URIs with _ in them properly.

Fixed bug in RDF/XML handler's absolutize that would cause some URIRefs to end in ##

Added check_context to Graph.

Added patch the improves IOMemory implementation.

## 2005-04-12 RELEASE 2.1.0

Merged TripleStore and InformationStore into Graph.

Added plugin support (or at least cleaned up, made consistent the
plugin support that existed).

Added value and seq methods to Graph.

Renamed prefix_mapping to bind.

Added namespaces method that is a generator over all prefix,
namespace bindings.

Added notion of NamespaceManager.

Added couple new backends, IOMemory and ZODB.

## 2005-03-19 RELEASE 2.0.6

Added pretty-xml serializer (inlines BNodes where possible,
typed nodes, Collections).

Fixed bug in NTParser and n3 methods where not all characters
where being escaped.

Changed label and comment methods to return default passed in
when there is no label or comment. Moved methods to Store
Class. Store no longer inherits from Schema.

Fixed bug involving a case with rdf:about='#'

Changed InMemoryBackend to update third index in the same style it
does the first two.

## 2005-01-08 RELEASE 2.0.5

Added publicID argument to Store's load method.

Added RDF and RDFS to top level rdflib package.

## 2004-10-14 RELEASE 2.0.4

Removed unfinished functionality.

Fixed bug where another prefix other than rdf was getting
defined for the rdf namespace (causing an assertion to fail).

Fixed bug in serializer where nodeIDs were not valid NCNames.

## 2004-04-21 RELEASE 2.0.3

Added missing "from __future__ import generators" statement to
InformationStore.

Simplified RDF/XML serializer fixing a few bugs involving
BNodes.

Added a reset method to RDF/XML parser.

Changed 'if foo' to "if foo is not None" in a few places in
the RDF/XML parser.

Fully qualified imports in rdflib.syntax {parser, serializer}.

Context now goes through InformationStore (was bypassing it
going directly to backend).

## 2004-03-22 RELEASE 2.0.2

Improved performance of Identifier equality tests.

Added missing "from __future__ import generators" statements
needed to run on Python2.2.

Added alternative to shlib.move() if it isn't present.

Fixed bug that occurred when specifying a backend to
InformationStore's constructor.

Fixed bug recently introduced into InformationStore's remove
method.

## 2004-03-15 RELEASE 2.0.1

Fixed a bug in the SleepyCatBackend multi threaded concurrency
support. (Tested fairly extensively under the following
conditions: multi threaded, multi process, and both).

> NOTE: fix involved change to database format -- so 2.0.1 will not be
> able to open databases created with 2.0.0

Removed the use of the Concurrent wrapper around
InMemoryBackend and modified InMemoryBackend to handle
concurrent requests. (Motivated by Concurrent's poor
performance on bigger TripleStores.)

Improved the speed of len(store) by making backends
responsible for implementing ```__len__```.

Context objects now have a identifier property.

## 2004-03-10 RELEASE 2.0.0

Fixed a few bugs in the SleepyCatBackend multi process
concurrency support.

Removed rdflib.Resource

Changed remove to now take a triple pattern and removed
remove_triples method.

Added ```__iadd__``` method to Store in support of store +=
another_store.

## 2004-01-04 RELEASE 1.3.2

Added a serialization dispatcher.

Added format arg to save method.

Store now remembers prefix/namespace bindings.

Backends are now more pluggable

...

## 2003-10-14 RELEASE 1.3.1

Fixed bug in serializer where triples where only getting
serialized the first time.

Added type checking for contexts.

Fixed bug that caused comparisons with a Literal to fail when
the right hand side was not a string.

Added DB_INIT_CDB flag to SCBacked for supporting multiple
reader/single writer access

Changed rdf:RDF to be optional to conform with latest spec.

Fixed handling of XMLLiterals

## 2003-04-40 RELEASE 1.3.0

Removed bag_id support and added it to OLD_TERMS.

Added a double hash for keys in SCBacked.

Fixed _HTTPClient so that it no longer removes metadata about
a context right after it adds it.

Added a KDTreeStore and RedlandStore backends.

Added a StoreTester.

## 2003-02-28 RELEASE 1.2.4

Fixed bug in SCBackend where language and datatype information
where being ignored.

Fixed bug in transitive_subjects.

Updated some of the test cases that where not up to date.

async_load now adds more http header and error information to
the InformationStore.

## 2003-02-11 RELEASE 1.2.3

Fixed bug in load methods where relative URLs where not being
absolutized correctly on Windows.

Fixed serializer so that it throws an exception when trying to
serialize a graph with a predicate that can not be split.

## 2003-02-07 RELEASE 1.2.2

Added an exists method to the BackwardCompatibility mixin.

Added versions of remove, remove_triples and triples methods
to the BackwardCompatility mixin for TripleStores that take an
s, p, o as opposed to an (s, p, o).

## 2003-02-03 RELEASE 1.2.1

Added support for parsing XMLLiterals.

Added support for proper charmod checking (only works in
Python2.3).

Fixed remaining rdfcore test cases that where not passing.

Fixed windows bug in AbstractInformationStore's run method.

## 2003-01-02 RELEASE 1.2.0

Added systemID, line #, and column # to error messages.

BNode prefix is now composed of ascii_letters instead of letters.

Added a bsddb backed InformationStore.

Added an asynchronous load method, methods for scheduling context
updates, and a run method.

## 2002-12-16 RELEASE 1.1.5

Introduction of InformationStore, a TripleStore with the
addition of context support.

Resource ```__getitem__``` now returns object (no longer returns a
Resource for the object).

Fixed bug in parser that was introduced in last release
regaurding unqualified names.

## 2002-12-10 RELEASE 1.1.4

Interface realigned with last stable release.

Serializer now uses more of the abbreviated forms where
possible.

Parser optimized and cleaned up.

Added third index to InMemoryStore.

The load and parse methods now take a single argument.

Added a StringInputSource for to support parsing from strings.

Renamed rdflib.BTreeTripleStore.TripleStore to
rdflib.BTreeTripleStore.BTreeTripleStore.

Minor reorganization of mix-in classes.

## 2002-12-03 RELEASE 1.1.3

BNodes now created with a more unique identifier so BNodes
from different sessions do not collide.

Added initial support for XML Literals (for now they are
parsed into Literals).

Resource is no longer a special kind of URIRef.

Resource no longer looks at range to determine default return
type for ```__getitem__```. Instead there is now a get(predicate, default)
method.

## 2002-11-21 RELEASE 1.1.2

Fixed Literal's ```__eq__``` method so that Literal('foo')=='foo' etc.

Fixed Resource's ```__setitem__``` method so that it does not raise
a dictionary changed size while iterating exception.

## 2002-11-09 RELEASE 1.1.1

Resource is now a special kind of URIRef

Resource's ```__getitem__``` now looks at rdfs:range to determine
return type in default case.

## 2002-11-05 RELEASE 1.1.0

### A new development branch

Cleaned up interface and promoted it to SIR: Simple Interface
for RDF.

Updated parser to use SAX2 interfaces instead of using expat directly.

Added BTreeTripleStore, a ZODB BTree TripleStore backend. And
a default pre-mixed TripleStore that uses it.

Synced with latest (Editor's draft) RDF/XML spec.

Added datatype support.

Cleaned up interfaces for load/parse: removed generate_path
from loadsave and renamed parse_URI to parse.

## 2002-10-08 RELEASE 0.9.6

### The end of a development branch

BNode can now be created with specified value.

Literal now has a language attribute.

Parser now creates Literals with language attribute set
appropriately as determined by xml:lang attributes.


TODO: Serializer-Literals-language attribute

TODO: Change ```__eq__``` so that Literal("foo")=="foo" etc

TripleStores now support "in" operator.
For example: if (s, p, o) in store: print "Found ", s, p, o

Added APIs/object for working at level of a Resource. NOTE:
This functionality is still experimental

Consecutive Collections now parse correctly.

## 2002-08-06 RELEASE 0.9.5

Added support for rdf:parseType="Collection"

Added items generator for getting items in a Collection

Renamed rdflib.triple_store to rdflib.TripleStore to better follow
python style conventions.

Added an Identifier Class

Moved each node into its own Python module.

Added rdflib.util with a first and uniq function.

Added a little more to example.py

Removed generate_uri since we have BNodes now.

## 2002-07-29 RELEASE 0.9.4

Added support for proposed rdf:nodeID to both the parser and
serializer.

Reimplemented serializer which now nests things where
possible.

Added partial support for XML Literal parseTypes.

## 2002-07-16 RELEASE 0.9.3

Fixed bug where bNodes where being created for nested property
elements when they where not supposed to be.

Added lax mode that will convert rdf/xml files that contain bare
IDs etc. Also, lax mode will only report parse errors instead of
raising exceptions.

Added missing check for valid attribute names in the case of
production 5.18 of latest WD spec.

## 2002-07-05 RELEASE 0.9.2

Added missing constants for SUBPROPERTYOF, ISDEFINEDBY.

Added test case for running all of the rdf/xml test cases.

Reimplemented rdf/xml parser to conform to latest WD.

## 2002-06-10 RELEASE 0.9.1

There is now a remove and a remove_triples (no more overloaded
remove).

Layer 2 has been merged with layer 1 since there is no longer a
need for them to be separate layers.

The generate_uri method has moved to LoadSave since triple stores
do not have a notion of a uri. [Also, with proper bNode support on
its way the need for a generate_uri might not be as high.]

Fixed bug in node's n3 function: URI -> URIRef.

Replaced string based exceptions with class based exceptions.

Added PyUnit TestCase for parser.py

Added N-Triples parser.

Added ```__len__``` and ```__eq__``` methods to store interface.

## 2002-06-04 RELEASE 0.9.0

Initial release after being split from redfootlib.<|MERGE_RESOLUTION|>--- conflicted
+++ resolved
@@ -1,41 +1,29 @@
-<<<<<<< HEAD
 ## 2025-01-17 RELEASE 7.1.3
 
-A fix-up release that re-adds support for Python 3.8 after it was accidentally removed in Release 7.1.2.
-
-This release cherrypicks many additions to 7.1.2 added to 7.1.1 but leaves out typing changes that are not compatable
+A fix-up release that re-adds support for Python 3.8 after it was accidentally 
+removed in Release 7.1.2.
+
+This release cherrypicks many additions to 7.1.2 added to 7.1.1 but leaves out 
+typing changes that are not compatable
 with Python 3.8.
 
 Also not carried over from 7.1.2 is the change from Poetry 1.x to 2.0.
 
-Included are PRs such as _Defined Namespace warnings fix_, _sort longturtle blank nodes_, 
-_deterministic longturtle serialisation_ and _Dataset documentation improvements_.
-
-For the full list of included PRs, see the preparatory PR: <https://github.com/RDFLib/rdflib/pull/3036>.
-=======
+Included are PRs such as _Defined Namespace warnings fix_, _sort longturtle 
+blank nodes_, _deterministic longturtle serialisation_ and _Dataset documentation 
+improvements_.
+
+For the full list of included PRs, see the preparatory PR: 
+<https://github.com/RDFLib/rdflib/pull/3036>.
+
 ## 2025-01-10 RELEASE 7.1.2
 
-A minor release that bumped up a few dev dependencies and achieved a few small but notable improvements, particularly with longturtle sorting:
-
-Feature PRs:
-
-* [PR #2963](https://github.com/RDFLib/rdflib/pull/2963) Big typing updates
-* [PR #2964](https://github.com/RDFLib/rdflib/pull/2964) Defined Namesapce warnings fix
-* [PR #2971](https://github.com/RDFLib/rdflib/pull/2971) convert uses of Optional and some Union usage to union operator |
-* [PR #2989](https://github.com/RDFLib/rdflib/pull/2989) Fixed incorrect ASK behaviour for dataset with one element
-* [PR #2997](https://github.com/RDFLib/rdflib/pull/2997) sort longturtle blank nodes
-* [PR #3008](https://github.com/RDFLib/rdflib/pull/3008) deterministic longturtle serialisation using RDF canonicalization + n-triples sort
-* [PR #3012](https://github.com/RDFLib/rdflib/pull/3012) Dataset documentation improvements
-
-Dependency bumps:
-
-* ruff from 0.71 -> 0.8.6
-* orjson  3.10.10 -> 
-* pytest-cov to 6.0.0
-* coverage to 7.6.10
-* pytest to 8.3.4
-* poetry to 2.0.0
->>>>>>> d0f42b80
+A minor release that inadvertently removed support for Python 3.8. This release 
+how now been deleted.
+
+All the improved features initially made available in this release that were 
+compatible with Python 3.8 have been preserved in the 7.1.3 release. The main 
+additions to 7.1.2 not preserved in 7.1.3 are updated type hints.
 
 ## 2024-10-17 RELEASE 7.1.1
 
