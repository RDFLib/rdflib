<<<<<<< HEAD
## 2025-01-17 RELEASE 7.1.3

A fix-up release that re-adds support for Python 3.8 after it was accidentally 
removed in Release 7.1.2.

This release cherrypicks many additions to 7.1.2 added to 7.1.1 but leaves out 
typing changes that are not compatible
with Python 3.8.

Also not carried over from 7.1.2 is the change from Poetry 1.x to 2.0.

Included are PRs such as _Defined Namespace warnings fix_, _sort longturtle 
blank nodes_, _deterministic longturtle serialisation_ and _Dataset documentation 
improvements_.

For the full list of included PRs, see the preparatory PR: 
<https://github.com/RDFLib/rdflib/pull/3036>.

## 2025-01-10 RELEASE 7.1.2

A minor release that inadvertently removed support for Python 3.8. This release 
how now been deleted.

All the improved features initially made available in this release that were 
compatible with Python 3.8 have been preserved in the 7.1.3 release. The main 
additions to 7.1.2 not preserved in 7.1.3 are updated type hints.
=======
## 2025-01-10 RELEASE 7.1.2

A minor release that bumped up a few dev dependencies and achieved a few small but notable improvements, particularly with longturtle sorting:

Feature PRs:

* [PR #2963](https://github.com/RDFLib/rdflib/pull/2963) Big typing updates
* [PR #2964](https://github.com/RDFLib/rdflib/pull/2964) Defined Namesapce warnings fix
* [PR #2971](https://github.com/RDFLib/rdflib/pull/2971) convert uses of Optional and some Union usage to union operator |
* [PR #2989](https://github.com/RDFLib/rdflib/pull/2989) Fixed incorrect ASK behaviour for dataset with one element
* [PR #2997](https://github.com/RDFLib/rdflib/pull/2997) sort longturtle blank nodes
* [PR #3008](https://github.com/RDFLib/rdflib/pull/3008) deterministic longturtle serialisation using RDF canonicalization + n-triples sort
* [PR #3012](https://github.com/RDFLib/rdflib/pull/3012) Dataset documentation improvements

Dependency bumps:

* ruff from 0.71 -> 0.8.6
* orjson  3.10.10 -> 
* pytest-cov to 6.0.0
* coverage to 7.6.10
* pytest to 8.3.4
* poetry to 2.0.0
>>>>>>> 6dc95f80

## 2024-10-17 RELEASE 7.1.1

This minor release removes the dependency on some only Python packages, in particular 
[six](https://pypi.org/project/six/) which is a problem for some Linux distributions that ship RDFLib. 

Other than that, there are a few minor PRs that improve testing and to do with making releases - no
new RDFLib core work.

Merged PRs:

* 2024-10-28 - Replace html5lib with html5rdf, make it an optional dependency
  [PR #2951](https://github.com/RDFLib/rdflib/pull/2951)
* 2024-10-23 - Prevent crash when comparing ill-typed numeric types.
  [PR #2949](https://github.com/RDFLib/rdflib/pull/2949)
* 2024-10-23 - Fix parser bug and add test
  [PR #2943](https://github.com/RDFLib/rdflib/pull/2943)
* 2024-10-23 - Fix import ordering in get_merged_prs.
  [PR #2947](https://github.com/RDFLib/rdflib/pull/2947)
* 2024-10-17 - post 7.1.0 release PR
  [PR #2934](https://github.com/RDFLib/rdflib/pull/2934)
* 2024-10-17 - 7.1.0 release
  [PR #2933](https://github.com/RDFLib/rdflib/pull/2933)


* 2024-10-24 - build(deps): bump poetry from 1.8.3 to 1.8.4 in /devtools
  [PR #2938](https://github.com/RDFLib/rdflib/pull/2938)
* 2024-10-24 - build(deps-dev): bump poetry from 1.8.3 to 1.8.4
  [PR #2941](https://github.com/RDFLib/rdflib/pull/2941)
* 2024-10-24 - build(deps): bump orjson from 3.10.7 to 3.10.10
  [PR #2950](https://github.com/RDFLib/rdflib/pull/2950)
* 2024-10-23 - build(deps-dev): bump ruff from 0.6.9 to 0.7.0
  [PR #2942](https://github.com/RDFLib/rdflib/pull/2942)

## 2024-10-17 RELEASE 7.1.0

This minor release incorporates just over 100 substantive PRs - interesting 
things submitted by people - and around 140 auto-generated update PRs from 
dependabot and similar. 

There are no major changes in this release over 7.0.0 and this release can
be used in place of 7.0.0 without much worry about altered behaviour.

Since the previous release, we have updated the way auto-generated PRs are
handled to ease the job of maintainers.

Due to the large numbers of PRs contained in this release, an abbreviated 
listing of them only is provided here:

Merged human-made PRs:

* 2024-10-16 - Bovlb patch 1
  [PR #2931](https://github.com/RDFLib/rdflib/pull/2931)
* 2024-10-16 - Redo XSD Datetime, Date, Time, Duration parser and serializers
  [PR #2929](https://github.com/RDFLib/rdflib/pull/2929)
* 2024-10-15 - Don't export hashes to requirements.txt from poetry, in readthedocs g…
  [PR #2930](https://github.com/RDFLib/rdflib/pull/2930)
* 2024-10-10 - Use pytest in one more test and update contributing guide
  [PR #2919](https://github.com/RDFLib/rdflib/pull/2919)
* 2024-10-10 - Fix for reassigned term aliases
  [PR #2925](https://github.com/RDFLib/rdflib/pull/2925)
* 2024-10-01 - Replace html5lib with html5lib-modern
  [PR #2911](https://github.com/RDFLib/rdflib/pull/2911)
* 2024-09-29 - Issue #2812: Reflect explicitly XSD-typed Literals in JSON-LD serialization
  [PR #2889](https://github.com/RDFLib/rdflib/pull/2889)
* 2024-09-01 - Replace deprecated method in csv2rdf
  [PR #2901](https://github.com/RDFLib/rdflib/pull/2901)
* 2024-08-31 - Fix test logic for datetime
  [PR #2900](https://github.com/RDFLib/rdflib/pull/2900)
* 2024-08-31 - Format docstring for `Graph.value` to match others
  [PR #2899](https://github.com/RDFLib/rdflib/pull/2899)
* 2024-08-27 - In .patch serializer, default to "add" operation if no operation
  [PR #2898](https://github.com/RDFLib/rdflib/pull/2898)
* 2024-08-26 - Implement RDF Patch serializer
  [PR #2877](https://github.com/RDFLib/rdflib/pull/2877)
* 2024-08-26 - Add initial implementation of RDF Patch parser.
  [PR #2863](https://github.com/RDFLib/rdflib/pull/2863)
* 2024-08-26 - jsonld - Improve handling of URNs in norm_url
  [PR #2892](https://github.com/RDFLib/rdflib/pull/2892)
* 2024-08-10 - chore: fix mypy and test failure
  [PR #2879](https://github.com/RDFLib/rdflib/pull/2879)
* 2024-08-06 - feat: update DOAP namespace
  [PR #2869](https://github.com/RDFLib/rdflib/pull/2869)
* 2024-08-06 - fix: typo in PR template
  [PR #2870](https://github.com/RDFLib/rdflib/pull/2870)
* 2024-08-01 - Change some more internal usages of ConjunctiveGraph to Dataset to silence warnings
  [PR #2867](https://github.com/RDFLib/rdflib/pull/2867)
* 2024-08-01 - Fix missing features of IdentifiedNode
  [PR #2868](https://github.com/RDFLib/rdflib/pull/2868)
* 2024-07-31 - Fix explicit dataset (`FROM` and `FROM NAMED` clauses)
  [PR #2794](https://github.com/RDFLib/rdflib/pull/2794)
* 2024-07-30 - Marks some doctstrings as raw, to silence a SyntaxWarning about invalid escape sequences.
  [PR #2756](https://github.com/RDFLib/rdflib/pull/2756)
* 2024-07-30 - Convert old string substitutions to f-strings in term.py
  [PR #2864](https://github.com/RDFLib/rdflib/pull/2864)
* 2024-07-30 - Prevent Collection from adding 'rdf:nil rdf:rest rdf:nil.' triples
  [PR #2818](https://github.com/RDFLib/rdflib/pull/2818)
* 2024-07-29 - Dependabot ignore newer updates to setuptools.
  [PR #2860](https://github.com/RDFLib/rdflib/pull/2860)
* 2024-07-29 - Add optional orjson support for faster json reading and writing
  [PR #2854](https://github.com/RDFLib/rdflib/pull/2854)
* 2024-07-28 - Fix and extend implementation of `BytesIOWrapper`
  [PR #2853](https://github.com/RDFLib/rdflib/pull/2853)
* 2024-07-28 - Add skolemization support for ntriples, nquads, hextuples and json-ld support at parse time
  [PR #2816](https://github.com/RDFLib/rdflib/pull/2816)
* 2024-07-26 - Add JSON-LD extraction from HTML
  [PR #2804](https://github.com/RDFLib/rdflib/pull/2804)
* 2024-07-25 - New sphinx docs fix
  [PR #2852](https://github.com/RDFLib/rdflib/pull/2852)
* 2024-07-24 - More typing fixes for mypy update
  [PR #2851](https://github.com/RDFLib/rdflib/pull/2851)
* 2024-07-24 - Fix typo, "ConjunctionGraph" -> "ConjunctiveGraph"
  [PR #2850](https://github.com/RDFLib/rdflib/pull/2850)
* 2024-07-24 - feat: hextuple parser and serializer now supports anonymous graph names
  [PR #2815](https://github.com/RDFLib/rdflib/pull/2815)
* 2024-07-24 - Change dependabot strategy back to "auto"
  [PR #2844](https://github.com/RDFLib/rdflib/pull/2844)
* 2024-07-24 - test: Add test for Graph.items
  [PR #2819](https://github.com/RDFLib/rdflib/pull/2819)
* 2024-07-24 - Pin black
  [PR #2843](https://github.com/RDFLib/rdflib/pull/2843)
* 2024-07-24 - Fix bug preventing nested FILTER statements from working (#709)
  [PR #2822](https://github.com/RDFLib/rdflib/pull/2822)
* 2024-07-24 - Ruff fixes
  [PR #2842](https://github.com/RDFLib/rdflib/pull/2842)
* 2024-07-24 - Fix typing issues that appeared after latest mypy update
  [PR #2841](https://github.com/RDFLib/rdflib/pull/2841)
* 2024-07-24 - Reconcile debpendabot
  [PR #2840](https://github.com/RDFLib/rdflib/pull/2840)
* 2024-07-24 - Update dependabot.yml
  [PR #2838](https://github.com/RDFLib/rdflib/pull/2838)
* 2024-07-10 - Fix testing for warnings with pytest 8 (#2748)
  [PR #2817](https://github.com/RDFLib/rdflib/pull/2817)
* 2024-06-17 - Deprecate ConjunctiveGraph (#2405)
  [PR #2786](https://github.com/RDFLib/rdflib/pull/2786)
* 2024-06-17 - fix: task expected type string, got bool
  [PR #2791](https://github.com/RDFLib/rdflib/pull/2791)
* 2024-06-17 - fix: lint
  [PR #2792](https://github.com/RDFLib/rdflib/pull/2792)
* 2024-06-17 - Reformat code, execute task black
  [PR #2798](https://github.com/RDFLib/rdflib/pull/2798)
* 2024-06-17 - Fix for gha:validation error in Github actions
  [PR #2799](https://github.com/RDFLib/rdflib/pull/2799)
* 2024-06-12 - Remove test/data/suites/w3c/dawg-data-r2/sort/.manifest.ttl.swp since…
  [PR #2797](https://github.com/RDFLib/rdflib/pull/2797)
* 2024-05-17 - docs: fix "Build docs" command in developers.rst
  [PR #2783](https://github.com/RDFLib/rdflib/pull/2783)
* 2024-05-17 - Update .mailmap for Nicholas Car
  [PR #2776](https://github.com/RDFLib/rdflib/pull/2776)
* 2024-05-17 - Update _GEO.py to include GeoSPARQL 1.1 vocabularies
  [PR #2771](https://github.com/RDFLib/rdflib/pull/2771)
* 2024-04-27 - set default jsonld version to 1.1. autoformat for corresponding files.
  [PR #2751](https://github.com/RDFLib/rdflib/pull/2751)
* 2024-04-27 - removed unused #ignore comments in algebra.py
  [PR #2746](https://github.com/RDFLib/rdflib/pull/2746)
* 2024-04-18 - Let jsonld handle value nodes/Literal for context search
  [PR #2750](https://github.com/RDFLib/rdflib/pull/2750)
* 2024-03-20 - Cleanup literal comparison ops (#863)
  [PR #2745](https://github.com/RDFLib/rdflib/pull/2745)
* 2024-03-20 - fix: use guess_format when plugin for format not found
  [PR #2735](https://github.com/RDFLib/rdflib/pull/2735)
* 2024-03-20 - Remove unused open method in SPARQLUpdateStore
  [PR #2693](https://github.com/RDFLib/rdflib/pull/2693)
* 2024-03-20 - fix: readthedocs failure with poetry 1.8
  [PR #2744](https://github.com/RDFLib/rdflib/pull/2744)
* 2024-03-20 - fix: typo in Container method name: type_of_conatiner --> type_of_container
  [PR #2733](https://github.com/RDFLib/rdflib/pull/2733)
* 2024-03-13 - fix: gh actions on PR
  [PR #2731](https://github.com/RDFLib/rdflib/pull/2731)
* 2024-03-12 - Fix LongTurtle multi-BN object serialization bug
  [PR #2700](https://github.com/RDFLib/rdflib/pull/2700)
* 2024-03-12 - JSON-LD Docco & Examples
  [PR #2529](https://github.com/RDFLib/rdflib/pull/2529)
* 2024-02-27 - Add SHACL path to RDFLib Path utility and corresponding tests
  [PR #2699](https://github.com/RDFLib/rdflib/pull/2699)
* 2024-02-18 - Add documentation for optional dependencies
  [PR #2701](https://github.com/RDFLib/rdflib/pull/2701)
* 2023-11-30 - Update _SOSA.py with ssn-ex IRIs
  [PR #2654](https://github.com/RDFLib/rdflib/pull/2654)
* 2023-10-29 - fix typo in SPARQLConnector init docstring
  [PR #2619](https://github.com/RDFLib/rdflib/pull/2619)
* 2023-10-24 - Add changelog to sphinx docs
  [PR #2617](https://github.com/RDFLib/rdflib/pull/2617)
* 2023-09-26 - Issue 2378 goal: Get CI to pass without ALLOW_UNICODE on doctests
  [PR #2383](https://github.com/RDFLib/rdflib/pull/2383)
* 2023-09-25 - docs: remove Unicode literals from docstrings
  [PR #2604](https://github.com/RDFLib/rdflib/pull/2604)
* 2023-09-10 - feat: enable `check_untyped_defs` for Mypy
  [PR #2580](https://github.com/RDFLib/rdflib/pull/2580)
* 2023-09-07 - style: Enable most remaining pyupgrade rules for ruff
  [PR #2579](https://github.com/RDFLib/rdflib/pull/2579)
* 2023-09-07 - style: Eliminate quotes from type hints
  [PR #2578](https://github.com/RDFLib/rdflib/pull/2578)
* 2023-09-07 - build: fix minimum version testing
  [PR #2577](https://github.com/RDFLib/rdflib/pull/2577)
* 2023-09-05 - style: add `from __future__ import annotations`
  [PR #2576](https://github.com/RDFLib/rdflib/pull/2576)
* 2023-09-05 - style: homogenize docstrings
  [PR #2575](https://github.com/RDFLib/rdflib/pull/2575)
* 2023-09-04 - style: remove unnecessary shebangs `#!...`
  [PR #2574](https://github.com/RDFLib/rdflib/pull/2574)
* 2023-09-04 - style: remove modelines
  [PR #2573](https://github.com/RDFLib/rdflib/pull/2573)
* 2023-09-04 - style: disable global ignore for E402 in ruff
  [PR #2572](https://github.com/RDFLib/rdflib/pull/2572)
* 2023-09-04 - build: remove unneeded override for PyParsing
  [PR #2571](https://github.com/RDFLib/rdflib/pull/2571)
* 2023-09-03 - style: eliminate unused `noqa` statements
  [PR #2566](https://github.com/RDFLib/rdflib/pull/2566)
* 2023-09-02 - style: fix more linting/ruff issues in tests
  [PR #2565](https://github.com/RDFLib/rdflib/pull/2565)
* 2023-09-02 - test: convert more unittest based tests to pytest
  [PR #2564](https://github.com/RDFLib/rdflib/pull/2564)
* 2023-08-31 - style: fix the naming of test data constants
  [PR #2561](https://github.com/RDFLib/rdflib/pull/2561)
* 2023-08-31 - test: migrate some tests from unittest to pytest
  [PR #2562](https://github.com/RDFLib/rdflib/pull/2562)
* 2023-08-31 - style: Fix linting errors in serializer tests
  [PR #2559](https://github.com/RDFLib/rdflib/pull/2559)
* 2023-08-30 - Add test case for CG operator return type
  [PR #2557](https://github.com/RDFLib/rdflib/pull/2557)
* 2023-08-30 - style: add noqa to allow camelCase for mock function
  [PR #2558](https://github.com/RDFLib/rdflib/pull/2558)
* 2023-08-30 - style: fix linting errors in `test/test_graph`
  [PR #2556](https://github.com/RDFLib/rdflib/pull/2556)
* 2023-08-30 - fix: SPARQL `LOAD ... INTO GRAPH` handling
  [PR #2554](https://github.com/RDFLib/rdflib/pull/2554)
* 2023-08-29 - fix: `queryGraph` selection for `query` and `update`
  [PR #2546](https://github.com/RDFLib/rdflib/pull/2546)
* 2023-08-29 - build: replace Flake8, FlakeHeaven and isort with ruff
  [PR #2548](https://github.com/RDFLib/rdflib/pull/2548)
* 2023-08-28 - fix: remove `print()` calls from SPARQL algebra code
  [PR #2553](https://github.com/RDFLib/rdflib/pull/2553)
* 2023-08-28 - build: remove unused setuptools setting
  [PR #2547](https://github.com/RDFLib/rdflib/pull/2547)
* 2023-08-26 - test: add python variants to variant based tests
  [PR #2544](https://github.com/RDFLib/rdflib/pull/2544)
* 2023-08-25 - test: add more accommodation for DBpedia issues
  [PR #2543](https://github.com/RDFLib/rdflib/pull/2543)
* 2023-08-25 - test: make graph variant tests more granular
  [PR #2540](https://github.com/RDFLib/rdflib/pull/2540)
* 2023-08-24 - test: add skips to accommodate a DBpedia outage
  [PR #2539](https://github.com/RDFLib/rdflib/pull/2539)
* 2023-08-15 - fix: make rdflib.term.Node abstract (fixes #2518)
  [PR #2520](https://github.com/RDFLib/rdflib/pull/2520)
* 2023-08-15 - Fix nested list expansion in JSON-LD
  [PR #2517](https://github.com/RDFLib/rdflib/pull/2517)
* 2023-08-10 - refactor: don't use the same variable name for different types
  [PR #2523](https://github.com/RDFLib/rdflib/pull/2523)
* 2023-08-06 - fix a tiny typo
  [PR #2519](https://github.com/RDFLib/rdflib/pull/2519)
* 2023-08-02 - Introduce abstract base class
  [PR #2516](https://github.com/RDFLib/rdflib/pull/2516)

Auto-generated PRs:

* 2024-10-16 - Revert "build(deps): bump library/python from 3.12.7-slim to 3.13.0-slim in /docker/unstable"
  [PR #2932](https://github.com/RDFLib/rdflib/pull/2932)
* 2024-10-16 - build(deps): bump library/python from 3.12.7-slim to 3.13.0-slim in /docker/unstable
  [PR #2926](https://github.com/RDFLib/rdflib/pull/2926)
* 2024-10-10 - build(deps): bump library/python from 3.12.6-slim to 3.12.7-slim in /docker/latest
  [PR #2920](https://github.com/RDFLib/rdflib/pull/2920)
* 2024-10-10 - build(deps-dev): bump ruff from 0.6.8 to 0.6.9
  [PR #2921](https://github.com/RDFLib/rdflib/pull/2921)
* 2024-10-10 - build(deps): bump library/python from 3.12.6-slim to 3.12.7-slim in /docker/unstable
  [PR #2922](https://github.com/RDFLib/rdflib/pull/2922)
* 2024-09-30 - build(deps-dev): bump ruff from 0.6.5 to 0.6.8
  [PR #2917](https://github.com/RDFLib/rdflib/pull/2917)
* 2024-09-30 - build(deps): bump library/python from `15bad98` to `ad48727` in /docker/unstable
  [PR #2915](https://github.com/RDFLib/rdflib/pull/2915)
* 2024-09-29 - build(deps-dev): bump ruff from 0.6.2 to 0.6.5
  [PR #2908](https://github.com/RDFLib/rdflib/pull/2908)
* 2024-09-21 - build(deps): bump library/python from 3.12.5-slim to 3.12.6-slim in /docker/unstable
  [PR #2910](https://github.com/RDFLib/rdflib/pull/2910)
* 2024-09-21 - build(deps): bump library/python from 3.12.5-slim to 3.12.6-slim in /docker/latest
  [PR #2909](https://github.com/RDFLib/rdflib/pull/2909)
* 2024-09-21 - build(deps-dev): bump pytest from 8.3.2 to 8.3.3
  [PR #2907](https://github.com/RDFLib/rdflib/pull/2907)
* 2024-08-26 - build(deps): bump lxml from 5.2.2 to 5.3.0
  [PR #2882](https://github.com/RDFLib/rdflib/pull/2882)
* 2024-08-26 - build(deps): bump library/python from 3.12.4-slim to 3.12.5-slim in /docker/latest
  [PR #2886](https://github.com/RDFLib/rdflib/pull/2886)
* 2024-08-26 - build(deps): bump library/python from 3.12.4-slim to 3.12.5-slim in /docker/unstable
  [PR #2885](https://github.com/RDFLib/rdflib/pull/2885)
* 2024-08-26 - build(deps): bump orjson from 3.10.6 to 3.10.7
  [PR #2883](https://github.com/RDFLib/rdflib/pull/2883)
* 2024-08-26 - build(deps-dev): bump mypy from 1.11.1 to 1.11.2
  [PR #2896](https://github.com/RDFLib/rdflib/pull/2896)
* 2024-08-26 - build(deps): bump pyparsing from 3.1.2 to 3.1.4
  [PR #2895](https://github.com/RDFLib/rdflib/pull/2895)
* 2024-08-26 - build(deps-dev): bump ruff from 0.5.6 to 0.6.2
  [PR #2894](https://github.com/RDFLib/rdflib/pull/2894)
* 2024-08-11 - build(deps-dev): bump wheel from 0.43.0 to 0.44.0
  [PR #2874](https://github.com/RDFLib/rdflib/pull/2874)
* 2024-08-10 - build(deps-dev): bump ruff from 0.5.5 to 0.5.6
  [PR #2873](https://github.com/RDFLib/rdflib/pull/2873)
* 2024-08-10 - build(deps-dev): bump coverage from 7.6.0 to 7.6.1
  [PR #2872](https://github.com/RDFLib/rdflib/pull/2872)
* 2024-08-10 - build(deps-dev): bump mypy from 1.11.0 to 1.11.1
  [PR #2871](https://github.com/RDFLib/rdflib/pull/2871)
* 2024-08-10 - build(deps): bump library/python from `740d94a` to `a3e58f9` in /docker/unstable
  [PR #2875](https://github.com/RDFLib/rdflib/pull/2875)
* 2024-08-10 - build(deps): bump library/python from `740d94a` to `a3e58f9` in /docker/latest
  [PR #2876](https://github.com/RDFLib/rdflib/pull/2876)
* 2024-07-29 - build(deps-dev): bump pytest from 8.3.1 to 8.3.2
  [PR #2858](https://github.com/RDFLib/rdflib/pull/2858)
* 2024-07-29 - build(deps-dev): bump ruff from 0.5.4 to 0.5.5
  [PR #2859](https://github.com/RDFLib/rdflib/pull/2859)
* 2024-07-29 - build(deps): bump library/python from `52f92c5` to `740d94a` in /docker/latest
  [PR #2856](https://github.com/RDFLib/rdflib/pull/2856)
* 2024-07-29 - build(deps): bump library/python from `52f92c5` to `740d94a` in /docker/unstable
  [PR #2855](https://github.com/RDFLib/rdflib/pull/2855)
* 2024-07-24 - build(deps-dev): bump mypy from 1.8.0 to 1.11.0
  [PR #2848](https://github.com/RDFLib/rdflib/pull/2848)
* 2024-07-24 - build(deps): bump library/python from 3.12.2-slim to 3.12.4-slim in /docker/unstable
  [PR #2845](https://github.com/RDFLib/rdflib/pull/2845)
* 2024-07-24 - build(deps): bump library/python from `f11725a` to `52f92c5` in /docker/latest
  [PR #2846](https://github.com/RDFLib/rdflib/pull/2846)
* 2024-07-24 - build(deps): bump lxml from 4.9.3 to 5.2.2
  [PR #2847](https://github.com/RDFLib/rdflib/pull/2847)
* 2024-07-24 - build(deps-dev): bump types-setuptools from 69.5.0.20240513 to 71.1.0.20240723
  [PR #2834](https://github.com/RDFLib/rdflib/pull/2834)
* 2024-07-24 - build(deps-dev): bump myst-parser from 2.0.0 to 3.0.1
  [PR #2773](https://github.com/RDFLib/rdflib/pull/2773)
* 2024-07-24 - build(deps-dev): bump black from 24.3.0 to 24.4.2
  [PR #2770](https://github.com/RDFLib/rdflib/pull/2770)
* 2024-07-24 - build(deps-dev): bump pytest from 7.4.3 to 8.3.1
  [PR #2837](https://github.com/RDFLib/rdflib/pull/2837)
* 2024-07-24 - build(deps-dev): bump mypy from 1.6.1 to 1.8.0
  [PR #2676](https://github.com/RDFLib/rdflib/pull/2676)
* 2024-07-23 - build(deps): bump library/python from `2fba8e7` to `f11725a` in /docker/latest
  [PR #2827](https://github.com/RDFLib/rdflib/pull/2827)
* 2024-07-23 - build(deps-dev): bump setuptools from 69.5.1 to 71.1.0
  [PR #2832](https://github.com/RDFLib/rdflib/pull/2832)
* 2024-07-23 - build(deps-dev): bump ruff from 0.5.2 to 0.5.4
  [PR #2831](https://github.com/RDFLib/rdflib/pull/2831)
* 2024-07-15 - build(deps-dev): bump types-setuptools from 69.5.0.20240415 to 69.5.0.20240513
  [PR #2789](https://github.com/RDFLib/rdflib/pull/2789)
* 2024-07-15 - build(deps-dev): bump ruff from 0.4.1 to 0.5.2
  [PR #2825](https://github.com/RDFLib/rdflib/pull/2825)
* 2024-07-15 - build(deps-dev): bump coverage from 7.5.4 to 7.6.0
  [PR #2824](https://github.com/RDFLib/rdflib/pull/2824)
* 2024-07-15 - build(deps-dev): bump typing-extensions from 4.11.0 to 4.12.2
  [PR #2826](https://github.com/RDFLib/rdflib/pull/2826)
* 2024-07-15 - build(deps-dev): bump coverage from 7.4.4 to 7.5.4
  [PR #2805](https://github.com/RDFLib/rdflib/pull/2805)
* 2024-07-15 - build(deps): bump library/python from 3.12.2-slim to 3.12.4-slim in /docker/latest
  [PR #2808](https://github.com/RDFLib/rdflib/pull/2808)
* 2024-07-15 - build(deps): bump berkeleydb from 18.1.8 to 18.1.10
  [PR #2813](https://github.com/RDFLib/rdflib/pull/2813)
* 2024-06-19 - [pre-commit.ci] pre-commit autoupdate
  [PR #2777](https://github.com/RDFLib/rdflib/pull/2777)  
* 2024-06-17 - build(deps): bump library/python from `eb53cb9` to `5c73034` in /docker/latest
  [PR #2725](https://github.com/RDFLib/rdflib/pull/2725)
* 2024-05-17 - build(deps): bump poetry from 1.8.2 to 1.8.3 in /devtools
  [PR #2787](https://github.com/RDFLib/rdflib/pull/2787)
* 2024-04-27 - [pre-commit.ci] pre-commit autoupdate
  [PR #2755](https://github.com/RDFLib/rdflib/pull/2755)  
* 2024-05-17 - build(deps): bump networkx from 2.6.3 to 3.1
  [PR #2458](https://github.com/RDFLib/rdflib/pull/2458)
* 2024-04-27 - build(deps-dev): bump black from 24.3.0 to 24.4.0
  [PR #2766](https://github.com/RDFLib/rdflib/pull/2766)
* 2024-04-27 - build(deps-dev): bump ruff from 0.3.4 to 0.4.1
  [PR #2769](https://github.com/RDFLib/rdflib/pull/2769)
* 2024-04-18 - build(deps): bump poetry from 1.7.1 to 1.8.2 in /devtools
  [PR #2743](https://github.com/RDFLib/rdflib/pull/2743)
* 2024-04-18 - build(deps-dev): bump typing-extensions from 4.10.0 to 4.11.0
  [PR #2759](https://github.com/RDFLib/rdflib/pull/2759)
* 2024-04-18 - build(deps-dev): bump setuptools from 69.2.0 to 69.5.1
  [PR #2763](https://github.com/RDFLib/rdflib/pull/2763)
* 2024-04-18 - build(deps-dev): bump types-setuptools from 69.2.0.20240317 to 69.5.0.20240415
  [PR #2765](https://github.com/RDFLib/rdflib/pull/2765)
* 2024-04-03 - build(deps-dev): bump pytest-cov from 4.1.0 to 5.0.0
  [PR #2754](https://github.com/RDFLib/rdflib/pull/2754)
* 2024-04-03 - build(deps-dev): bump ruff from 0.3.2 to 0.3.4
  [PR #2753](https://github.com/RDFLib/rdflib/pull/2753)
* 2024-04-03 - build(deps-dev): bump coverage from 7.4.3 to 7.4.4
  [PR #2752](https://github.com/RDFLib/rdflib/pull/2752)
* 2024-03-20 - build(deps-dev): bump poetry from 1.7.1 to 1.8.2
  [PR #2741](https://github.com/RDFLib/rdflib/pull/2741)
* 2024-03-20 - [pre-commit.ci] pre-commit autoupdate
  [PR #2732](https://github.com/RDFLib/rdflib/pull/2732)  
* 2024-03-20 - build(deps-dev): bump types-setuptools from 69.1.0.20240310 to 69.2.0.20240317
  [PR #2737](https://github.com/RDFLib/rdflib/pull/2737)
* 2024-03-20 - build(deps): bump library/python from `5c73034` to `36d57d7` in /docker/unstable
  [PR #2742](https://github.com/RDFLib/rdflib/pull/2742)
* 2024-03-20 - build(deps-dev): bump wheel from 0.42.0 to 0.43.0
  [PR #2740](https://github.com/RDFLib/rdflib/pull/2740)
* 2024-03-20 - build(deps-dev): bump setuptools from 69.1.1 to 69.2.0
  [PR #2739](https://github.com/RDFLib/rdflib/pull/2739)
* 2024-03-20 - build(deps-dev): bump black from 24.2.0 to 24.3.0
  [PR #2738](https://github.com/RDFLib/rdflib/pull/2738)
* 2024-03-12 - build(deps-dev): bump lxml-stubs from 0.4.0 to 0.5.1
  [PR #2724](https://github.com/RDFLib/rdflib/pull/2724)
* 2024-03-12 - build(deps-dev): bump types-setuptools from 69.1.0.20240302 to 69.1.0.20240310
  [PR #2728](https://github.com/RDFLib/rdflib/pull/2728)
* 2024-03-12 - build(deps-dev): bump ruff from 0.3.0 to 0.3.2
  [PR #2729](https://github.com/RDFLib/rdflib/pull/2729)
* 2024-03-12 - [pre-commit.ci] pre-commit autoupdate
  [PR #2630](https://github.com/RDFLib/rdflib/pull/2630)  
* 2024-03-12 - build(deps): bump pyparsing from 3.1.1 to 3.1.2
  [PR #2730](https://github.com/RDFLib/rdflib/pull/2730)
* 2024-03-05 - build(deps): bump library/python from `eb53cb9` to `5c73034` in /docker/unstable
  [PR #2726](https://github.com/RDFLib/rdflib/pull/2726)
* 2024-03-04 - build(deps-dev): bump sphinxcontrib-apidoc from 0.4.0 to 0.5.0
  [PR #2719](https://github.com/RDFLib/rdflib/pull/2719)
* 2024-03-04 - build(deps-dev): bump types-setuptools from 69.1.0.20240223 to 69.1.0.20240302
  [PR #2722](https://github.com/RDFLib/rdflib/pull/2722)
* 2024-03-04 - build(deps-dev): bump ruff from 0.1.6 to 0.3.0
  [PR #2718](https://github.com/RDFLib/rdflib/pull/2718)
* 2024-03-04 - build(deps-dev): bump poetry from 1.8.0 to 1.8.2
  [PR #2721](https://github.com/RDFLib/rdflib/pull/2721)
* 2024-02-27 - build(deps-dev): bump types-setuptools from 68.2.0.2 to 69.1.0.20240223
  [PR #2716](https://github.com/RDFLib/rdflib/pull/2716)
* 2024-02-27 - build(deps): bump poetry from 1.7.1 to 1.8.0 in /devtools
  [PR #2717](https://github.com/RDFLib/rdflib/pull/2717)
* 2024-02-27 - build(deps): bump library/python from 3.12.0-slim to 3.12.2-slim in /docker/unstable
  [PR #2706](https://github.com/RDFLib/rdflib/pull/2706)
* 2024-02-27 - build(deps-dev): bump typing-extensions from 4.8.0 to 4.10.0
  [PR #2715](https://github.com/RDFLib/rdflib/pull/2715)
* 2024-02-27 - build(deps-dev): bump coverage from 7.3.2 to 7.4.3
  [PR #2714](https://github.com/RDFLib/rdflib/pull/2714)
* 2024-02-27 - build(deps): bump arduino/setup-task from 1 to 2
  [PR #2707](https://github.com/RDFLib/rdflib/pull/2707)
* 2024-02-27 - build(deps-dev): bump setuptools from 69.0.2 to 69.1.1
  [PR #2713](https://github.com/RDFLib/rdflib/pull/2713)
* 2024-02-27 - build(deps): bump library/python from 3.12.0-slim to 3.12.2-slim in /docker/latest
  [PR #2703](https://github.com/RDFLib/rdflib/pull/2703)
* 2024-02-27 - build(deps): bump actions/cache from 3 to 4
  [PR #2690](https://github.com/RDFLib/rdflib/pull/2690)
* 2024-02-27 - build(deps): bump actions/upload-artifact from 3 to 4
  [PR #2669](https://github.com/RDFLib/rdflib/pull/2669)
* 2024-02-27 - build(deps): bump actions/setup-python from 4 to 5
  [PR #2664](https://github.com/RDFLib/rdflib/pull/2664)
* 2024-02-27 - build(deps): bump actions/setup-java from 3 to 4
  [PR #2657](https://github.com/RDFLib/rdflib/pull/2657)
* 2024-02-27 - build(deps-dev): bump black from 23.11.0 to 24.2.0
  [PR #2709](https://github.com/RDFLib/rdflib/pull/2709)
* 2023-12-01 - build(deps): bump library/python from `43a49c9` to `babc0d4` in /docker/latest
  [PR #2627](https://github.com/RDFLib/rdflib/pull/2627)
* 2023-12-01 - build(deps-dev): bump poetry from 1.6.1 to 1.7.1
  [PR #2646](https://github.com/RDFLib/rdflib/pull/2646)
* 2023-11-30 - build(deps-dev): bump setuptools from 68.2.2 to 69.0.2
  [PR #2650](https://github.com/RDFLib/rdflib/pull/2650)
* 2023-11-30 - build(deps-dev): bump ruff from 0.1.1 to 0.1.6
  [PR #2647](https://github.com/RDFLib/rdflib/pull/2647)
* 2023-11-30 - build(deps-dev): bump types-setuptools from 68.2.0.1 to 68.2.0.2
  [PR #2652](https://github.com/RDFLib/rdflib/pull/2652)
* 2023-11-30 - build(deps): bump library/python from `babc0d4` to `32477c7` in /docker/unstable
  [PR #2653](https://github.com/RDFLib/rdflib/pull/2653)
* 2023-11-21 - build(deps-dev): bump types-setuptools from 68.2.0.0 to 68.2.0.1
  [PR #2640](https://github.com/RDFLib/rdflib/pull/2640)
* 2023-11-21 - build(deps-dev): bump black from 23.10.1 to 23.11.0
  [PR #2641](https://github.com/RDFLib/rdflib/pull/2641)
* 2023-11-21 - build(deps-dev): bump sphinx-autodoc-typehints from 1.24.0 to 1.25.2
  [PR #2639](https://github.com/RDFLib/rdflib/pull/2639)
* 2023-11-21 - build(deps-dev): bump pytest from 7.4.2 to 7.4.3
  [PR #2629](https://github.com/RDFLib/rdflib/pull/2629)
* 2023-11-21 - build(deps): bump library/python from `43a49c9` to `babc0d4` in /docker/unstable
  [PR #2626](https://github.com/RDFLib/rdflib/pull/2626)
* 2023-10-29 - build(deps-dev): bump mypy from 1.5.1 to 1.6.1
  [PR #2624](https://github.com/RDFLib/rdflib/pull/2624)
* 2023-10-29 - build(deps): bump berkeleydb from 18.1.6 to 18.1.8
  [PR #2615](https://github.com/RDFLib/rdflib/pull/2615)
* 2023-10-29 - build(deps-dev): bump black from 23.9.1 to 23.10.1
  [PR #2625](https://github.com/RDFLib/rdflib/pull/2625)
* 2023-10-24 - [pre-commit.ci] pre-commit autoupdate
  [PR #2605](https://github.com/RDFLib/rdflib/pull/2605)   
* 2023-10-24 - build(deps-dev): bump ruff from 0.0.291 to 0.1.1
  [PR #2622](https://github.com/RDFLib/rdflib/pull/2622)
* 2023-10-24 - build(deps-dev): bump coverage from 7.3.1 to 7.3.2
  [PR #2614](https://github.com/RDFLib/rdflib/pull/2614)
* 2023-10-24 - build(deps): bump library/python from 3.11.5-slim to 3.12.0-slim in /docker/latest
  [PR #2612](https://github.com/RDFLib/rdflib/pull/2612)
* 2023-09-24 - [pre-commit.ci] pre-commit autoupdate
  [PR #2495](https://github.com/RDFLib/rdflib/pull/2495)  
* 2023-10-24 - build(deps): bump library/python from 3.11.5-slim to 3.12.0-slim in /docker/unstable
  [PR #2611](https://github.com/RDFLib/rdflib/pull/2611)
* 2023-09-25 - build(deps): bump library/python from `9bd704d` to `edaf703` in /docker/latest
  [PR #2600](https://github.com/RDFLib/rdflib/pull/2600)
* 2023-09-25 - build(deps): bump library/python from `9bd704d` to `edaf703` in /docker/unstable
  [PR #2601](https://github.com/RDFLib/rdflib/pull/2601)
* 2023-09-25 - build(deps-dev): bump ruff from 0.0.290 to 0.0.291
  [PR #2602](https://github.com/RDFLib/rdflib/pull/2602)
* 2023-09-24 - build(deps): bump docker/login-action from 2 to 3
  [PR #2594](https://github.com/RDFLib/rdflib/pull/2594)
* 2023-09-24 - build(deps-dev): bump ruff from 0.0.287 to 0.0.290
  [PR #2596](https://github.com/RDFLib/rdflib/pull/2596)
* 2023-09-24 - build(deps-dev): bump typing-extensions from 4.7.1 to 4.8.0
  [PR #2597](https://github.com/RDFLib/rdflib/pull/2597)
* 2023-09-19 - build(deps-dev): bump setuptools from 68.2.0 to 68.2.2
  [PR #2595](https://github.com/RDFLib/rdflib/pull/2595)
* 2023-09-11 - build(deps-dev): bump sphinxcontrib-apidoc from 0.3.0 to 0.4.0
  [PR #2583](https://github.com/RDFLib/rdflib/pull/2583)
* 2023-09-11 - build(deps-dev): bump black from 23.7.0 to 23.9.1
  [PR #2584](https://github.com/RDFLib/rdflib/pull/2584)
* 2023-09-11 - build(deps): bump actions/checkout from 3 to 4
  [PR #2582](https://github.com/RDFLib/rdflib/pull/2582)
* 2023-09-11 - build(deps-dev): bump coverage from 7.3.0 to 7.3.1
  [PR #2586](https://github.com/RDFLib/rdflib/pull/2586)
* 2023-09-11 - build(deps-dev): bump types-setuptools from 68.1.0.1 to 68.2.0.0
  [PR #2587](https://github.com/RDFLib/rdflib/pull/2587)
* 2023-09-11 - build(deps-dev): bump pytest from 7.4.1 to 7.4.2
  [PR #2588](https://github.com/RDFLib/rdflib/pull/2588)
* 2023-09-11 - build(deps): bump library/python from `c499230` to `9bd704d` in /docker/latest
  [PR #2589](https://github.com/RDFLib/rdflib/pull/2589)
* 2023-09-11 - build(deps-dev): bump setuptools from 68.1.2 to 68.2.0
  [PR #2585](https://github.com/RDFLib/rdflib/pull/2585)
* 2023-09-11 - build(deps): bump library/python from `c499230` to `9bd704d` in /docker/unstable
  [PR #2581](https://github.com/RDFLib/rdflib/pull/2581)
* 2023-09-04 - build(deps-dev): bump types-setuptools from 68.1.0.0 to 68.1.0.1
  [PR #2569](https://github.com/RDFLib/rdflib/pull/2569)
* 2023-09-04 - build(deps-dev): bump ruff from 0.0.286 to 0.0.287
  [PR #2567](https://github.com/RDFLib/rdflib/pull/2567)
* 2023-09-04 - build(deps-dev): bump pytest from 7.4.0 to 7.4.1
  [PR #2568](https://github.com/RDFLib/rdflib/pull/2568)
* 2023-08-28 - build(deps): bump library/python from 3.11.4-slim to 3.11.5-slim in /docker/latest
  [PR #2551](https://github.com/RDFLib/rdflib/pull/2551)
* 2023-08-28 - build(deps): bump library/python from 3.11.4-slim to 3.11.5-slim in /docker/unstable
  [PR #2550](https://github.com/RDFLib/rdflib/pull/2550)
* 2023-08-28 - build(deps-dev): bump poetry from 1.5.1 to 1.6.1
  [PR #2549](https://github.com/RDFLib/rdflib/pull/2549)
* 2023-08-23 - build(deps-dev): bump types-setuptools from 68.0.0.3 to 68.1.0.0
  [PR #2532](https://github.com/RDFLib/rdflib/pull/2532)
* 2023-08-23 - build(deps): bump library/python from `58ae46e` to `17d62d6` in /docker/unstable
  [PR #2531](https://github.com/RDFLib/rdflib/pull/2531)
* 2023-08-23 - build(deps-dev): bump setuptools from 68.0.0 to 68.1.2
  [PR #2535](https://github.com/RDFLib/rdflib/pull/2535)
* 2023-08-22 - build(deps-dev): bump mypy from 1.5.0 to 1.5.1
  [PR #2534](https://github.com/RDFLib/rdflib/pull/2534)
* 2023-08-15 - build(deps): bump library/python from `36b544b` to `58ae46e` in /docker/latest
  [PR #2527](https://github.com/RDFLib/rdflib/pull/2527)
* 2023-08-15 - build(deps): bump library/python from `36b544b` to `58ae46e` in /docker/unstable
  [PR #2526](https://github.com/RDFLib/rdflib/pull/2526)
* 2023-08-15 - build(deps-dev): bump mypy from 1.4.1 to 1.5.0
  [PR #2525](https://github.com/RDFLib/rdflib/pull/2525)
* 2023-08-15 - build(deps-dev): bump coverage from 7.2.7 to 7.3.0
  [PR #2524](https://github.com/RDFLib/rdflib/pull/2524)
* 2023-08-07 - build(deps-dev): bump sphinx from 7.1.1 to 7.1.2
  [PR #2521](https://github.com/RDFLib/rdflib/pull/2521)

## 2023-08-02 RELEASE 7.0.0

This is a major release with relatively slight breaking changes, new
features and bug fixes.

The most notable breaking change relates to how RDFLib handles the
`publicID` parameter of the `Graph.parse` and `Dataset.parse` methods.
Most users should not be affected by this change.

Instructions on adapting existing code to the breaking changes can be
found in the upgrade guide from Version 6 to Version 7 which should be
available [here](https://rdflib.readthedocs.io/en/stable/).

It is likely that the next couple of RDFLib releases will all be major
versions, mostly because there are some more shortcomings of RDFLib's
public interface that should be addressed.

If you use RDFLib, please consider keeping an eye on
[discussions](https://github.com/RDFLib/rdflib/discussions?discussions_q=label%3A%22feedback+wanted%22),
issues and pull-requests labelled with ["feedback
wanted"](https://github.com/RDFLib/rdflib/labels/feedback%20wanted).

A big thanks to everyone who contributed to this release.

### BREAKING CHANGE: don't use `publicID` as the name for the default graph. (#2406)

Commit [4b96e9d](https://github.com/RDFLib/rdflib/commit/4b96e9d), closes [#2406](https://github.com/RDFLib/rdflib/issues/2406).


When parsing data into a `ConjunctiveGraph` or `Dataset`, the triples in the
default graphs in the sources were loaded into a graph named `publicID`.

This behaviour has been changed, and now the triples from the default graph in
source RDF documents will be loaded into `ConjunctiveGraph.default_context` or
`Dataset.default_context`.

The `publicID` parameter to `ConjunctiveGraph.parse` and `Dataset.parse`
constructors will now only be used as the base URI for relative URI resolution.

- Fixes https://github.com/RDFLib/rdflib/issues/2404
- Fixes https://github.com/RDFLib/rdflib/issues/2375
- Fixes https://github.com/RDFLib/rdflib/issues/436
- Fixes https://github.com/RDFLib/rdflib/issues/1804

### BREAKING CHANGE: drop support for python 3.7 (#2436)

Commit [1e5f56b](https://github.com/RDFLib/rdflib/commit/1e5f56b), closes [#2436](https://github.com/RDFLib/rdflib/issues/2436).


Python 3.7 will be end-of-life on the 27th of June 2023 and the next release of
RDFLib will be a new major version.

This changes the minimum supported version of Python to 3.8.1 as some of the
dependencies we use are not too fond of python 3.8.0. This change also removes
all accommodations for older python versions.

### feat: add `curie` method to `NamespaceManager` (#2365)

Commit [f200722](https://github.com/RDFLib/rdflib/commit/f200722), closes [#2365](https://github.com/RDFLib/rdflib/issues/2365).


Added a `curie` method to `NamespaceManager`, which can be used to generate a
CURIE from a URI.

Other changes:

- Fixed `NamespaceManager.expand_curie` to work with CURIES that have blank
  prefixes (e.g. `:something`), which are valid according to [CURIE Syntax
  1.0](https://www.w3.org/TR/2010/NOTE-curie-20101216/).
- Added a test to confirm <https://github.com/RDFLib/rdflib/issues/2077>.

Fixes <https://github.com/RDFLib/rdflib/issues/2348>.


### feat: add optional `target_graph` argument to `Graph.cbd` and use it  for DESCRIBE queries (#2322)

Commit [81d13d4](https://github.com/RDFLib/rdflib/commit/81d13d4), closes [#2322](https://github.com/RDFLib/rdflib/issues/2322).


Add optional keyword only `target_graph` argument to `rdflib.graph.Graph.cbd` and use this new argument in `evalDescribeQuery`.

This makes it possible to compute a concise bounded description without creating a new graph to hold the result, and also without potentially having to copy it to another final graph.

### feat: Don't generate prefixes for unknown URIs (#2467)

Commit [bd797ac](https://github.com/RDFLib/rdflib/commit/bd797ac).


When serializing RDF graphs, URIs with unknown prefixes were assigned a
namespace like `ns1:`. While the result would be smaller files, it does
result in output that is not as readable.

This change removes this automatic assignment of namespace prefixes.

This is somewhat of an aesthetic choice, eventually we should have more
flexibility in this regard so that users can exercise more control over
how URIs in unknown namespaces are handled.

With this change, users can still manually create namespace prefixes for
URIs in unknown namespaces, but before it there was no way to avoid the
undesired behaviour, so this seems like the better default.


### feat: Longturtle improvements (#2500)

Commit [5ee8bd7](https://github.com/RDFLib/rdflib/commit/5ee8bd7), closes [#2500](https://github.com/RDFLib/rdflib/issues/2500).

Improved the output of the longturtle serializer.

### fix: SPARQL count with optionals (#2448)

Commit [46ff6cf](https://github.com/RDFLib/rdflib/commit/46ff6cf), closes [#2448](https://github.com/RDFLib/rdflib/issues/2448).


Change SPARQL count aggregate to ignore optional that are unbound
instead of raising an exception when they are encountered.

### fix: `GROUP_CONCAT` handling of empty separator (issue) (#2474)

Commit [e94c252](https://github.com/RDFLib/rdflib/commit/e94c252), closes [#2474](https://github.com/RDFLib/rdflib/issues/2474).


`GROUP_CONCAT` was handling an empty separator (i.e. `""`) incorrectly,
it would handle it as if the separator were not set, so essentially it was
treated as a single space (i.e. `" "`).

This change fixes it so that an empty separator with `GROUP_CONCAT`
results in a value with nothing between concatenated values.


Fixes <https://github.com/RDFLib/rdflib/issues/2473>


### fix: add `NORMALIZE_LITERALS` to `rdflib.__all__` (#2489)

Commit [6981c28](https://github.com/RDFLib/rdflib/commit/6981c28), closes [#2489](https://github.com/RDFLib/rdflib/issues/2489).


This gets Sphinx to generate documentation for it, and also clearly
indicates that it can be used from outside the module.

- Fixes <https://github.com/RDFLib/rdflib/issues/2488>


### fix: bugs with `rdflib.extras.infixowl` (#2390)

Commit [cd0b442](https://github.com/RDFLib/rdflib/commit/cd0b442), closes [#2390](https://github.com/RDFLib/rdflib/issues/2390).


Fix the following issues in `rdflib.extras.infixowl`:
- getting and setting of max cardinality only considered identifiers and not other RDF terms.
- The return value of `manchesterSyntax` was wrong for some cases.
- The way that `BooleanClass` was generating its string representation (i.e. `BooleanClass.__repr__`) was wrong for some cases.

Other changes:
- Added an example for using infixowl to create an ontology.
- Updated infixowl tests.
- Updated infixowl documentation.

This code is based on code from:
- <https://github.com/RDFLib/rdflib/pull/2307>


### fix: correct imports and `__all__` (#2340)

Commit [7df77cd](https://github.com/RDFLib/rdflib/commit/7df77cd), closes [#2340](https://github.com/RDFLib/rdflib/issues/2340).


Disable
[`implicit_reexport`](https://mypy.readthedocs.io/en/stable/config_file.html#confval-implicit_reexport)
and eliminate all errors reported by mypy after this.

This helps ensure that import statements import from the right module and that
the `__all__` variable is correct.


### fix: dbpedia URL to use https instead of http (#2444)

Commit [ef25896](https://github.com/RDFLib/rdflib/commit/ef25896), closes [#2444](https://github.com/RDFLib/rdflib/issues/2444).


The URL for the service keyword had the http address for the dbpedia endpoint, which no longer works. Changing it to https as that works.


### fix: eliminate bare `except:` (#2350)

Commit [4ea1436](https://github.com/RDFLib/rdflib/commit/4ea1436), closes [#2350](https://github.com/RDFLib/rdflib/issues/2350).


Replace bare `except:` with `except Exception`, there are some cases where it
can be narrowed further, but this is already an improvement over the current
situation.

This is somewhat pursuant to eliminating
[flakeheaven](https://github.com/flakeheaven/flakeheaven), as it no longer
supports the latest version of flake8
[[ref](https://github.com/flakeheaven/flakeheaven/issues/132)]. But it also is
just the right thing to do as bare exceptions can cause problems.


### fix: eliminate file intermediary in translate algebra (#2267)

Commit [ae6b859](https://github.com/RDFLib/rdflib/commit/ae6b859), closes [#2267](https://github.com/RDFLib/rdflib/issues/2267).


Previously, `rdflib.plugins.sparql.algebra.translateAlgebra()` maintained state via a file, with a fixed filename `query.txt`.  With this change, use of that file is eliminated; state is now maintained in memory so that multiple concurrent `translateAlgebra()` calls, for example, should no longer interfere with each other.

The change is accomplished with no change to the client interface.  Basically, the actual functionality has been moved into a class, which is instantiated and used as needed (once per call to `algrebra.translateAlgebra()`).


### fix: eliminate some mutable default arguments in SPARQL code (#2301)

Commit [89982f8](https://github.com/RDFLib/rdflib/commit/89982f8), closes [#2301](https://github.com/RDFLib/rdflib/issues/2301).


This change eliminates some situations where a mutable object (i.e., a dictionary) was used as the default value for functions in the `rdflib.plugins.sparql.processor` module and related code. It replaces these situations with `typing.Optinal` that defaults to None, and is then handled within the function. Luckily, some of the code that the SPARQL Processor relied on already had this style, meaning not a lot of changes had to be made.

This change also makes a small update to the logic in the SPARQL Processor's query function to simplify the if/else statement. This better mirrors the implementation in the `UpdateProcessor`.


### fix: formatting of SequencePath and AlternativePath (#2504)

Commit [9c73581](https://github.com/RDFLib/rdflib/commit/9c73581), closes [#2504](https://github.com/RDFLib/rdflib/issues/2504).


These path types were formatted without parentheses even if they
contained multiple elements, resulting in string representations that
did not accurately represent the path.

This change fixes the formatting so that the string representations are
enclosed in parentheses when necessary.

- Fixes <https://github.com/RDFLib/rdflib/issues/2503>.


### fix: handling of `rdf:HTML` literals (#2490)

Commit [588286b](https://github.com/RDFLib/rdflib/commit/588286b), closes [#2490](https://github.com/RDFLib/rdflib/issues/2490).


Previously, without `html5lib` installed, literals with`rdf:HTML`
datatypes were treated as
[ill-typed](https://www.w3.org/TR/rdf11-concepts/#section-Graph-Literal),
even if they were not ill-typed.

With this change, if `html5lib` is not installed, literals with the
`rdf:HTML` datatype will not be treated as ill-typed, and will have
`Null` as their `ill_typed` attribute value, which means that it is
unknown whether they are ill-typed or not.

This change also fixes the mapping from `rdf:HTML` literal values to
lexical forms.

Other changes:

- Add tests for `rdflib.NORMALIZE_LITERALS` to ensure it behaves
  correctly.

Related issues:

- Fixes <https://github.com/RDFLib/rdflib/issues/2475>


### fix: HTTP 308 Permanent Redirect status code handling (#2389)

Commit [e0b3152](https://github.com/RDFLib/rdflib/commit/e0b3152), closes [#2389](https://github.com/RDFLib/rdflib/issues/2389) [/docs.python.org/3.11/whatsnew/changelog.html#id128](https://github.com//docs.python.org/3.11/whatsnew/changelog.html/issues/id128).


Change the handling of HTTP status code 308 to behave more like
`urllib.request.HTTPRedirectHandler`, most critically, the new 308 handling will
create a new `urllib.request.Request` object with the new URL, which will
prevent state from being carried over from the original request.

One case where this is important is when the domain name changes, for example,
when the original URL is `http://www.w3.org/ns/adms.ttl` and the redirect URL is
`https://uri.semic.eu/w3c/ns/adms.ttl`. With the previous behaviour, the redirect
would contain a `Host` header with the value `www.w3.org` instead of
`uri.semic.eu` because the `Host` header is placed in
`Request.unredirected_hdrs` and takes precedence over the `Host` header in
`Request.headers`.

Other changes:
- Only handle HTTP status code 308 on Python versions before 3.11 as Python 3.11

  will handle 308 by default [[ref](https://docs.python.org/3.11/whatsnew/changelog.html#id128)].
- Move code which uses `http://www.w3.org/ns/adms.ttl` and
  `http://www.w3.org/ns/adms.rdf` out of `test_guess_format_for_parse` into a
  separate parameterized test, which instead uses the embedded http server.

  This allows the test to fully control the `Content-Type` header in the
  response instead of relying on the value that the server is sending.

  This is needed because the server is sending `Content-Type: text/plain` for
  the `adms.ttl` file, which is not a valid RDF format, and the test is
  expecting `Content-Type: text/turtle`.

Fixes:
- <https://github.com/RDFLib/rdflib/issues/2382>.

### fix: lexical-to-value mapping of rdf:HTML literals (#2483)

Commit [53aaf02](https://github.com/RDFLib/rdflib/commit/53aaf02), closes [#2483](https://github.com/RDFLib/rdflib/issues/2483).


Use strict mode when parsing `rdf:HTML` literals. This ensures that when
[lexical-to-value
mapping](https://www.w3.org/TR/rdf11-concepts/#dfn-lexical-to-value-mapping)
(i.e. parsing) of a literal with `rdf:HTML` data type occurs, a value will
only be assigned if the lexical form is a valid HTML5 fragment.
Otherwise, i.e. for invalid fragments, no value will be associated with
the literal
[[ref](https://www.w3.org/TR/rdf11-concepts/#section-Graph-Literal)] and
the literal will be ill-typed.


### fix: TriG handling of GRAPH keyword without a graph ID (#2469)

Commit [8c9608b](https://github.com/RDFLib/rdflib/commit/8c9608b), closes [#2469](https://github.com/RDFLib/rdflib/issues/2469) [/www.w3.org/2013/TriGTests/#trig-graph-bad-01](https://github.com//www.w3.org/2013/TriGTests//issues/trig-graph-bad-01).


The RDF 1.1 TriG grammar only allows the `GRAPH` keyword if it
is followed by a graph identifier
[[ref](https://www.w3.org/TR/trig/#grammar-production-block)].

This change enforces this rule so that the

<http://www.w3.org/2013/TriGTests/#trig-graph-bad-01> test passes.

### fix: TriG parser error handling for nested graphs (#2468)

Commit [afea615](https://github.com/RDFLib/rdflib/commit/afea615), closes [#2468](https://github.com/RDFLib/rdflib/issues/2468) [/www.w3.org/2013/TriGTests/#trig-graph-bad-07](https://github.com//www.w3.org/2013/TriGTests//issues/trig-graph-bad-07).


Raise an error when nested graphs occur in TriG.

With this change, the <http://www.w3.org/2013/TriGTests/#trig-graph-bad-07> test passes.

### fix: typing errors from dmypy (#2451)

Commit [10f9ebe](https://github.com/RDFLib/rdflib/commit/10f9ebe), closes [#2451](https://github.com/RDFLib/rdflib/issues/2451).


Fix various typing errors that are reported when running with `dmypy`,
the mypy daemon.

Also add a task for running `dmypy` to the Taskfile that can be selected
as the default mypy variant by setting the `MYPY_VARIANT` environment
variable to `dmypy`.


### fix: widen `Graph.__contains__` type-hints to accept `Path` values (#2323)

Commit [1c45ec4](https://github.com/RDFLib/rdflib/commit/1c45ec4), closes [#2323](https://github.com/RDFLib/rdflib/issues/2323).


Change the type-hints for `Graph.__contains__` to also accept `Path`
values as the parameter is passed to the `Graph.triples` function,
which accepts `Path` values.


### docs: Add CITATION.cff file (#2502)

Commit [ad5c0e1](https://github.com/RDFLib/rdflib/commit/ad5c0e1), closes [#2502](https://github.com/RDFLib/rdflib/issues/2502).


The `CITATION.cff` file provides release metadata which is used by
Zenodo and other software and systems.

This file's content is best-effort, and pull requests with improvements
are welcome and will affect future releases.


### docs: add guidelines for breaking changes (#2402)

Commit [cad367e](https://github.com/RDFLib/rdflib/commit/cad367e), closes [#2402](https://github.com/RDFLib/rdflib/issues/2402).


Add guidelines on how breaking changes should be approached.

The guidelines take a very pragmatic approach with known downsides, but this
seems like the best compromise given the current situation.

For prior discussion on this point see:
- https://github.com/RDFLib/rdflib/discussions/2395
- https://github.com/RDFLib/rdflib/pull/2108
- https://github.com/RDFLib/rdflib/discussions/1841


### docs: fix comment that doesn't describe behavior (#2443)

Commit [4e42d10](https://github.com/RDFLib/rdflib/commit/4e42d10), closes [#2443](https://github.com/RDFLib/rdflib/issues/2443).


Comment refers to a person that knows bob and the code would return a name,
but this would only work if the triple `person foaf:name bob .` is part of the dataset

As this is a very uncommon way to model a `foaf:knows` the code was
adjusted to match the description.

### docs: recommend making an issue before making an enhancement (#2391)

Commit [63b082c](https://github.com/RDFLib/rdflib/commit/63b082c), closes [#2391](https://github.com/RDFLib/rdflib/issues/2391).


Suggest that contributors first make an issue to get in principle
agreement for pull requests before making the pull request.

Enhancements can be controversial, and we may reject the enhancement
sometimes, even if the code is good, as it may just not be deemed
important enough to increase the maintenance burden of RDFLib.

Other changes:
- Updated the checklist in the pull request template to be more accurate to
  current practice.
- Improved grammar and writing in the pull request template, contribution guide
  and developers guide.


### docs: remove unicode string form in rdflib/term.py (#2384)

Commit [ddcc4eb](https://github.com/RDFLib/rdflib/commit/ddcc4eb), closes [#2384](https://github.com/RDFLib/rdflib/issues/2384).


The use of Unicode literals is an artefact of Python 2 and is incorrect in Python 3.

Doctests for docstrings using Unicode literals only pass because [ALLOW_UNICODE](https://docs.pytest.org/en/7.1.x/how-to/doctest.html#using-doctest-options)
is set, but this option should be disabled as RDFLib does not support Python 2 any more.

This partially resolves <https://github.com/RDFLib/rdflib/issues/2378>.

## 2023-03-26 RELEASE 6.3.2

### fix: `ROUND`, `ENCODE_FOR_URI` and `SECONDS` SPARQL functions (#2314)

Commit [af17916](https://github.com/RDFLib/rdflib/commit/af17916), closes [#2314](https://github.com/RDFLib/rdflib/issues/2314).


`ROUND` was not correctly rounding negative numbers towards positive infinity,
`ENCODE_FOR_URI` incorrectly treated `/` as safe, and `SECONDS` did not include
fractional seconds.

This change corrects these issues.

- Closes <https://github.com/RDFLib/rdflib/issues/2151>.


### fix: add `__hash__` and `__eq__` back to `rdflib.paths.Path` (#2292)

Commit [fe1a8f8](https://github.com/RDFLib/rdflib/commit/fe1a8f8), closes [#2292](https://github.com/RDFLib/rdflib/issues/2292).


These methods were removed when `@total_ordering` was added, but
`@total_ordering` does not add them, so removing them essentially
removes functionality.

This change adds the methods back and adds tests to ensure they work
correctly.

All path related tests are also moved into one file.

- Closes <https://github.com/RDFLib/rdflib/issues/2281>.
- Closes <https://github.com/RDFLib/rdflib/issues/2242>.


### fix: Add `to_dict` method to the JSON-LD `Context` class. (#2310)

Commit [d7883eb](https://github.com/RDFLib/rdflib/commit/d7883eb), closes [#2310](https://github.com/RDFLib/rdflib/issues/2310).


`Context.to_dict` is used in JSON-LD serialization, but it was not implemented.
This change adds the method.

- Closes <https://github.com/RDFLib/rdflib/issues/2138>.


### fix: add the `wgs` namespace binding back (#2294)

Commit [adf8eb2](https://github.com/RDFLib/rdflib/commit/adf8eb2), closes [#2294](https://github.com/RDFLib/rdflib/issues/2294).


<https://github.com/RDFLib/rdflib/pull/1686> inadvertently removed the `wgs` prefix.
This change adds it back.

- Closes <https://github.com/RDFLib/rdflib/issues/2196>.


### fix: change the prefix for `https://schema.org/` back to `schema` (#2312)

Commit [3faa01b](https://github.com/RDFLib/rdflib/commit/3faa01b), closes [#2312](https://github.com/RDFLib/rdflib/issues/2312).


The default prefix for `https://schema.org/` registered with
`rdflib.namespace.NamespaceManager` was inadvertently changed to `sdo` in 6.2.0,
this however constitutes a breaking change, as code that was using the `schema`
prefix would no longer have the same behaviour. This change changes the prefix
back to `schema`.


### fix: include docs and examples in the sdist tarball (#2289)

Commit [394fb50](https://github.com/RDFLib/rdflib/commit/394fb50), closes [#2289](https://github.com/RDFLib/rdflib/issues/2289).


The sdists generated by setuptools included the `docs` and `examples`
directories, and they are needed for building docs and running tests using the
sdist.

This change includes these directories in the sdist tarball.

A `test:sdist` task is also added to `Taskfile.yml` which uses the sdists to run
pytest and build docs.


### fix: IRI to URI conversion (#2304)

Commit [dfa4054](https://github.com/RDFLib/rdflib/commit/dfa4054), closes [#2304](https://github.com/RDFLib/rdflib/issues/2304).


The URI to IRI conversion was percentage-quoting characters that should not have
been quoted, like equals in the query string. It was also not quoting things
that should have been quoted, like the username and password components of a
URI.

This change improves the conversion by only quoting characters that are not
allowed in specific parts of the URI and quoting previously unquoted components.
The safe characters for each segment are taken from
[RFC3986](https://datatracker.ietf.org/doc/html/rfc3986).

The new behavior is heavily inspired by

[`werkzeug.urls.iri_to_uri`](https://github.com/pallets/werkzeug/blob/92c6380248c7272ee668e1f8bbd80447027ccce2/src/werkzeug/urls.py#L926-L931)
though there are some differences.

- Closes <https://github.com/RDFLib/rdflib/issues/2120>.

### fix: JSON-LD context construction from a `dict` (#2306)

Commit [832e693](https://github.com/RDFLib/rdflib/commit/832e693), closes [#2306](https://github.com/RDFLib/rdflib/issues/2306).


A variable was only being initialized for string-valued inputs, but if a `dict`
input was passed the variable would still be accessed, resulting in a
`UnboundLocalError`.

This change initializes the variable always, instead of only when string-valued
input is used to construct a JSON-LD context.

- Closes <https://github.com/RDFLib/rdflib/issues/2303>.


### fix: reference to global inside `get_target_namespace_elements` (#2311)

Commit [4da67f9](https://github.com/RDFLib/rdflib/commit/4da67f9), closes [#2311](https://github.com/RDFLib/rdflib/issues/2311).


`get_target_namespace_elements` references the `args` global, which is not
defined if the function is called from outside the module. This commit fixes
that instead referencing the argument passed to the function.

- Closes <https://github.com/RDFLib/rdflib/issues/2072>.


### fix: restore the 6.1.1 default bound namespaces (#2313)

Commit [57bb428](https://github.com/RDFLib/rdflib/commit/57bb428), closes [#2313](https://github.com/RDFLib/rdflib/issues/2313).


The namespaces bound by default by `rdflib.graph.Graph` and
`rdflib.namespace.NamespaceManager` was reduced in version 6.2.0 of RDFLib,
however, this also would cause code that worked with 6.1.1 to break, so this
constituted a breaking change. This change restores the previous behaviour,
binding the same namespaces as was bound in 6.1.1.

To bind a reduced set of namespaces, the `bind_namespaces` parameter of
`rdflib.graph.Graph` or `rdflib.namespace.NamespaceManager` can be used.

- Closes <https://github.com/RDFLib/rdflib/issues/2103>.


### test: add `webtest` marker to tests that use the internet (#2295)

Commit [cfe6e37](https://github.com/RDFLib/rdflib/commit/cfe6e37), closes [#2295](https://github.com/RDFLib/rdflib/issues/2295).


This is being done so that it is easier for downstream packagers to run the test
suite without requiring internet access.

To run only tests that does not use the internet, run `pytest -m "not webtest"`.

The validation workflow validates that test run without internet access by
running the tests inside `firejail --net=none`.

- Closes <https://github.com/RDFLib/rdflib/issues/2293>.

### chore: Update CONTRIBUTORS from commit history (#2305)

Commit [1ab4fc0](https://github.com/RDFLib/rdflib/commit/1ab4fc0), closes [#2305](https://github.com/RDFLib/rdflib/issues/2305).


This ensures contributors are credited. Also added .mailmap to fix early misattributed contributions.

### docs: fix typo in NamespaceManager documentation (#2291)

Commit [7a05c15](https://github.com/RDFLib/rdflib/commit/7a05c15), closes [#2291](https://github.com/RDFLib/rdflib/issues/2291).


Changed `cdterms` to `dcterms`, see <https://github.com/RDFLib/rdflib/issues/2196> for more info.

## 2023-03-18 RELEASE 6.3.1

This is a patch release that includes a singular user facing fix, which is the
inclusion of the `test` directory in the `sdist` release artifact.

The following sections describe the changes included in this version.

### build: explicitly specify `packages` in `pyproject.toml` (#2280)

Commit [334787b](https://github.com/RDFLib/rdflib/commit/334787b), closes [#2280](https://github.com/RDFLib/rdflib/issues/2280).


The default behaviour makes it more of a hassle to republish RDFLib to
a separate package, something which I plan to do for testing purposes
and possibly other reasons.

More changes may follow in a similar vein.


### build: include test in sdist (#2282)

Commit [e3884b7](https://github.com/RDFLib/rdflib/commit/e3884b7), closes [#2282](https://github.com/RDFLib/rdflib/issues/2282).


A perhaps minor regression from earlier versions is that the sdist does not include the test folder, which makes it harder for downstreams to use a single source of truth to build and test a reliable package. This restores the test folder for sdists.

### docs: don't use kroki (#2284)

Commit [bea782f](https://github.com/RDFLib/rdflib/commit/bea782f), closes [#2284](https://github.com/RDFLib/rdflib/issues/2284).


The Kroki server is currently experiencing some issues which breaks our
build, this change eliminates the use of Kroki in favour of directly
using the generated SVG images which is checked into git alongside the
PlantUML sources.

I also added a task to the Taskfile to re-generate the SVG images from
the PlantUML sources by calling docker.

## 2023-03-16 RELEASE 6.3.0

This is a minor release that includes bug fixes and features.

### Important Information

- RDFLib will drop support for Python 3.7 when it becomes EOL on 2023-06-27,
  this will not be considered a breaking change, and RDFLib's major version
  number will not be changed solely on the basis of Python 3.7 support being
  dropped.

### User facing changes

This section lists changes that have a potential impact on users of RDFLib,
changes with no user impact are not included in this section.

- Add chunk serializer that facilitates the encoding of a graph into multiple
  N-Triples encoded chunks.
  [PR #1968](https://github.com/RDFLib/rdflib/pull/1968).

 - Fixes passing `NamespaceManager` in `ConjunctiveGraph`'s method `get_context()`. 
   The `get_context()` method will now pass the `NamespaceManager` of `ConjunctiveGraph` to the `namespace_manager` attribute of the newly created context graph, instead of the `ConjunctiveGraph` object itself. This cleans up an old `FIXME` comment.
   [PR #2073](https://github.com/RDFLib/rdflib/pull/2073). 

- InfixOWL fixes and cleanup.
  Closed [issue #2030](https://github.com/RDFLib/rdflib/issues/2030).
  [PR #2024](https://github.com/RDFLib/rdflib/pull/2024),
  and [PR #2033](https://github.com/RDFLib/rdflib/pull/2033).
  - `rdflib.extras.infixowl.Restriction.__init__` will now raise a `ValueError`
    if there is no restriction value instead of an `AssertionError`.
  - Fixed numerous issues with
    `rdflib.extras.infixowl.Restriction.restrictionKind` which was essentially
    not working at all.
  - Fixed how `rdflib.extras.infixowl.Property.__repr__` uses
    `rdflib.namespace.OWL`. 
  - Removed `rdflib.extras.infixowl.Infix.__ror__` and
    `rdflib.extras.infixowl.Infix.__or__` as they were broken.
  - Removed unused `rdflib.extras.infixowl.termDeletionDecorator`.
  - Added `rdflib.extras.infixowl.MalformedClassError` which will replace
    `rdflib.extras.infixowl.MalformedClass` (which is an exception) in the next
    major version.
  - Eliminated the use of mutable data structures in some argument defaults.

- Fixed some cross-referencing issues in RDFLib documentation.
  Closed [issue #1878](https://github.com/RDFLib/rdflib/issues/1878).
  [PR #2036](https://github.com/RDFLib/rdflib/pull/2036).

- Fixed import of `xml.sax.handler` in `rdflib.plugins.parsers.trix` so that it
  no longer tries to import it from `xml.sax.saxutils`.
  [PR #2041](https://github.com/RDFLib/rdflib/pull/2041).

- Removed a pre python 3.5 regex related workaround in the REPLACE SPARQL
  function.
  [PR #2042](https://github.com/RDFLib/rdflib/pull/2042).

- Fixed some issues with SPARQL XML result parsing that caused problems with
  [`lxml`](https://lxml.de/). Closed [issue #2035](https://github.com/RDFLib/rdflib/issues/2035),
  [issue #1847](https://github.com/RDFLib/rdflib/issues/1847).
  [PR #2044](https://github.com/RDFLib/rdflib/pull/2044).
  - Result parsing from
    [`TextIO`](https://docs.python.org/3/library/typing.html#typing.TextIO)
    streams now work correctly with `lxml` installed and with XML documents that
    are not `utf-8` encoded.
  - Elements inside `<results>` that are not `<result>` are now ignored.
  - Elements inside `<result>` that are not `<binding>` are now ignored.
  - Also added type hints to `rdflib.plugins.sparql.results.xmlresults`.

- Added type hints to the following modules:
  - `rdflib.store`.
     [PR #2057](https://github.com/RDFLib/rdflib/pull/2057).
  - `rdflib.graph`.
    [PR #2080](https://github.com/RDFLib/rdflib/pull/2080).
  - `rdflib.plugins.sparql.*`.
    [PR #2094](https://github.com/RDFLib/rdflib/pull/2094),
    [PR #2133](https://github.com/RDFLib/rdflib/pull/2133),
    [PR #2265](https://github.com/RDFLib/rdflib/pull/2265),
    [PR #2097](https://github.com/RDFLib/rdflib/pull/2097),
    [PR #2268](https://github.com/RDFLib/rdflib/pull/2268).
  - `rdflib.query`.
    [PR #2265](https://github.com/RDFLib/rdflib/pull/2265).
  - `rdflib.parser` and `rdflib.plugins.parsers.*`.
    [PR #2232](https://github.com/RDFLib/rdflib/pull/2232).
  - `rdflib.exceptions`.
    [PR #2232](https://github.com/RDFLib/rdflib/pull/2232)
  - `rdflib.shared.jsonld.*`.
    [PR #2232](https://github.com/RDFLib/rdflib/pull/2232).
  - `rdflib.collection`.
    [PR #2263](https://github.com/RDFLib/rdflib/pull/2263).
  - `rdflib.util`.
    [PR #2262](https://github.com/RDFLib/rdflib/pull/2262).
  - `rdflib.path`.
    [PR #2261](https://github.com/RDFLib/rdflib/pull/2261).
    
- Removed pre python 3.7 compatibility code.
  [PR #2066](https://github.com/RDFLib/rdflib/pull/2066).
  - Removed fallback in case the `shutil` module does not have the `move`
    function.

- Improve file-URI and path handling in `Graph.serialize` and `Result.serialize` to
  address problems with windows path handling in `Result.serialize` and to make
  the behavior between `Graph.serialize` and `Result.serialie` more consistent.
  Closed [issue #2067](https://github.com/RDFLib/rdflib/issues/2067).
  [PR #2065](https://github.com/RDFLib/rdflib/pull/2065).
  - String values for the `destination` argument will now only be treated as
    file URIs if `urllib.parse.urlparse` returns their schema as `file`.
  - Simplified file writing to avoid a temporary file.

- Narrow the type of context-identifiers/graph-names from `rdflib.term.Node` to
  `rdflib.term.IdentifiedNode` as no supported abstract syntax allows for other
  types of context-identifiers.
  [PR #2069](https://github.com/RDFLib/rdflib/pull/2069).

- Always parse HexTuple files as utf-8. 
  [PR #2070](https://github.com/RDFLib/rdflib/pull/2070).

- Fixed handling of `Literal` `datatype` to correctly differentiate between
  blank string values and undefined values, also changed the datatype of
  `rdflib.term.Literal.datatype` from `Optional[str]` to `Optional[URIRef]` now
  that all non-`URIRef` `str` values will be converted to `URIRef`.
  [PR #2076](https://github.com/RDFLib/rdflib/pull/2076).

- Fixed the generation of VALUES block for federated queries.
  The values block was including non-variable values like BNodes which resulted
  in invalid queries. Closed [issue #2079](https://github.com/RDFLib/rdflib/issues/2079).
  [PR #2084](https://github.com/RDFLib/rdflib/pull/2084).

- Only register the `rdflib.plugins.stores.berkeleydb.BerkeleyDB` as a store
  plugin if the `berkeleydb` module is present.
  Closed [issue #1816](https://github.com/RDFLib/rdflib/issues/1816).
  [PR #2096](https://github.com/RDFLib/rdflib/pull/2096).

- Fixed serialization of BNodes in TriG.
  The TriG serializer was only considering BNode references inside a single
  graph and not counting the BNodes subjects as references when considering if a
  BNode should be serialized as unlabeled blank nodes (i.e. `[ ]`), and as a
  result it was serializing BNodes as unlabeled if they were in fact referencing
  BNodes in other graphs.
  [PR #2085](https://github.com/RDFLib/rdflib/pull/2085).

- Deprecated `rdflib.path.evalPath` in favor of `rdflib.path.eval_path` which is
  PEP-8 compliant. [PR #2046](https://github.com/RDFLib/rdflib/pull/2046)

- Added `charset=UTF-8` to the `Content-Type` header sent when doing an update
  with `SPARQLConnector`. Closed [issue
  #2095](https://github.com/RDFLib/rdflib/issues/2095). [PR
  #2112](https://github.com/RDFLib/rdflib/pull/2112).

- Removed the `rdflib.plugins.sparql.parserutils.plist` class as it served no
  discernible purpose. [PR #2143](https://github.com/RDFLib/rdflib/pull/2143)

- Changed the TriG serializer to not generate prefixes for empty graph IDs.
  Closed [issue #2154](https://github.com/RDFLib/rdflib/issues/2154).
  [PR #2160](https://github.com/RDFLib/rdflib/pull/2160).

- Fixed handling of relative context files in the JSON-LD parser. 
  Closed [issue #2164](https://github.com/RDFLib/rdflib/issues/2164).
  [PR #2165](https://github.com/RDFLib/rdflib/pull/2165).

- Improved failure handling in when computing QName for an unbound namespace.
  [PR #2169](https://github.com/RDFLib/rdflib/pull/2169).

- Fixed a typo in the default bound namespace for `DCTERMS`.
  [PR #2173](https://github.com/RDFLib/rdflib/pull/2173).

- Add support for supplying a custom namespace manager to `n3()` methods.
  [PR #2174](https://github.com/RDFLib/rdflib/pull/2174).

- Fixed the query string parameters for `SPARQLConnector` when using POST method.
  [PR #2180](https://github.com/RDFLib/rdflib/pull/2180).

- Fixed extra keyword argument and header handling in `SPARQLConnector` that
  resulted in headers from `SPARQLConnector.update` polluting headers from
  `SPARQLConnector.query` vice versa.
  [PR #2183](https://github.com/RDFLib/rdflib/pull/2183)

- Added version restrictions for dependencies.
  [PR #2187](https://github.com/RDFLib/rdflib/pull/2187)

- Switch to using `importlib` for getting the version of RDFLib instead of
  hard-coding it in `__version__`.
  [PR #2187](https://github.com/RDFLib/rdflib/pull/2187).

- Removed non-runtime extras, for building documentation, running tests and
  other development operations the versions and dependencies are now
  managed with Poetry.
  [PR #2187](https://github.com/RDFLib/rdflib/pull/2187).

- Fixed a bug that occurred when `VALUES` was used outside a `GROUP BY` clause.
  [PR #2188](https://github.com/RDFLib/rdflib/pull/2188).

- Fixed a bug that occurred when using `SELECT *` inside another `SELECT *`.
  Closed [issue #1722](https://github.com/RDFLib/rdflib/issues/1722).
  [PR #2190](https://github.com/RDFLib/rdflib/pull/2190).

- Added SPARQL DESCRIBE query implementation.
  Closes [issue #479](https://github.com/RDFLib/rdflib/issues/479).
  [PR #2221](https://github.com/RDFLib/rdflib/pull/2221).

- Fixed a bug in `rdflib.tools.defined_namespace_creator` that occurred when
  multiple `rdfs:comment` were present on one resource.
  [PR #2254](https://github.com/RDFLib/rdflib/pull/2254).

- Fixed `rdflib.util._iri2uri()` to not quote the `netloc` parameter.
  [PR #2255](https://github.com/RDFLib/rdflib/pull/2255).

- Fixed the HexTuple parser's handling of input sources to works for more input sources.
  [PR #2255](https://github.com/RDFLib/rdflib/pull/2255).

- Fixed the creation of input source objects from IO stream sources.
  [PR #2255](https://github.com/RDFLib/rdflib/pull/2255).

- Eliminated the use of the deprecated `rdflib.path.evalPath` function.
  [PR #2266](https://github.com/RDFLib/rdflib/pull/2266)

- Added documentation for security considerations and available mitigations.
  Closed [issue #1844](https://github.com/RDFLib/rdflib/issues/1844).
  [PR #2267](https://github.com/RDFLib/rdflib/pull/2270).

### PRs merged since last release

* fix: validation issues with examples
  [PR #2269](https://github.com/RDFLib/rdflib/pull/2269)
* feat: more type hints for `rdflib.plugins.sparql`
  [PR #2268](https://github.com/RDFLib/rdflib/pull/2268)
* fix: eliminate use of deprecated `rdflib.path.evalPath`
  [PR #2266](https://github.com/RDFLib/rdflib/pull/2266)
* more type-hinting for SPARQL plugin
  [PR #2265](https://github.com/RDFLib/rdflib/pull/2265)
* feat: add diverse type hints
  [PR #2264](https://github.com/RDFLib/rdflib/pull/2264)
* feat: add type hints to `rdflib.collection`
  [PR #2263](https://github.com/RDFLib/rdflib/pull/2263)
* feat: add type hints to `rdflib.util`
  [PR #2262](https://github.com/RDFLib/rdflib/pull/2262)
* feat: add type hints to `rdflib.path`
  [PR #2261](https://github.com/RDFLib/rdflib/pull/2261)
* test: fix deprecation warnings
  [PR #2260](https://github.com/RDFLib/rdflib/pull/2260)
* docs: update test reports
  [PR #2259](https://github.com/RDFLib/rdflib/pull/2259)
* fix: small InputSource related issues
  [PR #2255](https://github.com/RDFLib/rdflib/pull/2255)
* defined_namespace_creator: concatenate several rdfs:comments
  [PR #2254](https://github.com/RDFLib/rdflib/pull/2254)
* feat: add parser type hints
  [PR #2232](https://github.com/RDFLib/rdflib/pull/2232)
* build: bump versions
  [PR #2231](https://github.com/RDFLib/rdflib/pull/2231)
* Add SPARQL DESCRIBE query implementation
  [PR #2221](https://github.com/RDFLib/rdflib/pull/2221)
* build: rename minimum constraints file to evade dependabot
  [PR #2209](https://github.com/RDFLib/rdflib/pull/2209)
* Fix for `SELECT *` inside `SELECT *` bug
  [PR #2190](https://github.com/RDFLib/rdflib/pull/2190)
* Fixing bug applying VALUES outside of a GROUP BY
  [PR #2188](https://github.com/RDFLib/rdflib/pull/2188)
* move to poetry for dependency management; consolidate more settings into pyproject.toml
  [PR #2187](https://github.com/RDFLib/rdflib/pull/2187)
* build: update black to 22.12.0
  [PR #2186](https://github.com/RDFLib/rdflib/pull/2186)
* Issue2179 incorrect headers
  [PR #2183](https://github.com/RDFLib/rdflib/pull/2183)
* Fix missing query string params in sparqlconnector when using POST method 
  [PR #2180](https://github.com/RDFLib/rdflib/pull/2180)
* [pre-commit.ci] pre-commit autoupdate
  [PR #2178](https://github.com/RDFLib/rdflib/pull/2178)
* Add namespace_manager argument for n3 method on Paths
  [PR #2174](https://github.com/RDFLib/rdflib/pull/2174)
* fix DCTERMS prefix typo
  [PR #2173](https://github.com/RDFLib/rdflib/pull/2173)
* compute_qname handle case where name could be unbound
  [PR #2169](https://github.com/RDFLib/rdflib/pull/2169)
* Issue 2164
  [PR #2165](https://github.com/RDFLib/rdflib/pull/2165)
* build: update black to 22.10.0
  [PR #2163](https://github.com/RDFLib/rdflib/pull/2163)
* ci: switch to python 3.11 release
  [PR #2162](https://github.com/RDFLib/rdflib/pull/2162)
* fix: type errors resulting from new mypy
  [PR #2161](https://github.com/RDFLib/rdflib/pull/2161)
* do not write prefix for empty graph id, fix #2154
  [PR #2160](https://github.com/RDFLib/rdflib/pull/2160)
* Remove redundant class
  [PR #2143](https://github.com/RDFLib/rdflib/pull/2143)
* Pass `service_query` to `_buildQueryStringForServiceCall` instead of a `Match`
  [PR #2134](https://github.com/RDFLib/rdflib/pull/2134)
* Add type hint to part in evalServiceQuery
  [PR #2133](https://github.com/RDFLib/rdflib/pull/2133)
* Remove outdated comment
  [PR #2129](https://github.com/RDFLib/rdflib/pull/2129)
* fix: type ignore compatibility with latest mypy
  [PR #2127](https://github.com/RDFLib/rdflib/pull/2127)
* Remove redundant PR template
  [PR #2126](https://github.com/RDFLib/rdflib/pull/2126)
* build: use 3.11.0-rc.2
  [PR #2119](https://github.com/RDFLib/rdflib/pull/2119)
* build: docker images for latest release and main branch
  [PR #2116](https://github.com/RDFLib/rdflib/pull/2116)
* add charset encoding to SPARQLConnector.update() request.
  [PR #2112](https://github.com/RDFLib/rdflib/pull/2112)
* Add test for issue #2011
  [PR #2107](https://github.com/RDFLib/rdflib/pull/2107)
* chore: rename default branch to `main`
  [PR #2101](https://github.com/RDFLib/rdflib/pull/2101)
* Correct a typo in test_roundtrip.py
  [PR #2100](https://github.com/RDFLib/rdflib/pull/2100)
* feat: add type hints to `rdflib.query` and related
  [PR #2097](https://github.com/RDFLib/rdflib/pull/2097)
* fix: Don't register berkelydb as a store if it is not available on the system
  [PR #2096](https://github.com/RDFLib/rdflib/pull/2096)
* feat: add type hints to `rdflib.plugins.sparql.{algebra,operators}`
  [PR #2094](https://github.com/RDFLib/rdflib/pull/2094)
* test: Fix `exclude_lines` for coverage
  [PR #2093](https://github.com/RDFLib/rdflib/pull/2093)
* test: content-type handling with SPARQLStore + CONSTRUCT queries
  [PR #2092](https://github.com/RDFLib/rdflib/pull/2092)
* ci: publish test reports for mypy and pytest
  [PR #2091](https://github.com/RDFLib/rdflib/pull/2091)
* test: convert more test from unittest to pytest
  [PR #2089](https://github.com/RDFLib/rdflib/pull/2089)
* ci: switch from 3.11.0-beta.4 to 3.11.0-rc.1
  [PR #2087](https://github.com/RDFLib/rdflib/pull/2087)
* fix: issue with trig reference counting across graphs
  [PR #2085](https://github.com/RDFLib/rdflib/pull/2085)
* Generate VALUES block for federated queries with variables only
  [PR #2084](https://github.com/RDFLib/rdflib/pull/2084)
* docs: Add a contributing guide
  [PR #2082](https://github.com/RDFLib/rdflib/pull/2082)
* feat: Add type hints to rdflib.graph
  [PR #2080](https://github.com/RDFLib/rdflib/pull/2080)
* fix: handling of Literal datatype
  [PR #2076](https://github.com/RDFLib/rdflib/pull/2076)
* test: convert some `unittest` based tests to `pytest`
  [PR #2075](https://github.com/RDFLib/rdflib/pull/2075)
* test: honour lax cardinality from test manifests
  [PR #2074](https://github.com/RDFLib/rdflib/pull/2074)
* Fix passing ConjunctiveGraph as namespace_manager
  [PR #2073](https://github.com/RDFLib/rdflib/pull/2073)
* fix: always parse HexTuple files as utf-8
  [PR #2070](https://github.com/RDFLib/rdflib/pull/2070)
* fix: narrow the context identifier type from `Node` to `IdentifiedNode`
  [PR #2069](https://github.com/RDFLib/rdflib/pull/2069)
* build: set a minimum version for flakeheaven
  [PR #2068](https://github.com/RDFLib/rdflib/pull/2068)
* chore: remove pre Python 3.7 compatibility code for shutil
  [PR #2066](https://github.com/RDFLib/rdflib/pull/2066)
* fix: issues with string destination handling in `{Graph,Result}.serialize`
  [PR #2065](https://github.com/RDFLib/rdflib/pull/2065)
* build: fix Taskfile.yml for Windows
  [PR #2064](https://github.com/RDFLib/rdflib/pull/2064)
* test: convert `test/test_sparql/test_sparql_parser.py` to pytest
  [PR #2063](https://github.com/RDFLib/rdflib/pull/2063)
* test: convert `test/test_sparql/test_construct_bindings.py` to pytest
  [PR #2062](https://github.com/RDFLib/rdflib/pull/2062)
* test: convert `test/test_parsers/test_nquads.py` to pytest
  [PR #2061](https://github.com/RDFLib/rdflib/pull/2061)
* test: convert `test/test_namespace/test_namespace.py` to pytest
  [PR #2060](https://github.com/RDFLib/rdflib/pull/2060)
* docs: add DOI for RDFLib
  [PR #2058](https://github.com/RDFLib/rdflib/pull/2058)
* feat: add type hints for `rdflib.store` and `rdflib.plugins.stores`
  [PR #2057](https://github.com/RDFLib/rdflib/pull/2057)
* Toplevel n80x
  [PR #2046](https://github.com/RDFLib/rdflib/pull/2046)
* docs: add some additional badges
  [PR #2045](https://github.com/RDFLib/rdflib/pull/2045)
* fix: SPARQL XML result parsing
  [PR #2044](https://github.com/RDFLib/rdflib/pull/2044)
* chore: remove pre python 3.5 regex related workaround
  [PR #2042](https://github.com/RDFLib/rdflib/pull/2042)
* fix: import xml.sax.handler from the right place
  [PR #2041](https://github.com/RDFLib/rdflib/pull/2041)
* test: remove python 2.4 specific behaviour in test
  [PR #2040](https://github.com/RDFLib/rdflib/pull/2040)
* build: remove drone config
  [PR #2037](https://github.com/RDFLib/rdflib/pull/2037)
* docs: fix sphinx nitpicky issues
  [PR #2036](https://github.com/RDFLib/rdflib/pull/2036)
* build: Gitpod integration and Google Cloud Shell Button
  [PR #2034](https://github.com/RDFLib/rdflib/pull/2034)
* Infixowl cleanup iii
  [PR #2033](https://github.com/RDFLib/rdflib/pull/2033)
* build: Taskfile improvements
  [PR #2032](https://github.com/RDFLib/rdflib/pull/2032)
* docs: removed "Other changes" from CHANGELOG.md
  [PR #2031](https://github.com/RDFLib/rdflib/pull/2031)
* Infixowl coverage ii
  [PR #2024](https://github.com/RDFLib/rdflib/pull/2024)
* add chunk serializer & tests
  [PR #1968](https://github.com/RDFLib/rdflib/pull/1968)

## 2022-07-16 RELEASE 6.2.0

This is a minor release that includes bug fixes and features.

### User facing changes

This section lists changes that have a potential impact on users of RDFLib,
changes with no user impact are not included in this section.

- SPARQL: Fixed handing of `HAVING` clause with variable composition. Closed
  [issue #936](https://github.com/RDFLib/rdflib/issues/936) and [issue
  #935](https://github.com/RDFLib/rdflib/pull/935), [PR
  #1093](https://github.com/RDFLib/rdflib/pull/1093).
- JSON-LD parser: better support for content negotiation. Closed [issue
  #1423](https://github.com/RDFLib/rdflib/issues/1423), [PR
  #1436](https://github.com/RDFLib/rdflib/pull/1436).
- Removed the following functions that were marked as deprecated and scheduled
  for removal in version 6.0.0: `Graph.load`, `Graph.seq`, `Graph.comment`,
  `Graph.label`. [PR #1527](https://github.com/RDFLib/rdflib/pull/1527).
- Use `functools.total_ordering` to implement most comparison operations for
  `rdflib.paths.Path`. Closed [issue
  #685](https://github.com/RDFLib/rdflib/issues/685), [PR
  #1528](https://github.com/RDFLib/rdflib/pull/1528).
- Fixed error handling for invalid URIs. Closed [issue
  #821](https://github.com/RDFLib/rdflib/issues/821), [PR
  #1529](https://github.com/RDFLib/rdflib/pull/1529).
- InfixOWL: Fixed handling of cardinality 0. Closed [issue
 #1453](https://github.com/RDFLib/rdflib/issues/1453) and [issue
 #944](https://github.com/RDFLib/rdflib/pull/1530), [PR
 #1530](https://github.com/RDFLib/rdflib/pull/1530).
- Added quad support to handling to `rdflib.graph.ReadOnlyGraphAggregate.quads`.
  Closed [issue #430](https://github.com/RDFLib/rdflib/issues/430), [PR
  #1590](https://github.com/RDFLib/rdflib/pull/1590)
- Fixed base validation used when joining URIs. [PR
  #1607](https://github.com/RDFLib/rdflib/pull/1607).
- Add GEO defined namespace for GeoSPARQL. Closed [issue
  #1371](https://github.com/RDFLib/rdflib/issues/1371), [PR
  #1622](https://github.com/RDFLib/rdflib/pull/1622).
- Explicitly raise exception when
  `rdflib.plugins.stores.sparqlstore.SPARQLStore.update` is called. Closed
  [issue #1032](https://github.com/RDFLib/rdflib/issues/1032), [PR
  #1623](https://github.com/RDFLib/rdflib/pull/1623).
- Added `rdflib.plugins.sparql.processor.prepareUpdate`. Closed [issue
  #272](https://github.com/RDFLib/rdflib/issues/272) and [discussion
  #1581](https://github.com/RDFLib/rdflib/discussions/1581), [PR
  #1624](https://github.com/RDFLib/rdflib/pull/1624).
- Added `rdflib.namespace.DefinedNamespaceMeta.__dir__`. Closed [issue
  #1593](https://github.com/RDFLib/rdflib/issues/1593), [PR
  #1626](https://github.com/RDFLib/rdflib/pull/1626).
- Removed `TypeCheckError`, `SubjectTypeError`, `PredicateTypeError`,
  `ObjectTypeError` and `ContextTypeError` as these exceptions are not raised by
  RDFLib and their existence will only confuse users which may expect them to be
  used. Also remove corresponding `check_context`, `check_subject`,
  `check_predicate`, `check_object`, `check_statement`, `check_pattern` that is
  unused. [PR #1640](https://github.com/RDFLib/rdflib/pull/1640).
- Improved the population of the `Accept` HTTP header so that it is correctly
  populated for all formats. [PR
  #1643](https://github.com/RDFLib/rdflib/pull/1643).
- Fixed some issues with SPARQL Algebra handling/translation. [PR
  #1645](https://github.com/RDFLib/rdflib/pull/1645).
- Add `nquads` to recognized file extensions.
  [PR #1653](https://github.com/RDFLib/rdflib/pull/1653).
- Fixed issues that prevented HexTuples roundtripping.
  [PR #1656](https://github.com/RDFLib/rdflib/pull/1656).
- Make `rdflib.plugins.sparql.operators.unregister_custom_function` idempotent.
  Closed [issue #1492](https://github.com/RDFLib/rdflib/issues/1492),
  [PR #1659](https://github.com/RDFLib/rdflib/pull/1659).
- Fixed the handling of escape sequences in the N-Triples and N-Quads parsers.
  These parsers will now correctly handle strings like `"\\r"`. The time it
  takes for these parsers to parse strings with escape sequences will be
  increased, and the increase will be correlated with the amount of escape
  sequences that occur in a string. For strings with many escape sequences the
  parsing speed seems to be almost 4 times slower. Closed [issue
  #1655](https://github.com/RDFLib/rdflib/issues/1655), [PR
  #1663](https://github.com/RDFLib/rdflib/pull/1663).
  - Also marked `rdflib.compat.decodeStringEscape` as deprecated as this
    function is not used anywhere in RDFLib anymore and the utility that it does
    provide is not implemented correctly. It will be removed in RDFLib 7.0.0
- Added an abstract class `IdentifiedNode` as a superclass of `BNode` and
  `URIRef`. Closed [issue #1526](https://github.com/RDFLib/rdflib/issues/1526),
  [PR #1680](https://github.com/RDFLib/rdflib/pull/1680).
- Fixed turtle serialization of `rdf:type` in subject, object. Closed [issue
  #1649](https://github.com/RDFLib/rdflib/issues/1649), [PR
  #1649](https://github.com/RDFLib/rdflib/pull/1684).
- Fixed turtle serialization of PNames that contain brackets. Closed [issue
  #1661](https://github.com/RDFLib/rdflib/issues/1661), [PR
  #1678](https://github.com/RDFLib/rdflib/pull/1678).
- Added support for selecting which namespace prefixes to bind. Closed [issue
  #1679](https://github.com/RDFLib/rdflib/issues/1679) and [issue #1880](https://github.com/RDFLib/rdflib/pull/1880), [PR
  #1686](https://github.com/RDFLib/rdflib/pull/1686), [PR
  #1845](https://github.com/RDFLib/rdflib/pull/1845) and [PR
    #2018](https://github.com/RDFLib/rdflib/pull/2018).
  - Also added `ConjunctiveGraph.get_graph`.
  - Also added an `override` argument to `Store.bind` which behaves similarly to
    the `override` parameter for `NamespaceManager.bind`.
  - Also fixed handing of support of the `override` parameter to
    `NamespaceManager.bind` by passing.
- Eliminated a `DeprecationWarning` related to plugin loading [issue
  #1631](https://github.com/RDFLib/rdflib/issues/1631), [PR
  #1694](https://github.com/RDFLib/rdflib/pull/1694).
- Removed the `rdflib.graph.ContextNode` and `rdflib.graph.DatasetQuad` type
  aliases. These were not being widely used in RDFLib and were also not correct.
  [PR #1695](https://github.com/RDFLib/rdflib/pull/1695).
- Added `DefinedNamespace.as_jsonld_context`. [PR
  #1706](https://github.com/RDFLib/rdflib/pull/1706).
- Added `rdflib.namespace.WGS` for WGS84. Closed [issue
  #1709](https://github.com/RDFLib/rdflib/issues/1709),  [PR
  #1710](https://github.com/RDFLib/rdflib/pull/1710).
- Improved performance of `DefinedNamespace` by caching attribute values. [PR
  #1718](https://github.com/RDFLib/rdflib/pull/1718).
- Only configure python logging if `sys.stderr` has a `isatty` attribute. Closed
  [issue #1760](https://github.com/RDFLib/rdflib/issues/1760), [PR
  #1761](https://github.com/RDFLib/rdflib/pull/1761).
- Removed unused `rdflib.compat.etree_register_namespace`. [PR
  #1768](https://github.com/RDFLib/rdflib/pull/1768).
- Fixed numeric shortcut handling in `rdflib.util.from_n3`. Closed [issue
  #1769](https://github.com/RDFLib/rdflib/issues/1769), [PR
  #1771](https://github.com/RDFLib/rdflib/pull/1771).
- Add ability to detect and mark ill-typed literals. Closed [issue
  #1757](https://github.com/RDFLib/rdflib/issues/1757) and [issue
  #848](https://github.com/RDFLib/rdflib/issues/848), [PR
  #1773](https://github.com/RDFLib/rdflib/pull/1773) and [PR
  #2003](https://github.com/RDFLib/rdflib/pull/2003).
- Optimized `NamespaceManager.compute_qname` by caching validity. [PR
  #1779](https://github.com/RDFLib/rdflib/pull/1779).
- SPARQL: Fixed the handling of `EXISTS` inside `BIND` for SPARQL. This was
  raising an exception during evaluation before but is now correctly handled.
  Closed [issue #1472](https://github.com/RDFLib/rdflib/issues/1472), [PR
  #1794](https://github.com/RDFLib/rdflib/pull/1794).
- Propagate exceptions from SPARQL TSV result parser. Closed [issue
  #1477](https://github.com/RDFLib/rdflib/issues/1477), [PR
  #1809](https://github.com/RDFLib/rdflib/pull/1809)
- Eliminate usage of `rdflib.term.RDFLibGenid` as a type as this caused issues
  with querying. Closed [issue
  #1808](https://github.com/RDFLib/rdflib/issues/1808), [PR
  #1821](https://github.com/RDFLib/rdflib/pull/1821)
- Fixed handing of `DefinedNamespace` control attributes so that
  `inspect.signature` works correctly on defined namespaces. [PR
  #1825](https://github.com/RDFLib/rdflib/pull/1825).
- Fixed namespace rebinding in `Memory`, `SimpleMemory` and `BerkelyDB` stores.
  Closed [issue #1826](https://github.com/RDFLib/rdflib/issues/1826), [PR
  #1843](https://github.com/RDFLib/rdflib/pull/1843).
- Fixed issues with the N3 serializer. Closed [issue
  #1701](https://github.com/RDFLib/rdflib/issues/1701) and [issue
  #1807](https://github.com/RDFLib/rdflib/issues/1807), [PR
  #1858](https://github.com/RDFLib/rdflib/pull/1858):
  - The N3 serializer was incorrectly considers a subject as seralized if it is serialized in a quoted graph.
  - The N3 serializer does not consider that the predicate of a triple can also
be a graph.
- Added `NamespaceManager.expand_curie`. Closed [issue
  #1868](https://github.com/RDFLib/rdflib/issues/1868), [PR
  #1869](https://github.com/RDFLib/rdflib/pull/1869).
- Added `Literal.__sub__` and support for datetimes to both `Literal.__add__`
  and `Literal.__sub__`. [PR #1870](https://github.com/RDFLib/rdflib/pull/1870).
- SPARQL: Fix `None`/undefined handing in `GROUP_CONCAT`. Closed [issue
  #1467](https://github.com/RDFLib/rdflib/issues/1467), [PR
  #1887](https://github.com/RDFLib/rdflib/pull/1887).
- SPARQL: Fixed result handling for `SERVICE` directive. Closed [issue
  #1278](https://github.com/RDFLib/rdflib/issues/1278),  [PR
  #1894](https://github.com/RDFLib/rdflib/pull/1894).
- Change the skolem default authority for RDFLib from `http://rdlib.net/` to
  `https://rdflib.github.io` and also change other uses of `http://rdlib.net/`
  to `https://rdflib.github.io`. Closed [issue
  #1824](https://github.com/RDFLib/rdflib/issues/1824), [PR
  #1901](https://github.com/RDFLib/rdflib/pull/1901).
- Fixes handling of non-ascii characters in IRIs. Closed [issue
  #1429](https://github.com/RDFLib/rdflib/issues/1429), [PR
  #1902](https://github.com/RDFLib/rdflib/pull/1902).
- Pass `generate` to `NamespaceManager.compute_qname` from
  `NamespaceManager.compute_qname_strict` so it raises an error in the same
  case as the "non-strict" version. [PR
  #1934](https://github.com/RDFLib/rdflib/pull/1934).
- Log warnings when encountering ill-typed literals.
  [PR #1944](https://github.com/RDFLib/rdflib/pull/1944).
- Fixed error handling in TriX serializer. [PR
  #1945](https://github.com/RDFLib/rdflib/pull/1945).
- Fixed QName generation in XML serializer.
  [PR #1951](https://github.com/RDFLib/rdflib/pull/1951)
- Remove unnecessary hex expansion for PN_LOCAL in SPARQL parser. Closed [issue
  #1957](https://github.com/RDFLib/rdflib/issues/1957), 
  [PR #1959](https://github.com/RDFLib/rdflib/pull/1959).
- Changed the TriX parser to support both `trix` and `TriX` as root element. [PR
  #1966](https://github.com/RDFLib/rdflib/pull/1966).
- Fix SPARQL CSV result serialization of blank nodes.
  [PR #1979](https://github.com/RDFLib/rdflib/pull/1979).
- Added a `URIRef.fragment` property.
  [PR #1991](https://github.com/RDFLib/rdflib/pull/1991).
- Remove superfluous newline from N-Triples output. Closed [issue
  #1998](https://github.com/RDFLib/rdflib/issues/1998), [PR
  #1999](https://github.com/RDFLib/rdflib/pull/1999).
- Added a bunch of type hints. The following modules have nearly complete type hints now:
  - `rdflib.namespace`
  - `rdflib.term`
  - `rdflib.parser`

### PRs merged since last release

* Fallback to old `Store.bind` signature on `TypeError`
  [PR #2018](https://github.com/RDFLib/rdflib/pull/2018)
* Fix/ignore flake8 errors in `rdflib/parser.py`
  [PR #2016](https://github.com/RDFLib/rdflib/pull/2016)
* Update black to 22.6.0
  [PR #2015](https://github.com/RDFLib/rdflib/pull/2015)
* Fix for #1873 avoid AttributeError raised ...
  [PR #2013](https://github.com/RDFLib/rdflib/pull/2013)
* Change Literal.ill_formed to Literal.ill_typed
  [PR #2003](https://github.com/RDFLib/rdflib/pull/2003)
* Continuation of infixowl update and coverage improvement
  [PR #2001](https://github.com/RDFLib/rdflib/pull/2001)
* Update test README
  [PR #2000](https://github.com/RDFLib/rdflib/pull/2000)
* Remove extra newline from N-Triples output
  [PR #1999](https://github.com/RDFLib/rdflib/pull/1999)
* Infixowl cleanup
  [PR #1996](https://github.com/RDFLib/rdflib/pull/1996)
* Add line-specific # noqa to `infixowl.py`, remove exclusion from pyproject.toml
  [PR #1994](https://github.com/RDFLib/rdflib/pull/1994)
* Bump actions/setup-python from 3 to 4
  [PR #1992](https://github.com/RDFLib/rdflib/pull/1992)
* Add fragment property to URIRef
  [PR #1991](https://github.com/RDFLib/rdflib/pull/1991)
* test: run tests on python 3.11 also
  [PR #1989](https://github.com/RDFLib/rdflib/pull/1989)
* test: rework SPARQL test suite
  [PR #1988](https://github.com/RDFLib/rdflib/pull/1988)
* test: rework RDF/XML test suite
  [PR #1987](https://github.com/RDFLib/rdflib/pull/1987)
* Rework turtle-like test suites
  [PR #1986](https://github.com/RDFLib/rdflib/pull/1986)
* Improve docstring of `Graph.serialize`f 
  [PR #1984](https://github.com/RDFLib/rdflib/pull/1984)
* Add more tests for graph_diff
  [PR #1983](https://github.com/RDFLib/rdflib/pull/1983)
* Convert some more graph tests to pytest
  [PR #1982](https://github.com/RDFLib/rdflib/pull/1982)
* Fix SPARQL test data
  [PR #1981](https://github.com/RDFLib/rdflib/pull/1981)
* Add more namespaces to test utils
  [PR #1980](https://github.com/RDFLib/rdflib/pull/1980)
* Fix SPARQL CSV result serialization of blank nodes
  [PR #1979](https://github.com/RDFLib/rdflib/pull/1979)
* correct italic markup in plugin stores docs
  [PR #1977](https://github.com/RDFLib/rdflib/pull/1977)
* escape literal * symbol in `rdflib.paths` docs
  [PR #1976](https://github.com/RDFLib/rdflib/pull/1976)
* Update sphinx requirement from <5 to <6
  [PR #1975](https://github.com/RDFLib/rdflib/pull/1975)
* Remove `pytest-subtest`
  [PR #1973](https://github.com/RDFLib/rdflib/pull/1973)
* style: fix/ignore flake8 errors in store related code
  [PR #1971](https://github.com/RDFLib/rdflib/pull/1971)
* build: speed up flake8 by ignoring test data
  [PR #1970](https://github.com/RDFLib/rdflib/pull/1970)
* Fix trix parser
  [PR #1966](https://github.com/RDFLib/rdflib/pull/1966)
* Add more typing for SPARQL
  [PR #1965](https://github.com/RDFLib/rdflib/pull/1965)
* style: fix/ignore flake8 errors in `rdflib/plugins/sparql/`
  [PR #1964](https://github.com/RDFLib/rdflib/pull/1964)
* test: fix `None` comparisons
  [PR #1963](https://github.com/RDFLib/rdflib/pull/1963)
* style: fix/ingore some flake8 errors in `rdflib/graph.py`
  [PR #1962](https://github.com/RDFLib/rdflib/pull/1962)
* test: convert `test/jsonld/test_util.py` to pytest
  [PR #1961](https://github.com/RDFLib/rdflib/pull/1961)
* Fix for issue1957 sparql parser percent encoded reserved chars
  [PR #1959](https://github.com/RDFLib/rdflib/pull/1959)
* test: convert `test_graph_http.py` to pytest
  [PR #1956](https://github.com/RDFLib/rdflib/pull/1956)
* edit tabs to spaces
  [PR #1952](https://github.com/RDFLib/rdflib/pull/1952)
* fix sonarcloud-reported bug in xmlwriter, add test
  [PR #1951](https://github.com/RDFLib/rdflib/pull/1951)
* test: convert test_literal.py to pytest
  [PR #1949](https://github.com/RDFLib/rdflib/pull/1949)
* style: ignore flake8 name errors for existing names
  [PR #1948](https://github.com/RDFLib/rdflib/pull/1948)
* test: remove unused imports in test code
  [PR #1947](https://github.com/RDFLib/rdflib/pull/1947)
* test: fix `GraphHelper.quad_set` handling of Dataset
  [PR #1946](https://github.com/RDFLib/rdflib/pull/1946)
* fix for sonarcloud-reported bug
  [PR #1945](https://github.com/RDFLib/rdflib/pull/1945)
* Logging exceptions from Literal value converters
  [PR #1944](https://github.com/RDFLib/rdflib/pull/1944)
* fix outmoded `x and x or y` idiom in `infixowl.py`
  [PR #1943](https://github.com/RDFLib/rdflib/pull/1943)
* Address lingering instances of deprecated `tempfile.mktemp`
  [PR #1942](https://github.com/RDFLib/rdflib/pull/1942)
* Add CODEOWNERS
  [PR #1941](https://github.com/RDFLib/rdflib/pull/1941)
* Bump actions/setup-python from 2 to 3
  [PR #1940](https://github.com/RDFLib/rdflib/pull/1940)
* Bump actions/checkout from 2 to 3
  [PR #1939](https://github.com/RDFLib/rdflib/pull/1939)
* Bump actions/cache from 2 to 3
  [PR #1938](https://github.com/RDFLib/rdflib/pull/1938)
* Bump actions/setup-java from 2 to 3
  [PR #1937](https://github.com/RDFLib/rdflib/pull/1937)
* test: move rdfs.ttl into `test/data/defined_namespaces`
  [PR #1936](https://github.com/RDFLib/rdflib/pull/1936)
* feat: add tests and typing for `rdflib.utils.{get_tree,find_roots}`
  [PR #1935](https://github.com/RDFLib/rdflib/pull/1935)
* Passing "generate" option through in compute_qname_strict
  [PR #1934](https://github.com/RDFLib/rdflib/pull/1934)
* build: add GitHub Actions to dependabot
  [PR #1933](https://github.com/RDFLib/rdflib/pull/1933)
* test: move `EARL` and `RDFT` namespaces to separate files
  [PR #1931](https://github.com/RDFLib/rdflib/pull/1931)
* Removed old and unused `test/data/suites/DAWG/data-r2`
  [PR #1930](https://github.com/RDFLib/rdflib/pull/1930)
* Added SPARQL unicode numeric codepoint escape tests
  [PR #1929](https://github.com/RDFLib/rdflib/pull/1929)
* style: enable and baseline flakeheaven
  [PR #1928](https://github.com/RDFLib/rdflib/pull/1928)
* feat: add typing for `rdflib/plugins/sparql`
  [PR #1926](https://github.com/RDFLib/rdflib/pull/1926)
* Switch to latest DAWG test suite
  [PR #1925](https://github.com/RDFLib/rdflib/pull/1925)
* Move `test/data/suites/DAWG/rdflib`
  [PR #1924](https://github.com/RDFLib/rdflib/pull/1924)
* style: normalize quoting with black
  [PR #1916](https://github.com/RDFLib/rdflib/pull/1916)
* Added test for example at CBD definition. Fixes #1914.
  [PR #1915](https://github.com/RDFLib/rdflib/pull/1915)
* Rename `test/data/suites/DAWG/data-r2-1.0`
  [PR #1908](https://github.com/RDFLib/rdflib/pull/1908)
* Move `DAWG/data-sparql11` to `w3c/sparql11/data-sparql11`
  [PR #1907](https://github.com/RDFLib/rdflib/pull/1907)
* Add n3 test suite runner
  [PR #1906](https://github.com/RDFLib/rdflib/pull/1906)
* Migrated the various `test_*_w3c.py` test files into `test/test_w3c_spec/`
  [PR #1904](https://github.com/RDFLib/rdflib/pull/1904)
* Fixes #1429, add `iri2uri`
  [PR #1902](https://github.com/RDFLib/rdflib/pull/1902)
* Fix for #1824 `s,http://rdlib.net,http://rdflib.net,g`
  [PR #1901](https://github.com/RDFLib/rdflib/pull/1901)
* test: Add more tests for Graph serialize
  [PR #1898](https://github.com/RDFLib/rdflib/pull/1898)
* test: earlier assert rewrite for test utitlities
  [PR #1897](https://github.com/RDFLib/rdflib/pull/1897)
* test: Add more tests for test utilities
  [PR #1896](https://github.com/RDFLib/rdflib/pull/1896)
* test: add more graph variants highlighting bugs
  [PR #1895](https://github.com/RDFLib/rdflib/pull/1895)
* Fix simple literals returned as NULL using SERVICE (issue #1278)
  [PR #1894](https://github.com/RDFLib/rdflib/pull/1894)
* W3 test reorg
  [PR #1891](https://github.com/RDFLib/rdflib/pull/1891)
* Improved mock HTTP Server
  [PR #1888](https://github.com/RDFLib/rdflib/pull/1888)
* Fix `None`/undefined handing in GROUP_CONCAT
  [PR #1887](https://github.com/RDFLib/rdflib/pull/1887)
* Move test utility modules into `test/utils/`
  [PR #1879](https://github.com/RDFLib/rdflib/pull/1879)
* Move coveralls to GitHub Actions
  [PR #1877](https://github.com/RDFLib/rdflib/pull/1877)
* test: run doctest on rst files in `docs/`
  [PR #1875](https://github.com/RDFLib/rdflib/pull/1875)
* Add tests demonstrating forward-slash behaviors in Turtle, JSON-LD, and SPARQL
  [PR #1872](https://github.com/RDFLib/rdflib/pull/1872)
* Literal datetime sub
  [PR #1870](https://github.com/RDFLib/rdflib/pull/1870)
* resolve issue1868, add a method to expand qname to URI
  [PR #1869](https://github.com/RDFLib/rdflib/pull/1869)
* build: add Taskfile with development tasks
  [PR #1867](https://github.com/RDFLib/rdflib/pull/1867)
* Delete basically-unusable example
  [PR #1866](https://github.com/RDFLib/rdflib/pull/1866)
* Move `test/translate_algebra` into `test/data`
  [PR #1864](https://github.com/RDFLib/rdflib/pull/1864)
* test: move `test/variants` into `test/data`
  [PR #1862](https://github.com/RDFLib/rdflib/pull/1862)
* test: convert `test/test_serializers/test_serializer.py` to pytest
  [PR #1861](https://github.com/RDFLib/rdflib/pull/1861)
* Add remote file fetcher and N3 test suite
  [PR #1860](https://github.com/RDFLib/rdflib/pull/1860)
* fix: two issues with the N3 serializer
  [PR #1858](https://github.com/RDFLib/rdflib/pull/1858)
* Tell coveragepy to ignore type checking code and `...`
  [PR #1855](https://github.com/RDFLib/rdflib/pull/1855)
* docs: switch to sphinx-autodoc-typehints
  [PR #1854](https://github.com/RDFLib/rdflib/pull/1854)
* More type hints for `rdflib.graph` and related
  [PR #1853](https://github.com/RDFLib/rdflib/pull/1853)
* Remove testing and debug code from rdflib
  [PR #1849](https://github.com/RDFLib/rdflib/pull/1849)
* text: fix pytest config
  [PR #1846](https://github.com/RDFLib/rdflib/pull/1846)
* fix: Raise ValueError for unsupported `bind_namespace` values
  [PR #1845](https://github.com/RDFLib/rdflib/pull/1845)
* fix: namespace rebinding in `Memory`, `SimpleMemory` and `BerkelyDB` stores.
  [PR #1843](https://github.com/RDFLib/rdflib/pull/1843)
* test re-org
  [PR #1838](https://github.com/RDFLib/rdflib/pull/1838)
* fix: DefinedNamespace: fixed handling of control attributes.
  [PR #1825](https://github.com/RDFLib/rdflib/pull/1825)
* docs: change term reference to italicized
  [PR #1823](https://github.com/RDFLib/rdflib/pull/1823)
* Fix issue 1808
  [PR #1821](https://github.com/RDFLib/rdflib/pull/1821)
* build: disable building of epub on readthedocs.org
  [PR #1820](https://github.com/RDFLib/rdflib/pull/1820)
* docs: fix sphinx warnings
  [PR #1818](https://github.com/RDFLib/rdflib/pull/1818)
* style: fix isort config
  [PR #1817](https://github.com/RDFLib/rdflib/pull/1817)
* Migrate to pytest, relocate in subfolder
  [PR #1813](https://github.com/RDFLib/rdflib/pull/1813)
* test: add a test for n3 serialization with formula
  [PR #1812](https://github.com/RDFLib/rdflib/pull/1812)
* refactor: convert `test_n3.py` to pytest
  [PR #1811](https://github.com/RDFLib/rdflib/pull/1811)
* test: Add tests for SPARQL parsing and serialization
  [PR #1810](https://github.com/RDFLib/rdflib/pull/1810)
* fix: propagate exceptions from SPARQL TSV result parser
  [PR #1809](https://github.com/RDFLib/rdflib/pull/1809)
* Migrate more tests to pytest
  [PR #1806](https://github.com/RDFLib/rdflib/pull/1806)
* Convert `test_sparql/test_tsvresults.py` to pytest
  [PR #1805](https://github.com/RDFLib/rdflib/pull/1805)
* Ignore pyparsing type hints
  [PR #1802](https://github.com/RDFLib/rdflib/pull/1802)
* Add two xfails related to Example 2 from RDF 1.1 TriG specification
  [PR #1801](https://github.com/RDFLib/rdflib/pull/1801)
* change pytest.skip to pytest.xfail
  [PR #1799](https://github.com/RDFLib/rdflib/pull/1799)
* Black tests
  [PR #1798](https://github.com/RDFLib/rdflib/pull/1798)
* Convert `test/test_util.py` to `pytest`
  [PR #1795](https://github.com/RDFLib/rdflib/pull/1795)
* Fix handling of EXISTS inside BIND
  [PR #1794](https://github.com/RDFLib/rdflib/pull/1794)
* update test_graph_generators to import from test.data
  [PR #1792](https://github.com/RDFLib/rdflib/pull/1792)
* Test reorg (continued)
  [PR #1788](https://github.com/RDFLib/rdflib/pull/1788)
* Edit readme
  [PR #1787](https://github.com/RDFLib/rdflib/pull/1787)
* Add tests for computing qname on invalid URIs
  [PR #1783](https://github.com/RDFLib/rdflib/pull/1783)
* Convert namespace tests to pytest
  [PR #1782](https://github.com/RDFLib/rdflib/pull/1782)
* Update to black 22.3.0 because of issue with click
  [PR #1780](https://github.com/RDFLib/rdflib/pull/1780)
* Isvaliduri optimization
  [PR #1779](https://github.com/RDFLib/rdflib/pull/1779)
* Add tests for the parsing of literals for the turtle family of formats
  [PR #1778](https://github.com/RDFLib/rdflib/pull/1778)
* Migrate some tests to pytest
  [PR #1774](https://github.com/RDFLib/rdflib/pull/1774)
* Add ability to detect and mark ill-typed literals
  [PR #1773](https://github.com/RDFLib/rdflib/pull/1773)
* Fix for issue1769
  [PR #1771](https://github.com/RDFLib/rdflib/pull/1771)
* Remove unused compatability function
  [PR #1768](https://github.com/RDFLib/rdflib/pull/1768)
* Add pull request guidelines and template.
  [PR #1767](https://github.com/RDFLib/rdflib/pull/1767)
* Rename some tests
  [PR #1766](https://github.com/RDFLib/rdflib/pull/1766)
* Add config for readthedocs.org
  [PR #1764](https://github.com/RDFLib/rdflib/pull/1764)
* Fix black
  [PR #1763](https://github.com/RDFLib/rdflib/pull/1763)
* Check if sys.stderr has isatty
  [PR #1761](https://github.com/RDFLib/rdflib/pull/1761)
* Remove redundant type ignores and fix typing errors
  [PR #1759](https://github.com/RDFLib/rdflib/pull/1759)
* Add documentation about type hints
  [PR #1751](https://github.com/RDFLib/rdflib/pull/1751)
* Enable showing typehints in sphinx function/method signature and content
  [PR #1728](https://github.com/RDFLib/rdflib/pull/1728)
* Update reference to black.toml
  [PR #1721](https://github.com/RDFLib/rdflib/pull/1721)
* black formatting for rdflib/store.py
  [PR #1720](https://github.com/RDFLib/rdflib/pull/1720)
* Use the correct warnings module
  [PR #1719](https://github.com/RDFLib/rdflib/pull/1719)
* `DefinedNamespaceMeta.__getitem__` is slow
  [PR #1718](https://github.com/RDFLib/rdflib/pull/1718)
* Introduce WGS84 DefinedNamespace
  [PR #1710](https://github.com/RDFLib/rdflib/pull/1710)
* #1699 Document `Graph` behavior regarding context in constructor docstring
  [PR #1707](https://github.com/RDFLib/rdflib/pull/1707)
* Generate JSON-LD context from a DefinedNamespace
  [PR #1706](https://github.com/RDFLib/rdflib/pull/1706)
* Use the `property` built-in as a decorator
  [PR #1703](https://github.com/RDFLib/rdflib/pull/1703)
* Apply IdentifiedNode to Graph iterators
  [PR #1697](https://github.com/RDFLib/rdflib/pull/1697)
* Remove singly-used alias obviated by IdentifiedNode
  [PR #1695](https://github.com/RDFLib/rdflib/pull/1695)
* Unify plugin loading
  [PR #1694](https://github.com/RDFLib/rdflib/pull/1694)
* Rename black.toml to pyproject.toml
  [PR #1692](https://github.com/RDFLib/rdflib/pull/1692)
* Improved tox config
  [PR #1691](https://github.com/RDFLib/rdflib/pull/1691)
* Add isort
  [PR #1689](https://github.com/RDFLib/rdflib/pull/1689)
* Fix black
  [PR #1688](https://github.com/RDFLib/rdflib/pull/1688)
* Bind prefixes choices
  [PR #1686](https://github.com/RDFLib/rdflib/pull/1686)
* Fix turtle serialization of `rdf:type` in subject, object
  [PR #1684](https://github.com/RDFLib/rdflib/pull/1684)
* Add typing to rdflib.term
  [PR #1683](https://github.com/RDFLib/rdflib/pull/1683)
* Add a class diagram for terms.
  [PR #1682](https://github.com/RDFLib/rdflib/pull/1682)
* Add typing to rdflib.namespace
  [PR #1681](https://github.com/RDFLib/rdflib/pull/1681)
* Add IdentifiedNode abstract intermediary class
  [PR #1680](https://github.com/RDFLib/rdflib/pull/1680)
* Fix turtle serialization of PNames that contain brackets
  [PR #1678](https://github.com/RDFLib/rdflib/pull/1678)
* Add a test case for a prefix followed by dot in Turtle format
  [PR #1677](https://github.com/RDFLib/rdflib/pull/1677)
* Bump sphinx from 4.3.2 to 4.4.0
  [PR #1675](https://github.com/RDFLib/rdflib/pull/1675)
* pre-commit and pre-commit-ci
  [PR #1672](https://github.com/RDFLib/rdflib/pull/1672)
* Eliminate star import
  [PR #1667](https://github.com/RDFLib/rdflib/pull/1667)
* Fixed the handling of escape sequences in the ntriples and nquads parsers
  [PR #1663](https://github.com/RDFLib/rdflib/pull/1663)
* Remove narrow build detection
  [PR #1660](https://github.com/RDFLib/rdflib/pull/1660)
* Make unregister_custom_function idempotent
  [PR #1659](https://github.com/RDFLib/rdflib/pull/1659)
* Allow hext to participate in RDF format roundtripping
  [PR #1656](https://github.com/RDFLib/rdflib/pull/1656)
* change tests to use urn:example
  [PR #1654](https://github.com/RDFLib/rdflib/pull/1654)
* add nquads to recognised file extensions
  [PR #1653](https://github.com/RDFLib/rdflib/pull/1653)
* Don't update `SUFFIX_FORMAT_MAP` in `plugins/parsers/jsonld.py`
  [PR #1652](https://github.com/RDFLib/rdflib/pull/1652)
* Add Contributor Covenant Code of Conduct
  [PR #1651](https://github.com/RDFLib/rdflib/pull/1651)
* add test of ConjunctiveGraph operators
  [PR #1647](https://github.com/RDFLib/rdflib/pull/1647)
* added three tests to cover changes made by the pull request #1361
  [PR #1645](https://github.com/RDFLib/rdflib/pull/1645)
* Fixed and refactored roundtrip, n3_suite and nt_suite tests
  [PR #1644](https://github.com/RDFLib/rdflib/pull/1644)
* Allow parse of RDF from URL with all RDF Media Types
  [PR #1643](https://github.com/RDFLib/rdflib/pull/1643)
* Black rdflib except for rdflib/namespace/_GEO.py
  [PR #1642](https://github.com/RDFLib/rdflib/pull/1642)
* Remove `(TypeCheck|SubjectType|PredicateType|ObjectType)Error` and related
  [PR #1640](https://github.com/RDFLib/rdflib/pull/1640)
* Rename `test/triple_store.py` so pytest picks it up
  [PR #1639](https://github.com/RDFLib/rdflib/pull/1639)
* Convert translate_algebra tests to pytest
  [PR #1636](https://github.com/RDFLib/rdflib/pull/1636)
* Add some type annotations to JSON-LD code
  [PR #1634](https://github.com/RDFLib/rdflib/pull/1634)
* Add some typing for evaluation related functions in the SPARQL plugin.
  [PR #1633](https://github.com/RDFLib/rdflib/pull/1633)
* Add classifier for python 3.10
  [PR #1630](https://github.com/RDFLib/rdflib/pull/1630)
* Add tests for update method on `Graph(store="SPARQLStore")`
  [PR #1629](https://github.com/RDFLib/rdflib/pull/1629)
* Add __dir__ to DefinedNamespaceMeta.
  [PR #1626](https://github.com/RDFLib/rdflib/pull/1626)
* Add `version` to docker-compose config for tests
  [PR #1625](https://github.com/RDFLib/rdflib/pull/1625)
* Feature prepareupdate
  [PR #1624](https://github.com/RDFLib/rdflib/pull/1624)
* Fix issue1032 error on sparqlstore update
  [PR #1623](https://github.com/RDFLib/rdflib/pull/1623)
* Restore geosparql defined namespace
  [PR #1622](https://github.com/RDFLib/rdflib/pull/1622)
* Fix typing errors in tests
  [PR #1621](https://github.com/RDFLib/rdflib/pull/1621)
* Compile docs in GitHub Actions CI
  [PR #1620](https://github.com/RDFLib/rdflib/pull/1620)
* Scale down CI checks
  [PR #1619](https://github.com/RDFLib/rdflib/pull/1619)
* Revert error-raising change, enable Exception to be raised.
  [PR #1607](https://github.com/RDFLib/rdflib/pull/1607)
* Fix for issue430
  [PR #1590](https://github.com/RDFLib/rdflib/pull/1590)
* Fix for infixowl issues 1453 and 944
  [PR #1530](https://github.com/RDFLib/rdflib/pull/1530)
* Fix `self.line` typos in call to BadSyntax.
  [PR #1529](https://github.com/RDFLib/rdflib/pull/1529)
* Overdue restoration of functools total_order decorator.
  [PR #1528](https://github.com/RDFLib/rdflib/pull/1528)
* Remove deprecated
  [PR #1527](https://github.com/RDFLib/rdflib/pull/1527)
* Clean up documentation
  [PR #1525](https://github.com/RDFLib/rdflib/pull/1525)
* TypeErrors from Results do not propagate through list creation
  [PR #1523](https://github.com/RDFLib/rdflib/pull/1523)
* Add typing for parsers
  [PR #1522](https://github.com/RDFLib/rdflib/pull/1522)
* Fix for issue #837. Graph.[subjects|objects|predicates] optionally return uniques.
  [PR #1520](https://github.com/RDFLib/rdflib/pull/1520)
* Bump sphinx from 4.3.1 to 4.3.2
  [PR #1518](https://github.com/RDFLib/rdflib/pull/1518)
* Start support for mypy --strict
  [PR #1515](https://github.com/RDFLib/rdflib/pull/1515)
* Allow URLInputSource to get content-negotiation links from the Link headers
  [PR #1436](https://github.com/RDFLib/rdflib/pull/1436)
* Fix issue #936 HAVING clause with variable comparison not correctly evaluated
  [PR #1093](https://github.com/RDFLib/rdflib/pull/1093)

## 2021-12-20 RELEASE 6.1.1

Better testing and tidier code.

This is a semi-major release that:

* add support for Python 3.10
* updates the test suite to pytest (from nose) 
* tidies up a lot of continuous integration
* gets more tests tested, not skipped
* implements lots of mypy tests
* updates several parsers and serializers
  * supports the new HexTuples format!
* many bug fixes

This release contains many, many hours of updates from Iwan Aucamp, so thank you Iwan!

PRs merged since last release: 

* Update the guidelines for writing tests
  [PR #1517](https://github.com/RDFLib/rdflib/pull/1517)
* Updated tox config to run mypy in default environment
  [PR #1450](https://github.com/RDFLib/rdflib/pull/1450)
* Add type annotations to constructor parameters in Literal
  [PR #1498](https://github.com/RDFLib/rdflib/pull/1498)
* Increase fuseki start timeout from 15 to 30 seconds
  [PR #1516](https://github.com/RDFLib/rdflib/pull/1516)
* Forbid truthy values for lang when initializing Literal
  [PR #1494](https://github.com/RDFLib/rdflib/pull/1494)
* Add Py 3.10 to testing envs
  [PR #1473](https://github.com/RDFLib/rdflib/pull/1473)
* Add mypy to GitHub actions validate workflow
  [PR #1512](https://github.com/RDFLib/rdflib/pull/1512)
* Improve error messages from with-fuseki.sh
  [PR #1510](https://github.com/RDFLib/rdflib/pull/1510)
* Fix pipeline triggers
  [PR #1511](https://github.com/RDFLib/rdflib/pull/1511)
* Change python version used for mypy to 3.7
  [PR #1514](https://github.com/RDFLib/rdflib/pull/1514)
* Quench nt test userwarn
  [PR #1500](https://github.com/RDFLib/rdflib/pull/1500)
* Raise a more specific Exception when lang isn't valid
  [PR #1497](https://github.com/RDFLib/rdflib/pull/1497)
* Fix for issue893
  [PR #1504](https://github.com/RDFLib/rdflib/pull/1504)
* Fix for issue 893
  [PR #1501](https://github.com/RDFLib/rdflib/pull/1501)
* Re-make of nicholascar's “Concise Bounded Description” PR #968 ...
  [PR #1502](https://github.com/RDFLib/rdflib/pull/1502)
* Remove deprecated Statement class
  [PR #1496](https://github.com/RDFLib/rdflib/pull/1496)
* Fix BNode.skolemize() returning a URIRef instead of an RDFLibGenid.
  [PR #1493](https://github.com/RDFLib/rdflib/pull/1493)
* demo 980 resolution
  [PR #1495](https://github.com/RDFLib/rdflib/pull/1495)
* Hextuples Serializer
  [PR #1489](https://github.com/RDFLib/rdflib/pull/1489)
* Add bindings for rdflib namespaces. Import DCAM.
  [PR #1491](https://github.com/RDFLib/rdflib/pull/1491)
* fix for issue 1484 raised and solved by Graham Klyne:
  [PR #1490](https://github.com/RDFLib/rdflib/pull/1490)
* SDO HTTPS and DN creator script
  [PR #1485](https://github.com/RDFLib/rdflib/pull/1485)
* Fix typing of create_input_source
  [PR #1487](https://github.com/RDFLib/rdflib/pull/1487)
* guess_format() cater for JSON-LD files ending .json-ld
  [PR #1486](https://github.com/RDFLib/rdflib/pull/1486)
* Add GitHub actions workflow for validation
  [PR #1461](https://github.com/RDFLib/rdflib/pull/1461)
* Improved script for running with fuseki
  [PR #1476](https://github.com/RDFLib/rdflib/pull/1476)
* RFC: Add PythonInputSource to create py-based graphs
  [PR #1463](https://github.com/RDFLib/rdflib/pull/1463)
* Adapt for pytest and add back import of os in rdflib/parser.py
  [PR #1480](https://github.com/RDFLib/rdflib/pull/1480)
* Make the test pass on windows
  [PR #1478](https://github.com/RDFLib/rdflib/pull/1478)
* Add type hints
  [PR #1449](https://github.com/RDFLib/rdflib/pull/1449)
* Fix shield for CI status
  [PR #1474](https://github.com/RDFLib/rdflib/pull/1474)
* Fix test files with bare code
  [PR #1481](https://github.com/RDFLib/rdflib/pull/1481)
* Remove some remaining nosetest import
  [PR #1482](https://github.com/RDFLib/rdflib/pull/1482)
* Fix JSON-LD data import adds trailing slashes to IRIs (#1443)
  [PR #1456](https://github.com/RDFLib/rdflib/pull/1456)
* Iwana 20211114 t1305 pytestx
  [PR #1460](https://github.com/RDFLib/rdflib/pull/1460)
* Migrate from nosetest to pytest
  [PR #1452](https://github.com/RDFLib/rdflib/pull/1452)
* Add import of os
  [PR #1464](https://github.com/RDFLib/rdflib/pull/1464)
* replace pkg_resources with importlib.metadata
  [PR #1445](https://github.com/RDFLib/rdflib/pull/1445)
* A new Turtle serializer
  [PR #1425](https://github.com/RDFLib/rdflib/pull/1425)
* Fix typos discovered by codespell
  [PR #1446](https://github.com/RDFLib/rdflib/pull/1446)
* Use assertTrue instead of assert_ for python 3.11 compatibility.
  [PR #1448](https://github.com/RDFLib/rdflib/pull/1448)
* Undefined name: tmppath --> self.tmppath
  [PR #1438](https://github.com/RDFLib/rdflib/pull/1438)
* Fix Graph.parse URL handling on windows
  [PR #1441](https://github.com/RDFLib/rdflib/pull/1441)
* Make Store.namespaces an empty generator
  [PR #1432](https://github.com/RDFLib/rdflib/pull/1432)
* Export DCMITYPE
  [PR #1433](https://github.com/RDFLib/rdflib/pull/1433)

## 2021-12-20 RELEASE 6.1.0

A slightly messed-up release of what is now 6.1.1. Do not use!

## 2021-10-10 RELEASE 6.0.2

Minor release to add OWL.rational & OWL.real which are needed to allow the OWL-RL package to use only rdflib namespaces, not it's own versions.

* Add owl:rational and owl:real to match standard.
  [PR #1428](https://github.com/RDFLib/rdflib/pull/1428)

A few other small things have been added, see the following merged PRs list:

* rename arg LOVE to ns in rdfpipe
  [PR #1426](https://github.com/RDFLib/rdflib/pull/1426)
* Remove Tox reference to Python 3.6
  [PR #1422](https://github.com/RDFLib/rdflib/pull/1422)
* Add Brick DefinedNamespace
  [PR #1419](https://github.com/RDFLib/rdflib/pull/1419)
* Use setName on TokenConverter to set the name property
  [PR #1409](https://github.com/RDFLib/rdflib/pull/1409)
* Add test for adding JSON-LD to guess_format()
  [PR #1408](https://github.com/RDFLib/rdflib/pull/1408)
* Fix mypy type errors and add mypy to .drone.yml
  [PR #1407](https://github.com/RDFLib/rdflib/pull/1407)

## 2021-09-17 RELEASE 6.0.1

Minor release to fix a few small errors, in particular with JSON-LD parsing & serializing integration from rdflib-jsonld. Also, a few other niceties, such as allowing graph `add()`, `remove()` etc. to be chainable.

* Add test for adding JSON-LD to guess_format()
  [PR #1408](https://github.com/RDFLib/rdflib/pull/1408)
* Add JSON-LD to guess_format()
  [PR #1403](https://github.com/RDFLib/rdflib/pull/1403)
* add dateTimeStamp, fundamental & constraining facets, 7-prop data model
  [PR #1399](https://github.com/RDFLib/rdflib/pull/1399)
* fix: remove log message on import
  [PR #1398](https://github.com/RDFLib/rdflib/pull/1398)
* Make graph and other methods chainable
  [PR #1394](https://github.com/RDFLib/rdflib/pull/1394)
* fix: use correct name for json-ld
  [PR #1388](https://github.com/RDFLib/rdflib/pull/1388)
* Allowing Container Membership Properties in RDF namespace (#873)
  [PR #1386](https://github.com/RDFLib/rdflib/pull/1386)
* Update intro_to_sparql.rst
  [PR #1386](https://github.com/RDFLib/rdflib/pull/1384)
* Iterate over dataset return quads
  [PR #1382](https://github.com/RDFLib/rdflib/pull/1382)

## 2021-07-20 RELEASE 6.0.0

6.0.0 is a major stable release that drops support for Python 2 and Python 3 < 3.7. Type hinting is now present in much
of the toolkit as a result.

It includes the formerly independent JSON-LD parser/serializer, improvements to Namespaces that allow for IDE namespace
prompting, simplified use of `g.serialize()` (turtle default, no need to `decode()`) and many other updates to 
documentation, store backends and so on.

Performance of the in-memory store has also improved since Python 3.6 dictionary improvements.

There are numerous supplementary improvements to the toolkit too, such as:

* inclusion of Docker files for easier CI/CD
* black config files for standardised code formatting
* improved testing with mock SPARQL stores, rather than a reliance on DBPedia etc

_**All PRs merged since 5.0.0:**_

* Fixes 1190 - pin major version of pyparsing
  [PR #1366](https://github.com/RDFLib/rdflib/pull/1366)
* Add __init__ for shared jsonld module
  [PR #1365](https://github.com/RDFLib/rdflib/pull/1365)
* Update README with chat info
  [PR #1363](https://github.com/RDFLib/rdflib/pull/1363)
* add xsd dayTimeDuration and yearMonthDuration
  [PR #1364](https://github.com/RDFLib/rdflib/pull/1364)
* Updated film.py
  [PR #1359](https://github.com/RDFLib/rdflib/pull/1359)
* Migration from ClosedNamespace to DeclaredNamespace
  [PR #1074](https://github.com/RDFLib/rdflib/pull/1074)
* Add @expectedFailure unit tests for #1294 and type annotations for compare.py
  [PR #1346](https://github.com/RDFLib/rdflib/pull/1346)
* JSON-LD Integration
  [PR #1354](https://github.com/RDFLib/rdflib/pull/1354)
* ENH: Make ClosedNamespace extend Namespace
  [PR #1213](https://github.com/RDFLib/rdflib/pull/1213)
* Add unit test for #919 and more type hints for sparqlconnector and sparqlstore
  [PR #1348](https://github.com/RDFLib/rdflib/pull/1348)
* fix #876 Updated term.py to add xsd:normalizedString and xsd:token support for Literals
  [PR #1102](https://github.com/RDFLib/rdflib/pull/1102)
* Dev stack update
  [PR #1355](https://github.com/RDFLib/rdflib/pull/1355)
* Add make coverage instructions to README
  [PR #1353](https://github.com/RDFLib/rdflib/pull/1353)
* Improve running tests locally
  [PR #1352](https://github.com/RDFLib/rdflib/pull/1352)
* support day, month and year function for date
  [PR #1154](https://github.com/RDFLib/rdflib/pull/1154)
* Prevent `from_n3` from unescaping `\xhh`
  [PR #1343](https://github.com/RDFLib/rdflib/pull/1343)
* Complete clean up of docs for 6.0.0
  [PR #1296](https://github.com/RDFLib/rdflib/pull/1296)
* pathname2url removal
  [PR #1288](https://github.com/RDFLib/rdflib/pull/1288)
* Replace Sleepycat with BerkeleyDB
  [PR #1347](https://github.com/RDFLib/rdflib/pull/1347)
* Replace use of DBPedia with the new SimpleHTTPMock
  [PR #1345](https://github.com/RDFLib/rdflib/pull/1345)
* Update graph operator overloading for subclasses
  [PR #1349](https://github.com/RDFLib/rdflib/pull/1349)
* Speedup Literal.__hash__ and Literal.__eq__ by accessing directly _da…
  [PR #1321](https://github.com/RDFLib/rdflib/pull/1321)
* Implemented function translateAlgebra. This functions takes a SPARQL …
  [PR #1322](https://github.com/RDFLib/rdflib/pull/1322)
* attempt at adding coveralls support to drone runs
  [PR #1337](https://github.com/RDFLib/rdflib/pull/1337)
* Fix SPARQL update parsing to handle arbitrary amounts of triples in inserts
  [PR #1340](https://github.com/RDFLib/rdflib/pull/1340)
* Add pathlib.PurePath support for Graph.serialize and Graph.parse
  [PR #1309](https://github.com/RDFLib/rdflib/pull/1309)
* dataset examples file
  [PR #1289](https://github.com/RDFLib/rdflib/pull/1289)
* Add handling for 308 (Permanent Redirect)
  [PR #1342](https://github.com/RDFLib/rdflib/pull/1342)
* Speedup of __add_triple_context
  [PR #1320](https://github.com/RDFLib/rdflib/pull/1320)
* Fix prov ns
  [PR #1318](https://github.com/RDFLib/rdflib/pull/1318)
* Speedup __ctx_to_str.
  [PR #1319](https://github.com/RDFLib/rdflib/pull/1319)
* Speedup decodeUnicodeEscape by avoiding useless string replace.
  [PR #1324](https://github.com/RDFLib/rdflib/pull/1324)
* Fix errors reported by mypy
  [PR #1330](https://github.com/RDFLib/rdflib/pull/1330)
* Require setuptools, rdflib/plugins/sparql/__init__.py and rdflib/plugin.py import pkg_resources
  [PR #1339](https://github.com/RDFLib/rdflib/pull/1339)
* Fix tox config
  [PR #1313](https://github.com/RDFLib/rdflib/pull/1313)
* Fix formatting of xsd:decimal
  [PR #1335](https://github.com/RDFLib/rdflib/pull/1335)
* Add tests for issue #1299
  [PR #1328](https://github.com/RDFLib/rdflib/pull/1328)
* Add special handling for gYear and gYearMonth
  [PR #1315](https://github.com/RDFLib/rdflib/pull/1315)
* Replace incomplete example in intro_to_sparql.rst
  [PR #1331](https://github.com/RDFLib/rdflib/pull/1331)
* Added unit test for issue #977.
  [PR #1112](https://github.com/RDFLib/rdflib/pull/1112)
* Don't sort variables in TXTResultSerializer
  [PR #1310](https://github.com/RDFLib/rdflib/pull/1310)
* handle encoding of base64Binary Literals
  [PR #1258](https://github.com/RDFLib/rdflib/pull/1258)
* Add tests for Graph.transitive_{subjects,objects}
  [PR #1307](https://github.com/RDFLib/rdflib/pull/1307)
* Changed to support passing fully qualified queries through the graph …
  [PR #1253](https://github.com/RDFLib/rdflib/pull/1253)
* Upgrade to GitHub-native Dependabot
  [PR #1298](https://github.com/RDFLib/rdflib/pull/1298)
* Fix transitive_objects/subjects docstrings and signatures
  [PR #1305](https://github.com/RDFLib/rdflib/pull/1305)
* Fix typo in ClosedNamespace doc string
  [PR #1293](https://github.com/RDFLib/rdflib/pull/1293)
* Allow parentheses in uri
  [PR #1280](https://github.com/RDFLib/rdflib/pull/1280)
* Add notes about how to install from git
  [PR #1286](https://github.com/RDFLib/rdflib/pull/1286)
*  Feature/forward version to 6.0.0-alpha
  [PR #1285](https://github.com/RDFLib/rdflib/pull/1285)
* speedup notation3/turtle parser
  [PR #1272](https://github.com/RDFLib/rdflib/pull/1272)
* Correct behaviour of compute_qname for URNs
  [PR #1274](https://github.com/RDFLib/rdflib/pull/1274)
* Speedup __add_triple_context.
  [PR #1271](https://github.com/RDFLib/rdflib/pull/1271)
* Feature/coverage configuration
  [PR #1267](https://github.com/RDFLib/rdflib/pull/1267)
* optimize sparql.Bindings
  [PR #1192](https://github.com/RDFLib/rdflib/pull/1192)
* issue_771_add_key_error_if_spaces
  [PR #1070](https://github.com/RDFLib/rdflib/pull/1070)
* Typo fix
  [PR #1254](https://github.com/RDFLib/rdflib/pull/1254)
* Adding Namespace.__contains__()
  [PR #1237](https://github.com/RDFLib/rdflib/pull/1237)
* Add a Drone config file.
  [PR #1247](https://github.com/RDFLib/rdflib/pull/1247)
* Add sentence on names not valid as Python IDs.
  [PR #1234](https://github.com/RDFLib/rdflib/pull/1234)
* Add trig mimetype
  [PR #1238](https://github.com/RDFLib/rdflib/pull/1238)
* Move flake8 config
  [PR #1239](https://github.com/RDFLib/rdflib/pull/1239)
* Update SPARQL tests since the DBpedia was updated
  [PR #1240](https://github.com/RDFLib/rdflib/pull/1240)
* fix foaf ClosedNamespace
  [PR #1220](https://github.com/RDFLib/rdflib/pull/1220)
* add GeoSPARQL ClosedNamespace
  [PR #1221](https://github.com/RDFLib/rdflib/pull/1221)
* docs: fix simple typo, -> yield
  [PR #1223](https://github.com/RDFLib/rdflib/pull/1223)
* do not use current time in sparql TIMEZONE
  [PR #1193](https://github.com/RDFLib/rdflib/pull/1193)
* Reset graph on exit from context
  [PR #1206](https://github.com/RDFLib/rdflib/pull/1206)
* Fix usage of default-graph for POST and introduce POST_FORM
  [PR #1185](https://github.com/RDFLib/rdflib/pull/1185)
* Changes to graph.serialize()
  [PR #1183](https://github.com/RDFLib/rdflib/pull/1183)
* rd2dot Escape HTML in node label and URI text
  [PR #1209](https://github.com/RDFLib/rdflib/pull/1209)
* tests: retry on network error (CI)
  [PR #1203](https://github.com/RDFLib/rdflib/pull/1203)
* Add documentation and type hints for rdflib.query.Result and rdflib.graph.Graph
  [PR #1211](https://github.com/RDFLib/rdflib/pull/1211)
* fix typo
  [PR #1218](https://github.com/RDFLib/rdflib/pull/1218)
* Add architecture ppc64le to travis build
  [PR #1212](https://github.com/RDFLib/rdflib/pull/1212)
* small cleanups
  [PR #1191](https://github.com/RDFLib/rdflib/pull/1191)
* Remove the usage of assert in the SPARQLConnector
  [PR #1186](https://github.com/RDFLib/rdflib/pull/1186)
* Remove requests
  [PR #1175](https://github.com/RDFLib/rdflib/pull/1175)
* Support parsing paths specified with pathlib
  [PR #1180](https://github.com/RDFLib/rdflib/pull/1180)
* URI Validation Performance Improvements
  [PR #1177](https://github.com/RDFLib/rdflib/pull/1177)
* Fix serialize with multiple disks on windows
  [PR #1172](https://github.com/RDFLib/rdflib/pull/1172)
* Fix for issue #629 - Arithmetic Operations of DateTime in SPARQL
  [PR #1061](https://github.com/RDFLib/rdflib/pull/1061)
* Fixes #1043.
  [PR #1054](https://github.com/RDFLib/rdflib/pull/1054)
* N3 parser: do not create formulas if the Turtle mode is activated
  [PR #1142](https://github.com/RDFLib/rdflib/pull/1142)
* Move to using graph.parse() rather than deprecated graph.load()
  [PR #1167](https://github.com/RDFLib/rdflib/pull/1167)
* Small improvement to serialize docs
  [PR #1162](https://github.com/RDFLib/rdflib/pull/1162)
* Issue 1160 missing url fragment
  [PR #1163](https://github.com/RDFLib/rdflib/pull/1163)
* remove import side-effects
  [PR #1156](https://github.com/RDFLib/rdflib/pull/1156)
* Docs update
  [PR #1161](https://github.com/RDFLib/rdflib/pull/1161)
* replace cgi by html, fixes issue #1110
  [PR #1152](https://github.com/RDFLib/rdflib/pull/1152)
* Deprecate some more Graph API surface
  [PR #1151](https://github.com/RDFLib/rdflib/pull/1151)
* Add deprecation warning on graph.load()
  [PR #1150](https://github.com/RDFLib/rdflib/pull/1150)
* Remove all remnants of Python2 compatibility
  [PR #1149](https://github.com/RDFLib/rdflib/pull/1149)
* make csv2rdf work in py3
  [PR #1117](https://github.com/RDFLib/rdflib/pull/1117)
* Add a  __dir__ attribute to a closed namespace
  [PR #1134](https://github.com/RDFLib/rdflib/pull/1134)
* improved Graph().parse()
  [PR #1140](https://github.com/RDFLib/rdflib/pull/1140)
* Discussion around new dict-based store implementation
  [PR #1133](https://github.com/RDFLib/rdflib/pull/1133)
* fix 913
  [PR #1139](https://github.com/RDFLib/rdflib/pull/1139)
* Make parsers CharacterStream aware
  [PR #1145](https://github.com/RDFLib/rdflib/pull/1145)
* More Black formatting changes
  [PR #1146](https://github.com/RDFLib/rdflib/pull/1146)
* Fix comment
  [PR #1130](https://github.com/RDFLib/rdflib/pull/1130)
* Updating namespace.py to solve issue #801
  [PR #1044](https://github.com/RDFLib/rdflib/pull/1044)
* Fix namespaces for SOSA and SSN. Fix #1126.
  [PR #1128](https://github.com/RDFLib/rdflib/pull/1128)
* Create pull request template
  [PR #1114](https://github.com/RDFLib/rdflib/pull/1114)
* BNode context dicts for NT and N-Quads parsers
  [PR #1108](https://github.com/RDFLib/rdflib/pull/1108)
* Allow distinct blank node contexts from one NTriples parser to the next (#980)
  [PR #1107](https://github.com/RDFLib/rdflib/pull/1107)
* Autodetect parse() format
  [PR #1046](https://github.com/RDFLib/rdflib/pull/1046)
* fix #910: Updated evaluate.py so that union includes results of both branches, even when identical.
  [PR #1057](https://github.com/RDFLib/rdflib/pull/1057)
* Removal of six & styling
  [PR #1051](https://github.com/RDFLib/rdflib/pull/1051)
* Add SERVICE clause to documentation
  [PR #1041](https://github.com/RDFLib/rdflib/pull/1041)
* add test with ubuntu 20.04
  [PR #1038](https://github.com/RDFLib/rdflib/pull/1038)
* Improved logo
  [PR #1037](https://github.com/RDFLib/rdflib/pull/1037)
* Add requests to the tests_requirements
  [PR #1036](https://github.com/RDFLib/rdflib/pull/1036)
* Set update endpoint similar to query endpoint for sparqlstore if only one is given
  [PR #1033](https://github.com/RDFLib/rdflib/pull/1033)
* fix shebang typo
  [PR #1034](https://github.com/RDFLib/rdflib/pull/1034)
* Add the content type 'application/sparql-update' when preparing a SPARQL update request
  [PR #1022](https://github.com/RDFLib/rdflib/pull/1022)
* Fix typo in README.md
  [PR #1030](https://github.com/RDFLib/rdflib/pull/1030)
* add Python 3.8
  [PR #1023](https://github.com/RDFLib/rdflib/pull/1023)
* Fix n3 parser exponent syntax of floats with leading dot.
  [PR #1012](https://github.com/RDFLib/rdflib/pull/1012)
* DOC: Use sphinxcontrib-apidoc and various cleanups
  [PR #1010](https://github.com/RDFLib/rdflib/pull/1010)
* FIX: Change is comparison to == for tuple
  [PR #1009](https://github.com/RDFLib/rdflib/pull/1009)
* Update copyright year in docs conf.py
  [PR #1006](https://github.com/RDFLib/rdflib/pull/1006)

## 2020-04-18 RELEASE 5.0.0

5.0.0 is a major stable release and is the last release to support Python 2 & 3.4. 5.0.0 is mostly backwards-
compatible with 4.2.2 and is intended for long-term, bug fix only support.

5.0.0 comes two weeks after the 5.0.0RC1 and includes a small number of additional bug fixes. Note that 
rdflib-jsonld has released a version 0.5.0 to be compatible with rdflib 5.0.0.

_**All PRs merged since 5.0.0RC1:**_

### General Bugs Fixed:
  * Fix n3 parser exponent syntax of floats with leading dot.
    [PR #1012](https://github.com/RDFLib/rdflib/pull/1012)
  * FIX: Change is comparison to == for tuple
    [PR #1009](https://github.com/RDFLib/rdflib/pull/1009)
  * fix #913 : Added _parseBoolean function to enforce correct Lexical-to-value mapping
    [PR #995](https://github.com/RDFLib/rdflib/pull/995)  
    
### Enhanced Features:
  * Issue 1003
    [PR #1005](https://github.com/RDFLib/rdflib/pull/1005)
    
### SPARQL Fixes:
  * CONSTRUCT resolve with initBindings fixes #1001
    [PR #1002](https://github.com/RDFLib/rdflib/pull/1002)

### Documentation Fixes:
  * DOC: Use sphinxcontrib-apidoc and various cleanups
    [PR #1010](https://github.com/RDFLib/rdflib/pull/1010)
  * Update copyright year in docs conf.py
    [PR #1006](https://github.com/RDFLib/rdflib/pull/1006)
  * slightly improved styling, small index text changes
    [PR #1004](https://github.com/RDFLib/rdflib/pull/1004)

## 2020-04-04 RELEASE 5.0.0RC1

After more than three years, RDFLib 5.0.0rc1 is finally released.

This is a rollup of all of the bugfixes merged, and features introduced to RDFLib since 
RDFLib 4.2.2 was released in Jan 2017.

While all effort was taken to minimize breaking changes in this release, there are some.

Please see the upgrade4to5 document in the docs directory for more information on some specific differences from 4.2.2 to 5.0.0.

_**All issues closed and PRs merged since 4.2.2:**_

### General Bugs Fixed:
  * Pr 451 redux
    [PR #978](https://github.com/RDFLib/rdflib/pull/978)
  * NTriples fails to parse URIs with only a scheme
    [ISSUE #920](https://github.com/RDFLib/rdflib/issues/920), [PR #974](https://github.com/RDFLib/rdflib/pull/974)
  * Cannot clone on windows - Remove colons from test result files.
    [ISSUE #901](https://github.com/RDFLib/rdflib/issues/901), [PR #971](https://github.com/RDFLib/rdflib/pull/971)  
  * Add requirement for requests to setup.py
    [PR #969](https://github.com/RDFLib/rdflib/pull/969)
  * fixed URIRef including native unicode characters
    [PR #961](https://github.com/RDFLib/rdflib/pull/961)
  * DCTERMS.format not working
    [ISSUE #932](https://github.com/RDFLib/rdflib/issues/932)
  * infixowl.manchesterSyntax do not encode strings
    [PR #906](https://github.com/RDFLib/rdflib/pull/906)
  * Fix blank node label to not contain '_:' during parsing
    [PR #886](https://github.com/RDFLib/rdflib/pull/886)
  * rename new SPARQLWrapper to SPARQLConnector
    [PR #872](https://github.com/RDFLib/rdflib/pull/872)
  * Fix #859. Unquote and Uriquote Literal Datatype.
    [PR #860](https://github.com/RDFLib/rdflib/pull/860)
  * Parsing nquads
    [ISSUE #786](https://github.com/RDFLib/rdflib/issues/786)
  * ntriples spec allows for upper-cased lang tag, fixes #782
    [PR #784](https://github.com/RDFLib/rdflib/pull/784), [ISSUE #782](https://github.com/RDFLib/rdflib/issues/782)
  * Adds escaped single quote to literal parser
    [PR #736](https://github.com/RDFLib/rdflib/pull/736)
  * N3 parse error on single quote within single quotes 
    [ISSUE #732](https://github.com/RDFLib/rdflib/issues/732)
  * Fixed #725 
    [PR #730](https://github.com/RDFLib/rdflib/pull/730)
  * test for issue #725: canonicalization collapses BNodes
    [PR #726](https://github.com/RDFLib/rdflib/pull/726)
  * RGDA1 graph canonicalization sometimes still collapses distinct BNodes
    [ISSUE #725](https://github.com/RDFLib/rdflib/issues/725)
  * Accept header should use a q parameter
    [PR #720](https://github.com/RDFLib/rdflib/pull/720)
  * Added test for Issue #682 and fixed.
    [PR #718](https://github.com/RDFLib/rdflib/pull/718)
  * Incompatibility with Python3: unichr
    [ISSUE #687](https://github.com/RDFLib/rdflib/issues/687)
  * namespace.py include colon in ALLOWED_NAME_CHARS
    [PR #663](https://github.com/RDFLib/rdflib/pull/663)
  * namespace.py fix compute_qname missing namespaces
    [PR #649](https://github.com/RDFLib/rdflib/pull/649)
  * RDFa parsing Error! `__init__()` got an unexpected keyword argument 'encoding'
    [ISSUE #639](https://github.com/RDFLib/rdflib/issues/639)
  * Bugfix: `term.Literal.__add__`
    [PR #451](https://github.com/RDFLib/rdflib/pull/451)
  * fixup of #443
    [PR #445](https://github.com/RDFLib/rdflib/pull/445)
  * Microdata to rdf second edition bak
    [PR #444](https://github.com/RDFLib/rdflib/pull/444)

### Enhanced Features:
  * Register additional serializer plugins for SPARQL mime types.
    [PR #987](https://github.com/RDFLib/rdflib/pull/987)
  * Pr 388 redux
    [PR #979](https://github.com/RDFLib/rdflib/pull/979)
  * Allows RDF terms introduced by JSON-LD 1.1
    [PR #970](https://github.com/RDFLib/rdflib/pull/970)
  * make SPARQLConnector work with DBpedia
    [PR #941](https://github.com/RDFLib/rdflib/pull/941)
  * ClosedNamespace returns right exception for way of access
    [PR #866](https://github.com/RDFLib/rdflib/pull/866)
  * Not adding all namespaces for n3 serializer
    [PR #832](https://github.com/RDFLib/rdflib/pull/832)
  * Adds basic support of xsd:duration
    [PR #808](https://github.com/RDFLib/rdflib/pull/808)
  * Add possibility to set authority and basepath to skolemize graph
    [PR #807](https://github.com/RDFLib/rdflib/pull/807)
  * Change notation3 list realization to non-recursive function.
    [PR #805](https://github.com/RDFLib/rdflib/pull/805)
  * Suppress warning for not using custom encoding.
    [PR #800](https://github.com/RDFLib/rdflib/pull/800)
  * Add support to parsing large xml inputs
    [ISSUE #749](https://github.com/RDFLib/rdflib/issues/749)
    [PR #750](https://github.com/RDFLib/rdflib/pull/750)
  * improve hash efficiency by directly using str/unicode hash
    [PR #746](https://github.com/RDFLib/rdflib/pull/746)
  * Added the csvw prefix to the RDFa initial context.
    [PR #594](https://github.com/RDFLib/rdflib/pull/594)
  * syncing changes from pyMicrodata
    [PR #587](https://github.com/RDFLib/rdflib/pull/587)
  * Microdata parser: updated the parser to the latest version of the microdata->rdf note (published in December 2014)
    [PR #443](https://github.com/RDFLib/rdflib/pull/443)
  * Literal.toPython() support for xsd:hexBinary
    [PR #388](https://github.com/RDFLib/rdflib/pull/388)
  
### SPARQL Fixes:
  * Total order patch patch
    [PR #862](https://github.com/RDFLib/rdflib/pull/862)
  * use <<= instead of deprecated <<
    [PR #861](https://github.com/RDFLib/rdflib/pull/861)
  * Fix #847
    [PR #856](https://github.com/RDFLib/rdflib/pull/856)
  * RDF Literal `"1"^^xsd:boolean` should _not_ coerce to True
    [ISSUE #847](https://github.com/RDFLib/rdflib/issues/847)
  * Makes NOW() return an UTC date
    [PR #844](https://github.com/RDFLib/rdflib/pull/844)
  * NOW() SPARQL should return an xsd:dateTime with a timezone
    [ISSUE #843](https://github.com/RDFLib/rdflib/issues/843)
  * fix property paths bug: issue #715
    [PR #822](https://github.com/RDFLib/rdflib/pull/822), [ISSUE #715](https://github.com/RDFLib/rdflib/issues/715)
  * MulPath: correct behaviour of n3()
    [PR #820](https://github.com/RDFLib/rdflib/pull/820)
  * Literal total ordering
    [PR #793](https://github.com/RDFLib/rdflib/pull/793)
  * Remove SPARQLWrapper dependency
    [PR #744](https://github.com/RDFLib/rdflib/pull/744)
  * made UNION faster by not preventing duplicates
    [PR #741](https://github.com/RDFLib/rdflib/pull/741)
  * added a hook to add custom functions to SPARQL
    [PR #723](https://github.com/RDFLib/rdflib/pull/723)
  * Issue714
    [PR #717](https://github.com/RDFLib/rdflib/pull/717)
  * Use <<= instead of deprecated << in SPARQL parser
    [PR #417](https://github.com/RDFLib/rdflib/pull/417)
  * Custom FILTER function for SPARQL engine
    [ISSUE #274](https://github.com/RDFLib/rdflib/issues/274)
  
### Code Quality and Cleanups:
  * a slightly opinionated autopep8 run
    [PR #870](https://github.com/RDFLib/rdflib/pull/870)
  * remove rdfa and microdata parsers from core RDFLib
    [PR #828](https://github.com/RDFLib/rdflib/pull/828)
  * ClosedNamespace KeyError -> AttributeError
    [PR #827](https://github.com/RDFLib/rdflib/pull/827)
  * typo in rdflib/plugins/sparql/update.py
    [ISSUE #760](https://github.com/RDFLib/rdflib/issues/760)
  * Fix logging in interactive mode
    [PR #731](https://github.com/RDFLib/rdflib/pull/731)
  * make namespace module flake8-compliant, change exceptions in that mod…
    [PR #711](https://github.com/RDFLib/rdflib/pull/711)
  * delete ez_setup.py? 
    [ISSUE #669](https://github.com/RDFLib/rdflib/issues/669)
  * code duplication issue between rdflib and pymicrodata
    [ISSUE #582](https://github.com/RDFLib/rdflib/issues/582)
  * Transition from 2to3 to use of six.py to be merged in 5.0.0-dev
    [PR #519](https://github.com/RDFLib/rdflib/pull/519)
  * sparqlstore drop deprecated methods and args
    [PR #516](https://github.com/RDFLib/rdflib/pull/516)
  * python3 code seems shockingly inefficient
    [ISSUE #440](https://github.com/RDFLib/rdflib/issues/440)
  * removed md5_term_hash, fixes #240
    [PR #439](https://github.com/RDFLib/rdflib/pull/439), [ISSUE #240](https://github.com/RDFLib/rdflib/issues/240)
 
### Testing:
  * 3.7 for travis
    [PR #864](https://github.com/RDFLib/rdflib/pull/864)
  * Added trig unit tests to highlight some current parsing/serializing issues
    [PR #431](https://github.com/RDFLib/rdflib/pull/431)

### Documentation Fixes:
  * Fix a doc string in the query module
    [PR #976](https://github.com/RDFLib/rdflib/pull/976)
  * setup.py: Make the license field use an SPDX identifier
    [PR #789](https://github.com/RDFLib/rdflib/pull/789)
  * Update README.md
    [PR #764](https://github.com/RDFLib/rdflib/pull/764)
  * Update namespaces_and_bindings.rst
    [PR #757](https://github.com/RDFLib/rdflib/pull/757)
  * DOC: README.md: rdflib-jsonld, https uris
    [PR #712](https://github.com/RDFLib/rdflib/pull/712)
  * make doctest support py2/py3
    [ISSUE #707](https://github.com/RDFLib/rdflib/issues/707)
  * `pip install rdflib` (as per README.md) gets OSError on Mint 18.1
    [ISSUE #704](https://github.com/RDFLib/rdflib/issues/704)

## 2017-01-29 RELEASE 4.2.2

This is a bug-fix release, and the last release in the 4.X.X series.

### Bug fixes:

* SPARQL bugs fixed:
  * Fix for filters in sub-queries
    [#693](https://github.com/RDFLib/rdflib/pull/693)
  * Fixed bind, initBindings and filter problems
    [#294](https://github.com/RDFLib/rdflib/issues/294)
    [#555](https://github.com/RDFLib/rdflib/pull/555)
    [#580](https://github.com/RDFLib/rdflib/issues/580)
    [#586](https://github.com/RDFLib/rdflib/issues/586)
    [#601](https://github.com/RDFLib/rdflib/pull/601)
    [#615](https://github.com/RDFLib/rdflib/issues/615)
    [#617](https://github.com/RDFLib/rdflib/issues/617)
    [#619](https://github.com/RDFLib/rdflib/issues/619)
    [#630](https://github.com/RDFLib/rdflib/issues/630)
    [#653](https://github.com/RDFLib/rdflib/issues/653)
    [#686](https://github.com/RDFLib/rdflib/issues/686)
    [#688](https://github.com/RDFLib/rdflib/pull/688)
    [#692](https://github.com/RDFLib/rdflib/pull/692)
  * Fixed unexpected None value in SPARQL-update
    [#633](https://github.com/RDFLib/rdflib/issues/633)
    [#634](https://github.com/RDFLib/rdflib/pull/634)
  * Fix sparql, group by and count of null values with `optional`
    [#631](https://github.com/RDFLib/rdflib/issues/631)
  * Fixed sparql sub-query and aggregation bugs
    [#607](https://github.com/RDFLib/rdflib/issues/607)
    [#610](https://github.com/RDFLib/rdflib/pull/610)
    [#628](https://github.com/RDFLib/rdflib/issues/628)
    [#694](https://github.com/RDFLib/rdflib/pull/694)
  * Fixed parsing Complex BGPs as triples
    [#622](https://github.com/RDFLib/rdflib/pull/622)
    [#623](https://github.com/RDFLib/rdflib/issues/623)
  * Fixed DISTINCT being ignored inside aggregate functions
    [#404](https://github.com/RDFLib/rdflib/issues/404)
    [#611](https://github.com/RDFLib/rdflib/pull/611)
    [#678](https://github.com/RDFLib/rdflib/pull/678)
  * Fix unicode encoding errors in sparql processor
    [#446](https://github.com/RDFLib/rdflib/issues/446)
    [#599](https://github.com/RDFLib/rdflib/pull/599)
  * Fixed SPARQL select nothing no longer returning a `None` row
    [#554](https://github.com/RDFLib/rdflib/issues/554)
    [#592](https://github.com/RDFLib/rdflib/pull/592)
  * Fixed aggregate operators COUNT and SAMPLE to ignore unbound / NULL values
    [#564](https://github.com/RDFLib/rdflib/pull/564)
    [#563](https://github.com/RDFLib/rdflib/issues/563)
    [#567](https://github.com/RDFLib/rdflib/pull/567)
    [#568](https://github.com/RDFLib/rdflib/pull/568)
  * Fix sparql relative uris
    [#523](https://github.com/RDFLib/rdflib/issues/523)
    [#524](https://github.com/RDFLib/rdflib/pull/524)
  * SPARQL can now compare xsd:date type as well, fixes #532
    [#532](https://github.com/RDFLib/rdflib/issues/532)
    [#533](https://github.com/RDFLib/rdflib/pull/533)
  * fix sparql path order on python3: "TypeError: unorderable types: SequencePath() < SequencePath()""
    [#492](https://github.com/RDFLib/rdflib/issues/492)
    [#525](https://github.com/RDFLib/rdflib/pull/525)
  * SPARQL parser now robust to spurious semicolon
    [#381](https://github.com/RDFLib/rdflib/issues/381)
    [#528](https://github.com/RDFLib/rdflib/pull/528)
  * Let paths be comparable against all nodes even in py3 (preparedQuery error)
    [#545](https://github.com/RDFLib/rdflib/issues/545)
    [#552](https://github.com/RDFLib/rdflib/pull/552)
  * Made behavior of `initN` in `update` and `query` more consistent
    [#579](https://github.com/RDFLib/rdflib/issues/579)
    [#600](https://github.com/RDFLib/rdflib/pull/600)
* SparqlStore:
  * SparqlStore now closes underlying urllib response body
    [#638](https://github.com/RDFLib/rdflib/pull/638)
    [#683](https://github.com/RDFLib/rdflib/pull/683)
  * SparqlStore injectPrefixes only modifies query if prefixes present and if adds a newline in between
    [#521](https://github.com/RDFLib/rdflib/issues/521)
    [#522](https://github.com/RDFLib/rdflib/pull/522)
* Fixes and tests for AuditableStore
  [#537](https://github.com/RDFLib/rdflib/pull/537)
  [#557](https://github.com/RDFLib/rdflib/pull/557)
* Trig bugs fixed:
  * trig export of multiple graphs assigns wrong prefixes to prefixedNames
    [#679](https://github.com/RDFLib/rdflib/issues/679)
  * Trig serialiser writing empty named graph name for default graph
    [#433](https://github.com/RDFLib/rdflib/issues/433)
  * Trig parser can creating multiple contexts for the default graph
    [#432](https://github.com/RDFLib/rdflib/issues/432)
  * Trig serialisation handling prefixes incorrectly
    [#428](https://github.com/RDFLib/rdflib/issues/428)
    [#699](https://github.com/RDFLib/rdflib/pull/699)
* Fixed Nquads parser handling of triples in default graph
  [#535](https://github.com/RDFLib/rdflib/issues/535)
  [#536](https://github.com/RDFLib/rdflib/pull/536)
* Fixed TypeError in Turtle serializer (unorderable types: DocumentFragment() > DocumentFragment())
  [#613](https://github.com/RDFLib/rdflib/issues/613)
  [#648](https://github.com/RDFLib/rdflib/issues/648)
  [#666](https://github.com/RDFLib/rdflib/pull/666)
  [#676](https://github.com/RDFLib/rdflib/issues/676)
* Fixed serialization and parsing of inf/nan
  [#655](https://github.com/RDFLib/rdflib/pull/655)
  [#658](https://github.com/RDFLib/rdflib/pull/658)
* Fixed RDFa parser from failing on time elements with child nodes
  [#576](https://github.com/RDFLib/rdflib/issues/576)
  [#577](https://github.com/RDFLib/rdflib/pull/577)
* Fix double reduction of \\ escapes in from_n3
  [#546](https://github.com/RDFLib/rdflib/issues/546)
  [#548](https://github.com/RDFLib/rdflib/pull/548)
* Fixed handling of xsd:base64Binary
  [#646](https://github.com/RDFLib/rdflib/issues/646)
  [#674](https://github.com/RDFLib/rdflib/pull/674)
* Fixed Collection.__setitem__ broken
  [#604](https://github.com/RDFLib/rdflib/issues/604)
  [#605](https://github.com/RDFLib/rdflib/pull/605)
* Fix ImportError when __main__ already loaded
  [#616](https://github.com/RDFLib/rdflib/pull/616)
* Fixed broken top_level.txt file in distribution
  [#571](https://github.com/RDFLib/rdflib/issues/571)
  [#572](https://github.com/RDFLib/rdflib/pull/572)
  [#573](https://github.com/RDFLib/rdflib/pull/573)


### Enhancements:

* Added support for Python 3.5+
  [#526](https://github.com/RDFLib/rdflib/pull/526)
* More aliases for common formats (nt, turtle)
  [#701](https://github.com/RDFLib/rdflib/pull/701)
* Improved RDF1.1 ntriples support
  [#695](https://github.com/RDFLib/rdflib/issues/695)
  [#700](https://github.com/RDFLib/rdflib/pull/700)
* Dependencies updated and improved compatibility with pyparsing, html5lib, SPARQLWrapper and elementtree
  [#550](https://github.com/RDFLib/rdflib/pull/550)
  [#589](https://github.com/RDFLib/rdflib/issues/589)
  [#606](https://github.com/RDFLib/rdflib/issues/606)
  [#641](https://github.com/RDFLib/rdflib/pull/641)
  [#642](https://github.com/RDFLib/rdflib/issues/642)
  [#650](https://github.com/RDFLib/rdflib/pull/650)
  [#671](https://github.com/RDFLib/rdflib/issues/671)
  [#675](https://github.com/RDFLib/rdflib/pull/675)
  [#684](https://github.com/RDFLib/rdflib/pull/684)
  [#696](https://github.com/RDFLib/rdflib/pull/696)
* Improved prefix for SPARQL namespace in XML serialization
  [#493](https://github.com/RDFLib/rdflib/issues/493)
  [#588](https://github.com/RDFLib/rdflib/pull/588)
* Performance improvements:
  * SPARQL Aggregation functions don't build up memory for each row
    [#678](https://github.com/RDFLib/rdflib/pull/678)
  * Collections now support += (__iadd__), fixes slow creation of large lists
    [#609](https://github.com/RDFLib/rdflib/issues/609)
    [#612](https://github.com/RDFLib/rdflib/pull/612)
    [#691](https://github.com/RDFLib/rdflib/pull/691)
  * SPARQL Optimisation to expand BGPs in a smarter way
    [#547](https://github.com/RDFLib/rdflib/pull/547)
* SPARQLStore improvements
  * improved SPARQLStore BNode customizability
    [#511](https://github.com/RDFLib/rdflib/issues/511)
    [#512](https://github.com/RDFLib/rdflib/pull/512)
    [#513](https://github.com/RDFLib/rdflib/pull/513)
    [#603](https://github.com/RDFLib/rdflib/pull/603)
  * Adding the option of using POST for long queries in SPARQLStore
    [#672](https://github.com/RDFLib/rdflib/issues/672)
    [#673](https://github.com/RDFLib/rdflib/pull/673)
  * Exposed the timeout of SPARQLWrapper
    [#531](https://github.com/RDFLib/rdflib/pull/531)
* SPARQL prepared query now carries the original (unparsed) parameters
  [#565](https://github.com/RDFLib/rdflib/pull/565)
* added .n3 methods for path objects
  [#553](https://github.com/RDFLib/rdflib/pull/553)
* Added support for xsd:gYear and xsd:gYearMonth
  [#635](https://github.com/RDFLib/rdflib/issues/635)
  [#636](https://github.com/RDFLib/rdflib/pull/636)
* Allow duplicates in rdf:List
  [#223](https://github.com/RDFLib/rdflib/issues/223)
  [#690](https://github.com/RDFLib/rdflib/pull/690)
* Improved slicing of Resource objects
  [#529](https://github.com/RDFLib/rdflib/pull/529)


### Cleanups:

* cleanup: SPARQL Prologue and Query new style classes
  [#566](https://github.com/RDFLib/rdflib/pull/566)
* Reduce amount of warnings, especially closing opened file pointers
  [#518](https://github.com/RDFLib/rdflib/pull/518)
  [#651](https://github.com/RDFLib/rdflib/issues/651)
* Improved ntriples parsing exceptions to actually tell you what's wrong
  [#640](https://github.com/RDFLib/rdflib/pull/640)
  [#643](https://github.com/RDFLib/rdflib/pull/643)
* remove ancient and broken 2.3 support code.
  [#680](https://github.com/RDFLib/rdflib/issues/680)
  [#681](https://github.com/RDFLib/rdflib/pull/681)
* Logger output improved
  [#662](https://github.com/RDFLib/rdflib/pull/662)
* properly cite RGDA1
  [#624](https://github.com/RDFLib/rdflib/pull/624)
* Avoid class reference to imported function
  [#574](https://github.com/RDFLib/rdflib/issues/574)
  [#578](https://github.com/RDFLib/rdflib/pull/578)
* Use find_packages for package discovery.
  [#590](https://github.com/RDFLib/rdflib/pull/590)
* Prepared ClosedNamespace (and _RDFNamespace) to inherit from Namespace (5.0.0)
  [#551](https://github.com/RDFLib/rdflib/pull/551)
  [#595](https://github.com/RDFLib/rdflib/pull/595)
* Avoid verbose build logging
  [#534](https://github.com/RDFLib/rdflib/pull/534)
* (ultra petty) Remove an unused import
  [#593](https://github.com/RDFLib/rdflib/pull/593)


### Testing improvements:

* updating deprecated testing syntax
  [#697](https://github.com/RDFLib/rdflib/pull/697)
* make test 375 more portable (use sys.executable rather than python)
  [#664](https://github.com/RDFLib/rdflib/issues/664)
  [#668](https://github.com/RDFLib/rdflib/pull/668)
* Removed outdated, skipped test for #130 that depended on content from the internet
  [#256](https://github.com/RDFLib/rdflib/issues/256)
* enable all warnings during travis nosetests
  [#517](https://github.com/RDFLib/rdflib/pull/517)
* travis updates
  [#659](https://github.com/RDFLib/rdflib/issues/659)
* travis also builds release branches
  [#598](https://github.com/RDFLib/rdflib/pull/598)


### Doc improvements:

* Update list of builtin serialisers in docstring
  [#621](https://github.com/RDFLib/rdflib/pull/621)
* Update reference to "Emulating container types"
  [#575](https://github.com/RDFLib/rdflib/issues/575)
  [#581](https://github.com/RDFLib/rdflib/pull/581)
  [#583](https://github.com/RDFLib/rdflib/pull/583)
  [#584](https://github.com/RDFLib/rdflib/pull/584)
* docs: clarify the use of an identifier when persisting a triplestore
  [#654](https://github.com/RDFLib/rdflib/pull/654)
* DOC: fix simple typo, -> unnamed
  [#562](https://github.com/RDFLib/rdflib/pull/562)

## 2015-08-12 RELEASE 4.2.1

This is a bug-fix release.

### Minor enhancements:

* Added a Networkx connector
  [#471](https://github.com/RDFLib/rdflib/pull/471),
  [#507](https://github.com/RDFLib/rdflib/pull/507)
* Added a graph_tool connector
  [#473](https://github.com/RDFLib/rdflib/pull/473)
* Added a `graphs` method to the Dataset object
  [#504](https://github.com/RDFLib/rdflib/pull/504),
  [#495](https://github.com/RDFLib/rdflib/issues/495)
* Batch commits for `SPARQLUpdateStore`
  [#486](https://github.com/RDFLib/rdflib/pull/486)

### Bug fixes:

* Fixed bnode collision bug
  [#506](https://github.com/RDFLib/rdflib/pull/506),
  [#496](https://github.com/RDFLib/rdflib/pull/496),
  [#494](https://github.com/RDFLib/rdflib/issues/494)
* fix `util.from_n3()` parsing Literals with datatypes and Namespace support
  [#503](https://github.com/RDFLib/rdflib/pull/503),
  [#502](https://github.com/RDFLib/rdflib/issues/502)
* make `Identifier.__hash__` stable wrt. multi processes
  [#501](https://github.com/RDFLib/rdflib/pull/501),
  [#500](https://github.com/RDFLib/rdflib/issues/500)
* fix handling `URLInputSource` without content-type
  [#499](https://github.com/RDFLib/rdflib/pull/499),
  [#498](https://github.com/RDFLib/rdflib/pull/498)
* no relative import in `algebra` when run as a script
  [#497](https://github.com/RDFLib/rdflib/pull/497)
* Duplicate option in armstrong `theme.conf` removed
  [#491](https://github.com/RDFLib/rdflib/issues/491)
* `Variable.__repr__` returns a python representation string, not n3
  [#488](https://github.com/RDFLib/rdflib/pull/488)
* fixed broken example
  [#482](https://github.com/RDFLib/rdflib/pull/482)
* trig output fixes
  [#480](https://github.com/RDFLib/rdflib/pull/480)
* set PYTHONPATH to make rdfpipe tests use the right rdflib version
  [#477](https://github.com/RDFLib/rdflib/pull/477)
* fix RDF/XML problem with unqualified use of `rdf:about`
  [#470](https://github.com/RDFLib/rdflib/pull/470),
  [#468](https://github.com/RDFLib/rdflib/issues/468)
* `AuditableStore` improvements
  [#469](https://github.com/RDFLib/rdflib/pull/469),
  [#463](https://github.com/RDFLib/rdflib/pull/463)
* added asserts for `graph.set([s,p,o])` so `s` and `p` aren't `None`
  [#467](https://github.com/RDFLib/rdflib/pull/467)
* `threading.RLock` instances are context managers
  [#465](https://github.com/RDFLib/rdflib/pull/465)
* SPARQLStore does not transform Literal('') into Literal('None') anymore
  [#459](https://github.com/RDFLib/rdflib/pull/459),
  [#457](https://github.com/RDFLib/rdflib/issues/457)
* slight performance increase for graph.all_nodes()
  [#458](https://github.com/RDFLib/rdflib/pull/458)

### Testing improvements:

* travis: migrate to docker container infrastructure
  [#508](https://github.com/RDFLib/rdflib/pull/508)
* test for narrow python builds (chars > 0xFFFF) (related to
    [#453](https://github.com/RDFLib/rdflib/pull/453),
    [#454](https://github.com/RDFLib/rdflib/pull/454)
  )
  [#456](https://github.com/RDFLib/rdflib/issues/456),
  [#509](https://github.com/RDFLib/rdflib/pull/509)
* dropped testing py3.2
  [#448](https://github.com/RDFLib/rdflib/issues/448)
* Running a local fuseki server on travis and making it failsafe
  [#476](https://github.com/RDFLib/rdflib/pull/476),
  [#475](https://github.com/RDFLib/rdflib/issues/475),
  [#474](https://github.com/RDFLib/rdflib/pull/474),
  [#466](https://github.com/RDFLib/rdflib/pull/466),
  [#460](https://github.com/RDFLib/rdflib/issues/460)
* exclude `def main():` functions from test coverage analysis
  [#472](https://github.com/RDFLib/rdflib/pull/472)

## 2015-02-19 RELEASE 4.2.0

This is a new minor version of RDFLib including a handful of new features:

* Supporting N-Triples 1.1 syntax using UTF-8 encoding
  [#447](https://github.com/RDFLib/rdflib/pull/447),
  [#449](https://github.com/RDFLib/rdflib/pull/449),
  [#400](https://github.com/RDFLib/rdflib/issues/400)
* Graph comparison now really works using RGDA1 (RDF Graph Digest Algorithm 1)
  [#441](https://github.com/RDFLib/rdflib/pull/441)
  [#385](https://github.com/RDFLib/rdflib/issues/385)
* More graceful degradation than simple crashing for unicode chars > 0xFFFF on
  narrow python builds. Parsing such characters will now work, but issue a
  UnicodeWarning. If you run `python -W all` you will already see a warning on
  `import rdflib` will show a warning (ImportWarning).
  [#453](https://github.com/RDFLib/rdflib/pull/453),
  [#454](https://github.com/RDFLib/rdflib/pull/454)
* URLInputSource now supports json-ld
  [#425](https://github.com/RDFLib/rdflib/pull/425)
* SPARQLStore is now graph aware
  [#401](https://github.com/RDFLib/rdflib/pull/401),
  [#402](https://github.com/RDFLib/rdflib/pull/402)
* SPARQLStore now uses SPARQLWrapper for updates
  [#397](https://github.com/RDFLib/rdflib/pull/397)
* Certain logging output is immediately shown in interactive mode
  [#414](https://github.com/RDFLib/rdflib/pull/414)
* Python 3.4 fully supported
  [#418](https://github.com/RDFLib/rdflib/pull/418)

### Minor enhancements & bugs fixed:

* Fixed double invocation of 2to3
  [#437](https://github.com/RDFLib/rdflib/pull/437)
* PyRDFa parser missing brackets
  [#434](https://github.com/RDFLib/rdflib/pull/434)
* Correctly handle \uXXXX and \UXXXXXXXX escapes in n3 files
  [#426](https://github.com/RDFLib/rdflib/pull/426)
* Logging cleanups and keeping it on stderr
  [#420](https://github.com/RDFLib/rdflib/pull/420)
  [#414](https://github.com/RDFLib/rdflib/pull/414)
  [#413](https://github.com/RDFLib/rdflib/issues/413)
* n3: allow @base URI to have a trailing '#'
  [#407](https://github.com/RDFLib/rdflib/pull/407)
  [#379](https://github.com/RDFLib/rdflib/issues/379)
* microdata: add file:// to base if it's a filename so rdflib can parse its own
  output
  [#406](https://github.com/RDFLib/rdflib/pull/406)
  [#403](https://github.com/RDFLib/rdflib/issues/403)
* TSV Results parse skips empty bindings in result
  [#390](https://github.com/RDFLib/rdflib/pull/390)
* fixed accidental test run due to name
  [#389](https://github.com/RDFLib/rdflib/pull/389)
* Bad boolean list serialization to Turtle & fixed ambiguity between
  Literal(False) and None
  [#387](https://github.com/RDFLib/rdflib/pull/387)
  [#382](https://github.com/RDFLib/rdflib/pull/382)
* Current version number & PyPI link in README.md
  [#383](https://github.com/RDFLib/rdflib/pull/383)

## 2014-04-15 RELEASE 4.1.2

This is a bug-fix release.

* Fixed unicode/str bug in py3 for rdfpipe
  [#375](https://github.com/RDFLib/rdflib/issues/375)

## 2014-03-03 RELEASE 4.1.1

This is a bug-fix release.

This will be the last RDFLib release to support python 2.5.

* The RDF/XML Parser was made stricter, now raises exceptions for
  illegal repeated node-elements.
  [#363](https://github.com/RDFLib/rdflib/issues/363)

* The SPARQLUpdateStore now supports non-ascii unicode in update
  statements
  [#356](https://github.com/RDFLib/rdflib/issues/356)

* Fixed a bug in the NTriple/NQuad parser wrt. to unicode escape sequences
  [#352](https://github.com/RDFLib/rdflib/issues/352)

* HTML5Lib is no longer pinned to 0.95
  [#355](https://github.com/RDFLib/rdflib/issues/360)

* RDF/XML Serializer now uses parseType=Literal for well-formed XML literals

* A bug in the manchester OWL syntax was fixed
  [#355](https://github.com/RDFLib/rdflib/issues/355)

## 2013-12-31 RELEASE 4.1

This is a new minor version RDFLib, which includes a handful of new features:

* A TriG parser was added (we already had a serializer) - it is
  up-to-date wrt. to the newest spec from: http://www.w3.org/TR/trig/

* The Turtle parser was made up to date wrt. to the latest Turtle spec.

* Many more tests have been added - RDFLib now has over 2000
  (passing!) tests. This is mainly thanks to the NT, Turtle, TriG,
  NQuads and SPARQL test-suites from W3C. This also included many
  fixes to the nt and nquad parsers.

* ```ConjunctiveGraph``` and ```Dataset``` now support directly adding/removing
  quads with ```add/addN/remove``` methods.

* ```rdfpipe``` command now supports datasets, and reading/writing context
  sensitive formats.

* Optional graph-tracking was added to the Store interface, allowing
  empty graphs to be tracked for Datasets. The DataSet class also saw
  a general clean-up, see: [#309](https://github.com/RDFLib/rdflib/pull/309)

* After long deprecation, ```BackwardCompatibleGraph``` was removed.

### Minor enhancements/bugs fixed:

* Many code samples in the documentation were fixed thanks to @PuckCh

* The new ```IOMemory``` store was optimised a bit

* ```SPARQL(Update)Store``` has been made more generic.

* MD5 sums were never reinitialized in ```rdflib.compare```

* Correct default value for empty prefix in N3
  [#312](https://github.com/RDFLib/rdflib/issues/312)

* Fixed tests when running in a non UTF-8 locale
  [#344](https://github.com/RDFLib/rdflib/issues/344)

* Prefix in the original turtle have an impact on SPARQL query
  resolution
  [#313](https://github.com/RDFLib/rdflib/issues/313)

* Duplicate BNode IDs from N3 Parser
  [#305](https://github.com/RDFLib/rdflib/issues/305)

* Use QNames for TriG graph names
  [#330](https://github.com/RDFLib/rdflib/issues/330)

* \uXXXX escapes in Turtle/N3 were fixed
  [#335](https://github.com/RDFLib/rdflib/issues/335)

* A way to limit the number of triples retrieved from the
  ```SPARQLStore``` was added
  [#346](https://github.com/RDFLib/rdflib/pull/346)

* Dots in localnames in Turtle
  [#345](https://github.com/RDFLib/rdflib/issues/345)
  [#336](https://github.com/RDFLib/rdflib/issues/336)

* ```BNode``` as Graph's public ID
  [#300](https://github.com/RDFLib/rdflib/issues/300)

* Introduced ordering of ```QuotedGraphs```
  [#291](https://github.com/RDFLib/rdflib/issues/291)

## 2013-05-22 RELEASE 4.0.1

Following RDFLib tradition, some bugs snuck into the 4.0 release.
This is a bug-fixing release:

* the new URI validation caused lots of problems, but is
  necessary to avoid ''RDF injection'' vulnerabilities. In the
  spirit of ''be liberal in what you accept, but conservative in
  what you produce", we moved validation to serialisation time.

* the   ```rdflib.tools```   package    was   missing   from   the
  ```setup.py```  script, and  was therefore  not included  in the
  PYPI tarballs.

* RDF parser choked on empty namespace URI
  [#288](https://github.com/RDFLib/rdflib/issues/288)

* Parsing from ```sys.stdin``` was broken
  [#285](https://github.com/RDFLib/rdflib/issues/285)

* The new IO store had problems with concurrent modifications if
  several graphs used the same store
  [#286](https://github.com/RDFLib/rdflib/issues/286)

* Moved HTML5Lib dependency to the recently released 1.0b1 which
  support python3

## 2013-05-16 RELEASE 4.0

This release includes several major changes:

* The new SPARQL 1.1 engine (rdflib-sparql) has been included in
  the core distribution. SPARQL 1.1 queries and updates should
  work out of the box.

  * SPARQL paths are exposed as operators on ```URIRefs```, these can
    then be be used with graph.triples and friends:

    ```python
    from rdflib import Graph, URIRef
    from rdflib.namespace import FOAF, RDFS
    
    g = Graph()
    bob = URIRef("...")
    cls = URIRef("...")
    
    # List names of friends of Bob:
    g.triples((bob, FOAF.knows/FOAF.name , None))

    # All super-classes:
    g.triples((cls, RDFS.subClassOf * '+', None))
    ```

      * a new ```graph.update``` method will apply SPARQL update statements

* Several RDF 1.1 features are available:
  * A new ```DataSet``` class
  * ```XMLLiteral``` and ```HTMLLiterals```
  * ```BNode``` (de)skolemization is supported through ```BNode.skolemize```,
    ```URIRef.de_skolemize```, ```Graph.skolemize``` and ```Graph.de_skolemize```

* Handled of Literal equality was split into lexical comparison
  (for normal ```==``` operator) and value space (using new ```Node.eq```
  methods). This introduces some slight backwards incompatible
  changes, but was necessary, as the old version had
  inconsistent hash and equality methods that could lead the
  literals not working correctly in dicts/sets.
  The new way is more in line with how SPARQL 1.1 works.
  For the full details, see:

  https://github.com/RDFLib/rdflib/wiki/Literal-reworking

* Iterating over ```QueryResults``` will generate ```ResultRow``` objects,
  these allow access to variable bindings as attributes or as a
  dict. I.e.

  ```py
  for row in g.query('select ... ') :
     print row.age, row["name"]
  ```

* "Slicing" of Graphs and Resources as syntactic sugar:
  ([#271](https://github.com/RDFLib/rdflib/issues/271))

  ```py
  graph[bob : FOAF.knows/FOAF.name]
            -> generator over the names of Bobs friends
  ```

* The ```SPARQLStore``` and ```SPARQLUpdateStore``` are now included
  in the RDFLib core

* The documentation has been given a major overhaul, and examples
  for most features have been added.


### Minor Changes:

* String operations on URIRefs return new URIRefs: ([#258](https://github.com/RDFLib/rdflib/issues/258))
  ```py
  >>> URIRef('http://example.org/')+'test
  rdflib.term.URIRef('http://example.org/test')
  ```

* Parser/Serializer plugins are also found by mime-type, not just
  by plugin name:  ([#277](https://github.com/RDFLib/rdflib/issues/277))
* ```Namespace``` is no longer a subclass of ```URIRef```
* URIRefs and Literal language tags are validated on construction,
  avoiding some "RDF-injection" issues ([#266](https://github.com/RDFLib/rdflib/issues/266))
* A new memory store needs much less memory when loading large
  graphs ([#268](https://github.com/RDFLib/rdflib/issues/268))
* Turtle/N3 serializer now supports the base keyword correctly ([#248](https://github.com/RDFLib/rdflib/issues/248))
* py2exe support was fixed ([#257](https://github.com/RDFLib/rdflib/issues/257))
* Several bugs in the TriG serializer were fixed
* Several bugs in the NQuads parser were fixed

## 2013-03-01 RELEASE 3.4

This release introduced new parsers for structured data in HTML.
In particular formats: hturtle, rdfa, mdata and an auto-detecting
html format were added.  Thanks to Ivan Herman for this!

This release includes a lot of admin maintentance - correct
dependencies for different python versions, etc.  Several py3 bugs
were also fixed.

This release drops python 2.4 compatibility - it was just getting
too expensive for us to maintain. It should however be compatible
with any cpython from 2.5 through 3.3.

* ```node.md5_term``` is now deprecated, if you use it let us know.

* Literal.datatype/language are now read-only properties ([#226](https://github.com/RDFLib/rdflib/issues/226))
* Serializing to file fails in py3 ([#249](https://github.com/RDFLib/rdflib/issues/249))
* TriX serializer places two xmlns attributes on same element ([#250](https://github.com/RDFLib/rdflib/issues/250))
* RDF/XML parser fails on when XML namespace is not explicitly declared ([#247](https://github.com/RDFLib/rdflib/issues/247))
* Resource class should "unbox" Resource instances on add ([#215](https://github.com/RDFLib/rdflib/issues/215))
* Turtle/N3 does not encode final quote of a string ([#239](https://github.com/RDFLib/rdflib/issues/239))
* float Literal precision lost when serializing graph to turtle or n3 ([#237](https://github.com/RDFLib/rdflib/issues/237))
* plain-literal representation of xsd:decimals fixed
* allow read-only sleepycat stores
* language tag parsing in N3/Turtle fixes to allow several subtags.

## 2012-10-10 RELEASE 3.2.3

Almost identical to 3.2.2
A stupid bug snuck into 3.2.2, and querying graphs were broken.

* Fixes broken querying ([#234](https://github.com/RDFLib/rdflib/issues/234))
* graph.transitiveClosure now works with loops ([#206](https://github.com/RDFLib/rdflib/issues/206))

## 2012-09-25 RELEASE 3.2.2

This is mainly a maintenance release.

This release should be compatible with python 2.4 through to 3.

Changes:

* Improved serialization/parsing roundtrip tests led to some fixes
  of obscure parser/serializer bugs. In particular complex string
  Literals in ntriples improved a lot.
* The terms of a triple are now asserted to be RDFLib Node's in graph.add
  This should avoid getting strings and other things in the store. ([#200](https://github.com/RDFLib/rdflib/issues/200))
* Added a specific TurtleParser that does not require the store to be
  non-formula aware. ([#214](https://github.com/RDFLib/rdflib/issues/214))
* A trig-serializer was added, see:
  http://www4.wiwiss.fu-berlin.de/bizer/trig/
* BNode generation was made thread-safe ([#209](https://github.com/RDFLib/rdflib/issues/209))
  (also fixed better by dzinxed)
* Illegal BNode IDs removed from NT output: ([#212](https://github.com/RDFLib/rdflib/issues/212))
* and more minor bug fixes that had no issues

## 2012-04-24 RELEASE 3.2.1

This is mainly a maintenance release.

Changes:

* New setuptools entry points for query processors and results

* Literals constructed from other literals copy datatype/lang ([#188](https://github.com/RDFLib/rdflib/issues/188))
* Relative URIs are resolved incorrectly after redirects ([#130](https://github.com/RDFLib/rdflib/issues/130))
* Illegal prefixes in turtle output ([#161](https://github.com/RDFLib/rdflib/issues/161))
* Sleepcat store unstable prefixes ([#201](https://github.com/RDFLib/rdflib/issues/201))
* Consistent toPyton() for all node objects ([#174](https://github.com/RDFLib/rdflib/issues/174))
* Better random BNode ID in multi-thread environments ([#185](https://github.com/RDFLib/rdflib/issues/185))

## 2012-01-19 RELEASE 3.2.0

Major changes:
* Thanks to Thomas Kluyver, rdflib now works under python3,
  the setup.py script automatically runs 2to3.

* Unit tests were updated and cleaned up. Now all tests should pass.
* Documentation was updated and cleaned up.

* A new resource oriented API was added:
  http://code.google.com/p/rdflib/issues/detail?id=166

  Fixed many minor issues:
    * http://code.google.com/p/rdflib/issues/detail?id=177
  http://code.google.com/p/rdflib/issues/detail?id=129
      Restored compatibility with Python 2.4
    * http://code.google.com/p/rdflib/issues/detail?id=158
  Reworking of Query result handling
    * http://code.google.com/p/rdflib/issues/detail?id=193
  generating xml:base attribute in RDF/XML output
* http://code.google.com/p/rdflib/issues/detail?id=180
      serialize(format="pretty-xml") fails on cyclic links

## 2011-03-17 RELEASE 3.1.0

Fixed a range of minor issues:

* http://code.google.com/p/rdflib/issues/detail?id=128

  Literal.__str__ does not behave like unicode

* http://code.google.com/p/rdflib/issues/detail?id=141

  (RDFa Parser) Does not handle application/xhtml+xml

* http://code.google.com/p/rdflib/issues/detail?id=142

  RDFa TC #117: Fragment identifiers stripped from BASE

* http://code.google.com/p/rdflib/issues/detail?id=146

  Malformed literals produced when rdfa contains newlines

* http://code.google.com/p/rdflib/issues/detail?id=152

  Namespaces beginning with _ are invalid

* http://code.google.com/p/rdflib/issues/detail?id=156

  Turtle Files with a UTF-8 BOM fail to parse

* http://code.google.com/p/rdflib/issues/detail?id=154

  ClosedNamespace.__str__ returns URIRef not str

* http://code.google.com/p/rdflib/issues/detail?id=150

  IOMemory does not override open

* http://code.google.com/p/rdflib/issues/detail?id=153

  Timestamps with microseconds *and* "Z" timezone are not parsed

* http://code.google.com/p/rdflib/issues/detail?id=118

  DateTime literals with offsets fail to convert to Python

* http://code.google.com/p/rdflib/issues/detail?id=157

  Timestamps with timezone information are not parsed

* http://code.google.com/p/rdflib/issues/detail?id=151

        problem with unicode literals in rdflib.compare.graph_diff

* http://code.google.com/p/rdflib/issues/detail?id=149

  BerkeleyDB Store broken with create=False

* http://code.google.com/p/rdflib/issues/detail?id=134

  Would be useful if Graph.query could propagate kwargs to a

  plugin processor

* http://code.google.com/p/rdflib/issues/detail?id=133

  Graph.connected exception when passed empty graph

* http://code.google.com/p/rdflib/issues/detail?id=129

  Not compatible with Python 2.4

* http://code.google.com/p/rdflib/issues/detail?id=119

  Support Python's set operations on Graph

* http://code.google.com/p/rdflib/issues/detail?id=130

  NT output encoding to utf-8 broken as it goes through

  _xmlcharrefreplace

* http://code.google.com/p/rdflib/issues/detail?id=121#c1

  Store SPARQL Support

## 2010-05-13 RELEASE 3.0.0

Working test suite with all tests passing.

Removed dependency on setuptools.

(Issue #43) Updated Package and Module Names to follow
conventions outlined in
http://www.python.org/dev/peps/pep-0008/

Removed SPARQL bits and non core plugins. They are mostly
moving to http://code.google.com/p/rdfextras/ at least until
they are stable.

Fixed datatype for Literal(True).

Fixed Literal to enforce constraint of having either a language
or datatype but not both.

Fixed Literal's repr.

Fixed to Graph Add/Sub/Mul opterators.

Upgraded RDFa parser to pyRdfa.

Upgraded N3 parser to the one from CWM.

Fixed unicode encoding issue involving N3Parser.

N3 serializer improvements.

Fixed HTTP content-negotiation

Fixed Store.namespaces method (which caused a few issues
depending on Store implementation being used.)

Fixed interoperability issue with plugin module.

Fixed use of Deprecated functionality.

## 2009-03-30 RELEASE 2.4.1

Fixed Literal comparison case involving Literal's with
datatypes of XSD.base64Binary.

Fixed case where XSD.date was matching before XSD.dateTime for
datetime instances.

Fixed jython interoperability issue (issue #53).

Fixed Literal repr to handle apostrophes correctly (issue #28).

Fixed Literal's repr to be consistent with its ```__init__``` (issue #33).

## 2007-04-04 RELEASE 2.4.0

Improved Literal comparison / equality

Sparql cleanup.

getLiteralValue now returns the Literal object instead of the
result of toPython().  Now that Literals override a good
coverage of comparison operators, they should be passed around
as first class objects in the SPARQL evaluation engine.

Added support for session bnodes re: sparql

Fixed prolog reduce/reduce conflict.  Added Py_None IncRefs
where they were being passed into Python method invocations
(per drewp's patch)

Fixed sparql queries involving empty namespace prefix.

Fixed the selected variables sparql issue

Fixed <BASE> support in SPARQL queries.

Fixed involving multiple unions and queries are nested more
than one level (bug in _getAllVariables causing failure when
parent.top is None)

Fixed test_sparql_equals.py.

Fixed sparql json result comma errors issue.

Fixed test_sparql_json_results.py (SELECT * variables out of
order)

Added a 4Suite-based SPARQL XML Writer implementation.  If
4Suite is not installed, the fallback python saxutils is used
instead

applied patch from
http://rdflib.net/issues/2007/02/23/bugs_in_rdflib.sparql.queryresult/issue

The restriction on GRAPH patterns with variables has been
relieved a bit to allow such usage when the variable is
provided as an initial binding

Fix for OPTIONAL patterns.  P1 OPT P2, where P1 and P2 shared
variables which were bound to BNodes were not unifying on
these BNode variable efficiently / correctly.  The fix was to
add bindings for 'stored' BNodes so they aren't confused for
wildcards




Added support to n3 parser for retaining namespace bindings.

Fixed several RDFaParser bugs.

Added serializer specific argument support.

Fixed a few PrettyXMLSerializer issues and added a max_depth
option.

Fixed some TurtleSerializer issues.

Fixed some N3Serializer issues.



Added support easy_install

added link to long_descriptin for easy_install -U rdflib==dev
to work; added download_url back

added continuous-releases-using-subversion bit



Added rdflib_tools package
  Added rdfpipe
  Added initial EARLPluging



Improved test running... using nose... added tests

Exposed generated test cases for nose to find.
added bit to configure 'setup.py nosetests' to run doc tests

added nose test bits



Added md5_term_hash method to terms.

Added commit_pending_transaction argument to Graph's close
method.

Added DeprecationWarning to rdflib.constants

Added a NamespaceDict class for those who want to avoid the
Namespace as subclass of URIRef issues

Added bind function

Fixed type of Namespace re: URIRef vs. unicode

Improved ValueError message

Changed value method's any argument to default to True

Changed ```__repr__``` to always reflect that it's an rdf.Literal --
as this is the case even though we now have it acting like the
corresponding type in some casses

A DISTINCT was added to the SELECT clause to ensure duplicate
triples are not returned (an RDF graph is a set of triples) -
which can happen for certain join expressions.

Support for ConditionalAndExpressionList and
RelationalExpressionList (|| and && operators in FILTER)

Fixed context column comparison.  The hash integer was being
compared with 'F' causing a warning:Warning: Truncated
incorrect DOUBLE value: 'F'

applied patch in
http://rdflib.net/issues/2006/12/13/typos_in_abstractsqlstore.py/issue

fix for
http://rdflib.net/issues/2006/12/07/problems_with_graph.seq()_when_sequences_contain_more_than_9_items./issue





General code cleanup (removing redundant imports, changing
relative imports to absolute imports etc)

Removed usage of deprecated bits.

Added a number of test cases.

Added DeprecationWarning for save method

refactoring of GraphPattern

ReadOnlyGraphAggregate uses Graph constructor properly to
setup (optionally) a common store


Fixed bug with . (fullstop) in localname parts.

Changed Graph's value method to return None instead of raising
an AssertionError.

Fixed conversion of (exiplicit) MySQL ports to integers.

Fixed MySQL store so it properly calculates ```__len__``` of
individual Graphs

Aligned with how BerkeleyDB is generating events (remove events
are expressed in terms of interned strings)

Added code to catch unpickling related exceptions

Added BerkeleyDB store implementation.

Merged TextIndex from michel-events branch.

## 2006-10-15 RELEASE 2.3.3

Added TriXParser, N3Serializer and TurtleSerializer.

Added events to store interface: StoreCreated, TripleAdded and
TripleRemoved.

Added Journal Reader and Writer.

Removed BerkeleyDB level journaling.

Added support for triple quoted Literal's.

Fixed some corner cases with Literal comparison.

Fixed PatternResolution for patterns that return contexts only.

Fixed NodePickler not to choke on unhashable objects.

Fixed Namespace's ```__getattr__``` hack to ignore names starting
with __

Added SPARQL != operator.

Fixed query result ```__len__``` (more efficient).

Fixed and improved RDFa parser.

redland patches from
http://rdflib.net/pipermail/dev/2006-September/000069.html

various patches for the testsuite -
http://rdflib.net/pipermail/dev/2006-September/000069.html

## 2006-08-01 RELEASE 2.3.2

Added SPARQL query support.

Added XSD to/from Python datatype support to Literals.

Fixed ConjunctiveGraph so that it is a proper subclass of Graph.

Added Deprecation Warning when BackwardCompatGraph gets used.

Added RDFa parser.

Added Collection Class for working with RDF Collections.

Added method to Graph for testing connectedness

Fixed bug in N3 parser where identical BNodes were not being combined.

Fixed literal quoting in N3 serializer.

Fixed RDF/XML serializer to skip over N3 bits.

Changed Literal and URIRef instantiation to catch
UnicodeDecodeErrors - which were being thrown when the default
decoding method (ascii) was hitting certain characters.

Changed Graph's bind method to also override the binding in
the case of an existing generated bindings.

Added FOPLRelationalModel - a set of utility classes that
implement a minimal Relational Model of FOPL implemented as a
SQL database (uses identifier/value interning and integer
half-md5-hashes for space and index efficiency).

Changed MySQL store to use FOPLRelationalModel plus fixes and
improvements.

Added more test cases.

Cleaned up source code to follow pep8 / pep257.

## 2006-02-27 RELEASE 2.3.1

Added save method to BackwardCompatibleGraph so that
example.py etc work again.

Applied patch from Drew Perttula to add local_time_zone
argument to util's date_time method.

Fixed a relativize bug in the rdf/xml serializer.

Fixed NameError: global name 'URIRef' is not defined error in
BerkeleyDB.py by adding missing import.

Applied patch for Seq to sort list by integer, added by Drew
Hess.

Added a preserve_bnode_ids option to rdf/xml parser.

Applied assorted patches for tests (see
http://tracker.asemantics.com/rdflib/ticket/8 )

Applied redland.diff (see
http://tracker.asemantics.com/rdflib/ticket/9 )

Applied changes specified
http://tracker.asemantics.com/rdflib/ticket/7

Added a set method to Graph.

Fixed RDF/XML serializer so that it does not choke on n3 bits
(rather it'll just ignore them)

## 2005-12-23 RELEASE 2.3.0

See http://rdflib.net/2.3.0/ for most up-to-date release notes

Added N3 support to Graph and Store.

Added Sean's n3p parser, and ntriples parser.

BerkeleyDB implementation has been revamped in the process of
expanding it to support the new requirements n3
requirements. It also now persists a journal -- more to come.

detabified source files.

Literal and parsers now distinguish between datatype of None and datatype of "".

Store-agnostic 'fallback' implementation of REGEX matching
(inefficient but provides the capability to stores that don't
support it natively). Implemented as a 'wrapper' around any
Store which replaces REGEX terms with None (before dispatching
to the store) and whittles out results that don't match the
given REGEX term expression(s).

Store-agnostic 'fallback' implementation of transactional
rollbacks (also inefficient but provides the capability to
stores that don't support it natively). Implemented as a
wrapper that tracks a 'thread-safe' list of reversal
operations (for every add, track the remove call that reverts
the store, and vice versa). Upon store.rollback(), execute the
reverse operations. However, this doesn't guarantee
durability, since if the system fails before the rollbacks are
all executed, the store will remain in an invalid state, but
it provides Atomicity in the best case scenario.

## 2005-10-10 RELEASE 2.2.3

Fixed BerkeleyDB backend to commit after an add and
remove. This should help just a bit with those unclean
shutdowns ;)

Fixed use of logging so that it does not mess with the root
logger. Thank you, Arve, for pointing this one out.

Fixed Graph's value method to have default for subject in
addition to predicate and object.

Fixed Fourthought backend to be consistent with interface. It
now supports an empty constructor and an open method that
takes a configuration string.

## 2005-09-10 RELEASE 2.2.2

Applied patch from inkel to add encoding argument to all
serialization related methods.

Fixed XMLSerializer bug regarding default namespace bindings.

Fixed namespace binding bug involving binding a second default
namespace.

Applied patch from Gunnar AAstrand Grimnes to add context
support to ```__iadd__``` on Graph. (Am considering the lack of
context support a bug. Any users currently using ```__iadd__```, let
me know if this breaks any of your code.)

Added Fourthought backend contributed by Chimezie Ogbuji.

Fixed a RDF/XML parser bug relating to XMLLiteral and
escaping.

Fixed setup.py so that install does not try to uninstall
(rename_old) before installing; there's now an uninstall
command if one needs to uninstall.

## 2005-08-25 RELEASE 2.2.1

Fixed issue regarding Python2.3 compatibility.

Fixed minor issue with URIRef's absolute method.

## 2005-08-12 RELEASE 2.1.4

Added optional base argument to URIRef.

Fixed bug where load and parse had inconsistent behavior.

Added a FileInputSource.

Added skeleton sparql parser and test framework.

Included pyparsing (pyparsing.sourceforge.net) for sparql parsing.

Added attribute support to namespaces.

## 2005-06-28 RELEASE 2.1.3

Added Ivan's sparql-p implementation.

Literal is now picklable.

Added optional base argument to serialize methods about which to relativize.

Applied patch to remove some dependencies on Python 2.4
features.

Fixed BNode's n3 serialization bug (recently introduced).

Fixed a collections related bug.

## 2005-05-13 RELEASE 2.1.2

Added patch from Sidnei da Silva that adds a sqlobject based backend.

Fixed bug in PrettyXMLSerializer (rdf prefix decl was missing sometimes)

Fixed bug in RDF/XML parser where empty collections where
causing exceptions.

## 2005-05-01 RELEASE 2.1.1

Fixed a number of bugs relating to 2.0 backward compatibility.

Fixed split_uri to handle URIs with _ in them properly.

Fixed bug in RDF/XML handler's absolutize that would cause some URIRefs to end in ##

Added check_context to Graph.

Added patch the improves IOMemory implementation.

## 2005-04-12 RELEASE 2.1.0

Merged TripleStore and InformationStore into Graph.

Added plugin support (or at least cleaned up, made consistent the
plugin support that existed).

Added value and seq methods to Graph.

Renamed prefix_mapping to bind.

Added namespaces method that is a generator over all prefix,
namespace bindings.

Added notion of NamespaceManager.

Added couple new backends, IOMemory and ZODB.

## 2005-03-19 RELEASE 2.0.6

Added pretty-xml serializer (inlines BNodes where possible,
typed nodes, Collections).

Fixed bug in NTParser and n3 methods where not all characters
where being escaped.

Changed label and comment methods to return default passed in
when there is no label or comment. Moved methods to Store
Class. Store no longer inherits from Schema.

Fixed bug involving a case with rdf:about='#'

Changed InMemoryBackend to update third index in the same style it
does the first two.

## 2005-01-08 RELEASE 2.0.5

Added publicID argument to Store's load method.

Added RDF and RDFS to top level rdflib package.

## 2004-10-14 RELEASE 2.0.4

Removed unfinished functionality.

Fixed bug where another prefix other than rdf was getting
defined for the rdf namespace (causing an assertion to fail).

Fixed bug in serializer where nodeIDs were not valid NCNames.

## 2004-04-21 RELEASE 2.0.3

Added missing "from __future__ import generators" statement to
InformationStore.

Simplified RDF/XML serializer fixing a few bugs involving
BNodes.

Added a reset method to RDF/XML parser.

Changed 'if foo' to "if foo is not None" in a few places in
the RDF/XML parser.

Fully qualified imports in rdflib.syntax {parser, serializer}.

Context now goes through InformationStore (was bypassing it
going directly to backend).

## 2004-03-22 RELEASE 2.0.2

Improved performance of Identifier equality tests.

Added missing "from __future__ import generators" statements
needed to run on Python2.2.

Added alternative to shlib.move() if it isn't present.

Fixed bug that occurred when specifying a backend to
InformationStore's constructor.

Fixed bug recently introduced into InformationStore's remove
method.

## 2004-03-15 RELEASE 2.0.1

Fixed a bug in the SleepyCatBackend multi threaded concurrency
support. (Tested fairly extensively under the following
conditions: multi threaded, multi process, and both).

> NOTE: fix involved change to database format -- so 2.0.1 will not be
> able to open databases created with 2.0.0

Removed the use of the Concurrent wrapper around
InMemoryBackend and modified InMemoryBackend to handle
concurrent requests. (Motivated by Concurrent's poor
performance on bigger TripleStores.)

Improved the speed of len(store) by making backends
responsible for implementing ```__len__```.

Context objects now have a identifier property.

## 2004-03-10 RELEASE 2.0.0

Fixed a few bugs in the SleepyCatBackend multi process
concurrency support.

Removed rdflib.Resource

Changed remove to now take a triple pattern and removed
remove_triples method.

Added ```__iadd__``` method to Store in support of store +=
another_store.

## 2004-01-04 RELEASE 1.3.2

Added a serialization dispatcher.

Added format arg to save method.

Store now remembers prefix/namespace bindings.

Backends are now more pluggable

...

## 2003-10-14 RELEASE 1.3.1

Fixed bug in serializer where triples where only getting
serialized the first time.

Added type checking for contexts.

Fixed bug that caused comparisons with a Literal to fail when
the right hand side was not a string.

Added DB_INIT_CDB flag to SCBacked for supporting multiple
reader/single writer access

Changed rdf:RDF to be optional to conform with latest spec.

Fixed handling of XMLLiterals

## 2003-04-40 RELEASE 1.3.0

Removed bag_id support and added it to OLD_TERMS.

Added a double hash for keys in SCBacked.

Fixed _HTTPClient so that it no longer removes metadata about
a context right after it adds it.

Added a KDTreeStore and RedlandStore backends.

Added a StoreTester.

## 2003-02-28 RELEASE 1.2.4

Fixed bug in SCBackend where language and datatype information
where being ignored.

Fixed bug in transitive_subjects.

Updated some of the test cases that where not up to date.

async_load now adds more http header and error information to
the InformationStore.

## 2003-02-11 RELEASE 1.2.3

Fixed bug in load methods where relative URLs where not being
absolutized correctly on Windows.

Fixed serializer so that it throws an exception when trying to
serialize a graph with a predicate that can not be split.

## 2003-02-07 RELEASE 1.2.2

Added an exists method to the BackwardCompatibility mixin.

Added versions of remove, remove_triples and triples methods
to the BackwardCompatility mixin for TripleStores that take an
s, p, o as opposed to an (s, p, o).

## 2003-02-03 RELEASE 1.2.1

Added support for parsing XMLLiterals.

Added support for proper charmod checking (only works in
Python2.3).

Fixed remaining rdfcore test cases that where not passing.

Fixed windows bug in AbstractInformationStore's run method.

## 2003-01-02 RELEASE 1.2.0

Added systemID, line #, and column # to error messages.

BNode prefix is now composed of ascii_letters instead of letters.

Added a bsddb backed InformationStore.

Added an asynchronous load method, methods for scheduling context
updates, and a run method.

## 2002-12-16 RELEASE 1.1.5

Introduction of InformationStore, a TripleStore with the
addition of context support.

Resource ```__getitem__``` now returns object (no longer returns a
Resource for the object).

Fixed bug in parser that was introduced in last release
regaurding unqualified names.

## 2002-12-10 RELEASE 1.1.4

Interface realigned with last stable release.

Serializer now uses more of the abbreviated forms where
possible.

Parser optimized and cleaned up.

Added third index to InMemoryStore.

The load and parse methods now take a single argument.

Added a StringInputSource for to support parsing from strings.

Renamed rdflib.BTreeTripleStore.TripleStore to
rdflib.BTreeTripleStore.BTreeTripleStore.

Minor reorganization of mix-in classes.

## 2002-12-03 RELEASE 1.1.3

BNodes now created with a more unique identifier so BNodes
from different sessions do not collide.

Added initial support for XML Literals (for now they are
parsed into Literals).

Resource is no longer a special kind of URIRef.

Resource no longer looks at range to determine default return
type for ```__getitem__```. Instead there is now a get(predicate, default)
method.

## 2002-11-21 RELEASE 1.1.2

Fixed Literal's ```__eq__``` method so that Literal('foo')=='foo' etc.

Fixed Resource's ```__setitem__``` method so that it does not raise
a dictionary changed size while iterating exception.

## 2002-11-09 RELEASE 1.1.1

Resource is now a special kind of URIRef

Resource's ```__getitem__``` now looks at rdfs:range to determine
return type in default case.

## 2002-11-05 RELEASE 1.1.0

### A new development branch

Cleaned up interface and promoted it to SIR: Simple Interface
for RDF.

Updated parser to use SAX2 interfaces instead of using expat directly.

Added BTreeTripleStore, a ZODB BTree TripleStore backend. And
a default pre-mixed TripleStore that uses it.

Synced with latest (Editor's draft) RDF/XML spec.

Added datatype support.

Cleaned up interfaces for load/parse: removed generate_path
from loadsave and renamed parse_URI to parse.

## 2002-10-08 RELEASE 0.9.6

### The end of a development branch

BNode can now be created with specified value.

Literal now has a language attribute.

Parser now creates Literals with language attribute set
appropriately as determined by xml:lang attributes.


TODO: Serializer-Literals-language attribute

TODO: Change ```__eq__``` so that Literal("foo")=="foo" etc

TripleStores now support "in" operator.
For example: if (s, p, o) in store: print "Found ", s, p, o

Added APIs/object for working at level of a Resource. NOTE:
This functionality is still experimental

Consecutive Collections now parse correctly.

## 2002-08-06 RELEASE 0.9.5

Added support for rdf:parseType="Collection"

Added items generator for getting items in a Collection

Renamed rdflib.triple_store to rdflib.TripleStore to better follow
python style conventions.

Added an Identifier Class

Moved each node into its own Python module.

Added rdflib.util with a first and uniq function.

Added a little more to example.py

Removed generate_uri since we have BNodes now.

## 2002-07-29 RELEASE 0.9.4

Added support for proposed rdf:nodeID to both the parser and
serializer.

Reimplemented serializer which now nests things where
possible.

Added partial support for XML Literal parseTypes.

## 2002-07-16 RELEASE 0.9.3

Fixed bug where bNodes where being created for nested property
elements when they where not supposed to be.

Added lax mode that will convert rdf/xml files that contain bare
IDs etc. Also, lax mode will only report parse errors instead of
raising exceptions.

Added missing check for valid attribute names in the case of
production 5.18 of latest WD spec.

## 2002-07-05 RELEASE 0.9.2

Added missing constants for SUBPROPERTYOF, ISDEFINEDBY.

Added test case for running all of the rdf/xml test cases.

Reimplemented rdf/xml parser to conform to latest WD.

## 2002-06-10 RELEASE 0.9.1

There is now a remove and a remove_triples (no more overloaded
remove).

Layer 2 has been merged with layer 1 since there is no longer a
need for them to be separate layers.

The generate_uri method has moved to LoadSave since triple stores
do not have a notion of a uri. [Also, with proper bNode support on
its way the need for a generate_uri might not be as high.]

Fixed bug in node's n3 function: URI -> URIRef.

Replaced string based exceptions with class based exceptions.

Added PyUnit TestCase for parser.py

Added N-Triples parser.

Added ```__len__``` and ```__eq__``` methods to store interface.

## 2002-06-04 RELEASE 0.9.0

Initial release after being split from redfootlib.<|MERGE_RESOLUTION|>--- conflicted
+++ resolved
@@ -1,31 +1,3 @@
-<<<<<<< HEAD
-## 2025-01-17 RELEASE 7.1.3
-
-A fix-up release that re-adds support for Python 3.8 after it was accidentally 
-removed in Release 7.1.2.
-
-This release cherrypicks many additions to 7.1.2 added to 7.1.1 but leaves out 
-typing changes that are not compatible
-with Python 3.8.
-
-Also not carried over from 7.1.2 is the change from Poetry 1.x to 2.0.
-
-Included are PRs such as _Defined Namespace warnings fix_, _sort longturtle 
-blank nodes_, _deterministic longturtle serialisation_ and _Dataset documentation 
-improvements_.
-
-For the full list of included PRs, see the preparatory PR: 
-<https://github.com/RDFLib/rdflib/pull/3036>.
-
-## 2025-01-10 RELEASE 7.1.2
-
-A minor release that inadvertently removed support for Python 3.8. This release 
-how now been deleted.
-
-All the improved features initially made available in this release that were 
-compatible with Python 3.8 have been preserved in the 7.1.3 release. The main 
-additions to 7.1.2 not preserved in 7.1.3 are updated type hints.
-=======
 ## 2025-01-10 RELEASE 7.1.2
 
 A minor release that bumped up a few dev dependencies and achieved a few small but notable improvements, particularly with longturtle sorting:
@@ -48,7 +20,6 @@
 * coverage to 7.6.10
 * pytest to 8.3.4
 * poetry to 2.0.0
->>>>>>> 6dc95f80
 
 ## 2024-10-17 RELEASE 7.1.1
 
