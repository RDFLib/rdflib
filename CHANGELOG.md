<<<<<<< HEAD
## 2025-03-29 RELEASE 7.1.4

A tidy-up release with no major updates over 7.1.3. This may be the last 7.x 
release as we move to a version 8 with breaking changes to Dataset and a few
APIs.

Interesting PRs merged:

* 2025-03-24 - remove old hacks against 2to3
  [PR #3095](https://github.com/RDFLib/rdflib/pull/3095)
* 2025-03-24 - Allow multi subjects & objects in graph funcs
  [PR #3086](https://github.com/RDFLib/rdflib/pull/3086)
* 2025-03-24 - Reduce test warnings
  [PR #3085](https://github.com/RDFLib/rdflib/pull/3085)
* 2025-03-22 - Downgrade log message about plugin
  [PR #3063](https://github.com/RDFLib/rdflib/pull/3063)
* 2025-03-22 - remove old hacks against 2to3
  [PR #3076](https://github.com/RDFLib/rdflib/pull/3076)
* 2025-03-22 - Cope with Namespace annotations in Python 3.14
  [PR #3084](https://github.com/RDFLib/rdflib/pull/3084)
* 2025-01-18 - small docco update
  [PR #3053](https://github.com/RDFLib/rdflib/pull/3053)

... and lots of boring dependency bump PRs merged!

## 2025-01-17 RELEASE 7.1.3

A fix-up release that re-adds support for Python 3.8 after it was accidentally 
removed in Release 7.1.2.

This release cherrypicks many additions to 7.1.2 added to 7.1.1 but leaves out 
typing changes that are not compatible
with Python 3.8.

Also not carried over from 7.1.2 is the change from Poetry 1.x to 2.0.

Included are PRs such as _Defined Namespace warnings fix_, _sort longturtle 
blank nodes_, _deterministic longturtle serialisation_ and _Dataset documentation 
improvements_.

For the full list of included PRs, see the preparatory PR: 
<https://github.com/RDFLib/rdflib/pull/3036>.

## 2025-01-10 RELEASE 7.1.2

A minor release that inadvertently removed support for Python 3.8. This release 
how now been deleted.

All the improved features initially made available in this release that were 
compatible with Python 3.8 have been preserved in the 7.1.3 release. The main 
additions to 7.1.2 not preserved in 7.1.3 are updated type hints.
=======
## 2025-01-10 RELEASE 7.1.2

A minor release that bumped up a few dev dependencies and achieved a few small but notable improvements, particularly with longturtle sorting:

Feature PRs:

* [PR #2963](https://github.com/RDFLib/rdflib/pull/2963) Big typing updates
* [PR #2964](https://github.com/RDFLib/rdflib/pull/2964) Defined Namesapce warnings fix
* [PR #2971](https://github.com/RDFLib/rdflib/pull/2971) convert uses of Optional and some Union usage to union operator |
* [PR #2989](https://github.com/RDFLib/rdflib/pull/2989) Fixed incorrect ASK behaviour for dataset with one element
* [PR #2997](https://github.com/RDFLib/rdflib/pull/2997) sort longturtle blank nodes
* [PR #3008](https://github.com/RDFLib/rdflib/pull/3008) deterministic longturtle serialisation using RDF canonicalization + n-triples sort
* [PR #3012](https://github.com/RDFLib/rdflib/pull/3012) Dataset documentation improvements

Dependency bumps:

* ruff from 0.71 -> 0.8.6
* orjson  3.10.10 -> 
* pytest-cov to 6.0.0
* coverage to 7.6.10
* pytest to 8.3.4
* poetry to 2.0.0
>>>>>>> 71264cc0

## 2024-10-17 RELEASE 7.1.1

This minor release removes the dependency on some only Python packages, in particular 
[six](https://pypi.org/project/six/) which is a problem for some Linux distributions that ship RDFLib. 

Other than that, there are a few minor PRs that improve testing and to do with making releases - no
new RDFLib core work.

Merged PRs:

* 2024-10-28 - Replace html5lib with html5rdf, make it an optional dependency
  [PR #2951](https://github.com/RDFLib/rdflib/pull/2951)
* 2024-10-23 - Prevent crash when comparing ill-typed numeric types.
  [PR #2949](https://github.com/RDFLib/rdflib/pull/2949)
* 2024-10-23 - Fix parser bug and add test
  [PR #2943](https://github.com/RDFLib/rdflib/pull/2943)
* 2024-10-23 - Fix import ordering in get_merged_prs.
  [PR #2947](https://github.com/RDFLib/rdflib/pull/2947)
* 2024-10-17 - post 7.1.0 release PR
  [PR #2934](https://github.com/RDFLib/rdflib/pull/2934)
* 2024-10-17 - 7.1.0 release
  [PR #2933](https://github.com/RDFLib/rdflib/pull/2933)


* 2024-10-24 - build(deps): bump poetry from 1.8.3 to 1.8.4 in /devtools
  [PR #2938](https://github.com/RDFLib/rdflib/pull/2938)
* 2024-10-24 - build(deps-dev): bump poetry from 1.8.3 to 1.8.4
  [PR #2941](https://github.com/RDFLib/rdflib/pull/2941)
* 2024-10-24 - build(deps): bump orjson from 3.10.7 to 3.10.10
  [PR #2950](https://github.com/RDFLib/rdflib/pull/2950)
* 2024-10-23 - build(deps-dev): bump ruff from 0.6.9 to 0.7.0
  [PR #2942](https://github.com/RDFLib/rdflib/pull/2942)

## 2024-10-17 RELEASE 7.1.0

This minor release incorporates just over 100 substantive PRs - interesting 
things submitted by people - and around 140 auto-generated update PRs from 
dependabot and similar. 

There are no major changes in this release over 7.0.0 and this release can
be used in place of 7.0.0 without much worry about altered behaviour.

Since the previous release, we have updated the way auto-generated PRs are
handled to ease the job of maintainers.

Due to the large numbers of PRs contained in this release, an abbreviated 
listing of them only is provided here:

Merged human-made PRs:

* 2024-10-16 - Bovlb patch 1
  [PR #2931](https://github.com/RDFLib/rdflib/pull/2931)
* 2024-10-16 - Redo XSD Datetime, Date, Time, Duration parser and serializers
  [PR #2929](https://github.com/RDFLib/rdflib/pull/2929)
* 2024-10-15 - Don't export hashes to requirements.txt from poetry, in readthedocs g…
  [PR #2930](https://github.com/RDFLib/rdflib/pull/2930)
* 2024-10-10 - Use pytest in one more test and update contributing guide
  [PR #2919](https://github.com/RDFLib/rdflib/pull/2919)
* 2024-10-10 - Fix for reassigned term aliases
  [PR #2925](https://github.com/RDFLib/rdflib/pull/2925)
* 2024-10-01 - Replace html5lib with html5lib-modern
  [PR #2911](https://github.com/RDFLib/rdflib/pull/2911)
* 2024-09-29 - Issue #2812: Reflect explicitly XSD-typed Literals in JSON-LD serialization
  [PR #2889](https://github.com/RDFLib/rdflib/pull/2889)
* 2024-09-01 - Replace deprecated method in csv2rdf
  [PR #2901](https://github.com/RDFLib/rdflib/pull/2901)
* 2024-08-31 - Fix test logic for datetime
  [PR #2900](https://github.com/RDFLib/rdflib/pull/2900)
* 2024-08-31 - Format docstring for `Graph.value` to match others
  [PR #2899](https://github.com/RDFLib/rdflib/pull/2899)
* 2024-08-27 - In .patch serializer, default to "add" operation if no operation
  [PR #2898](https://github.com/RDFLib/rdflib/pull/2898)
* 2024-08-26 - Implement RDF Patch serializer
  [PR #2877](https://github.com/RDFLib/rdflib/pull/2877)
* 2024-08-26 - Add initial implementation of RDF Patch parser.
  [PR #2863](https://github.com/RDFLib/rdflib/pull/2863)
* 2024-08-26 - jsonld - Improve handling of URNs in norm_url
  [PR #2892](https://github.com/RDFLib/rdflib/pull/2892)
* 2024-08-10 - chore: fix mypy and test failure
  [PR #2879](https://github.com/RDFLib/rdflib/pull/2879)
* 2024-08-06 - feat: update DOAP namespace
  [PR #2869](https://github.com/RDFLib/rdflib/pull/2869)
* 2024-08-06 - fix: typo in PR template
  [PR #2870](https://github.com/RDFLib/rdflib/pull/2870)
* 2024-08-01 - Change some more internal usages of ConjunctiveGraph to Dataset to silence warnings
  [PR #2867](https://github.com/RDFLib/rdflib/pull/2867)
* 2024-08-01 - Fix missing features of IdentifiedNode
  [PR #2868](https://github.com/RDFLib/rdflib/pull/2868)
* 2024-07-31 - Fix explicit dataset (`FROM` and `FROM NAMED` clauses)
  [PR #2794](https://github.com/RDFLib/rdflib/pull/2794)
* 2024-07-30 - Marks some doctstrings as raw, to silence a SyntaxWarning about invalid escape sequences.
  [PR #2756](https://github.com/RDFLib/rdflib/pull/2756)
* 2024-07-30 - Convert old string substitutions to f-strings in term.py
  [PR #2864](https://github.com/RDFLib/rdflib/pull/2864)
* 2024-07-30 - Prevent Collection from adding 'rdf:nil rdf:rest rdf:nil.' triples
  [PR #2818](https://github.com/RDFLib/rdflib/pull/2818)
* 2024-07-29 - Dependabot ignore newer updates to setuptools.
  [PR #2860](https://github.com/RDFLib/rdflib/pull/2860)
* 2024-07-29 - Add optional orjson support for faster json reading and writing
  [PR #2854](https://github.com/RDFLib/rdflib/pull/2854)
* 2024-07-28 - Fix and extend implementation of `BytesIOWrapper`
  [PR #2853](https://github.com/RDFLib/rdflib/pull/2853)
* 2024-07-28 - Add skolemization support for ntriples, nquads, hextuples and json-ld support at parse time
  [PR #2816](https://github.com/RDFLib/rdflib/pull/2816)
* 2024-07-26 - Add JSON-LD extraction from HTML
  [PR #2804](https://github.com/RDFLib/rdflib/pull/2804)
* 2024-07-25 - New sphinx docs fix
  [PR #2852](https://github.com/RDFLib/rdflib/pull/2852)
* 2024-07-24 - More typing fixes for mypy update
  [PR #2851](https://github.com/RDFLib/rdflib/pull/2851)
* 2024-07-24 - Fix typo, "ConjunctionGraph" -> "ConjunctiveGraph"
  [PR #2850](https://github.com/RDFLib/rdflib/pull/2850)
* 2024-07-24 - feat: hextuple parser and serializer now supports anonymous graph names
  [PR #2815](https://github.com/RDFLib/rdflib/pull/2815)
* 2024-07-24 - Change dependabot strategy back to "auto"
  [PR #2844](https://github.com/RDFLib/rdflib/pull/2844)
* 2024-07-24 - test: Add test for Graph.items
  [PR #2819](https://github.com/RDFLib/rdflib/pull/2819)
* 2024-07-24 - Pin black
  [PR #2843](https://github.com/RDFLib/rdflib/pull/2843)
* 2024-07-24 - Fix bug preventing nested FILTER statements from working (#709)
  [PR #2822](https://github.com/RDFLib/rdflib/pull/2822)
* 2024-07-24 - Ruff fixes
  [PR #2842](https://github.com/RDFLib/rdflib/pull/2842)
* 2024-07-24 - Fix typing issues that appeared after latest mypy update
  [PR #2841](https://github.com/RDFLib/rdflib/pull/2841)
* 2024-07-24 - Reconcile debpendabot
  [PR #2840](https://github.com/RDFLib/rdflib/pull/2840)
* 2024-07-24 - Update dependabot.yml
  [PR #2838](https://github.com/RDFLib/rdflib/pull/2838)
* 2024-07-10 - Fix testing for warnings with pytest 8 (#2748)
  [PR #2817](https://github.com/RDFLib/rdflib/pull/2817)
* 2024-06-17 - Deprecate ConjunctiveGraph (#2405)
  [PR #2786](https://github.com/RDFLib/rdflib/pull/2786)
* 2024-06-17 - fix: task expected type string, got bool
  [PR #2791](https://github.com/RDFLib/rdflib/pull/2791)
* 2024-06-17 - fix: lint
  [PR #2792](https://github.com/RDFLib/rdflib/pull/2792)
* 2024-06-17 - Reformat code, execute task black
  [PR #2798](https://github.com/RDFLib/rdflib/pull/2798)
* 2024-06-17 - Fix for gha:validation error in Github actions
  [PR #2799](https://github.com/RDFLib/rdflib/pull/2799)
* 2024-06-12 - Remove test/data/suites/w3c/dawg-data-r2/sort/.manifest.ttl.swp since…
  [PR #2797](https://github.com/RDFLib/rdflib/pull/2797)
* 2024-05-17 - docs: fix "Build docs" command in developers.rst
  [PR #2783](https://github.com/RDFLib/rdflib/pull/2783)
* 2024-05-17 - Update .mailmap for Nicholas Car
  [PR #2776](https://github.com/RDFLib/rdflib/pull/2776)
* 2024-05-17 - Update _GEO.py to include GeoSPARQL 1.1 vocabularies
  [PR #2771](https://github.com/RDFLib/rdflib/pull/2771)
* 2024-04-27 - set default jsonld version to 1.1. autoformat for corresponding files.
  [PR #2751](https://github.com/RDFLib/rdflib/pull/2751)
* 2024-04-27 - removed unused #ignore comments in algebra.py
  [PR #2746](https://github.com/RDFLib/rdflib/pull/2746)
* 2024-04-18 - Let jsonld handle value nodes/Literal for context search
  [PR #2750](https://github.com/RDFLib/rdflib/pull/2750)
* 2024-03-20 - Cleanup literal comparison ops (#863)
  [PR #2745](https://github.com/RDFLib/rdflib/pull/2745)
* 2024-03-20 - fix: use guess_format when plugin for format not found
  [PR #2735](https://github.com/RDFLib/rdflib/pull/2735)
* 2024-03-20 - Remove unused open method in SPARQLUpdateStore
  [PR #2693](https://github.com/RDFLib/rdflib/pull/2693)
* 2024-03-20 - fix: readthedocs failure with poetry 1.8
  [PR #2744](https://github.com/RDFLib/rdflib/pull/2744)
* 2024-03-20 - fix: typo in Container method name: type_of_conatiner --> type_of_container
  [PR #2733](https://github.com/RDFLib/rdflib/pull/2733)
* 2024-03-13 - fix: gh actions on PR
  [PR #2731](https://github.com/RDFLib/rdflib/pull/2731)
* 2024-03-12 - Fix LongTurtle multi-BN object serialization bug
  [PR #2700](https://github.com/RDFLib/rdflib/pull/2700)
* 2024-03-12 - JSON-LD Docco & Examples
  [PR #2529](https://github.com/RDFLib/rdflib/pull/2529)
* 2024-02-27 - Add SHACL path to RDFLib Path utility and corresponding tests
  [PR #2699](https://github.com/RDFLib/rdflib/pull/2699)
* 2024-02-18 - Add documentation for optional dependencies
  [PR #2701](https://github.com/RDFLib/rdflib/pull/2701)
* 2023-11-30 - Update _SOSA.py with ssn-ex IRIs
  [PR #2654](https://github.com/RDFLib/rdflib/pull/2654)
* 2023-10-29 - fix typo in SPARQLConnector init docstring
  [PR #2619](https://github.com/RDFLib/rdflib/pull/2619)
* 2023-10-24 - Add changelog to sphinx docs
  [PR #2617](https://github.com/RDFLib/rdflib/pull/2617)
* 2023-09-26 - Issue 2378 goal: Get CI to pass without ALLOW_UNICODE on doctests
  [PR #2383](https://github.com/RDFLib/rdflib/pull/2383)
* 2023-09-25 - docs: remove Unicode literals from docstrings
  [PR #2604](https://github.com/RDFLib/rdflib/pull/2604)
* 2023-09-10 - feat: enable `check_untyped_defs` for Mypy
  [PR #2580](https://github.com/RDFLib/rdflib/pull/2580)
* 2023-09-07 - style: Enable most remaining pyupgrade rules for ruff
  [PR #2579](https://github.com/RDFLib/rdflib/pull/2579)
* 2023-09-07 - style: Eliminate quotes from type hints
  [PR #2578](https://github.com/RDFLib/rdflib/pull/2578)
* 2023-09-07 - build: fix minimum version testing
  [PR #2577](https://github.com/RDFLib/rdflib/pull/2577)
* 2023-09-05 - style: add `from __future__ import annotations`
  [PR #2576](https://github.com/RDFLib/rdflib/pull/2576)
* 2023-09-05 - style: homogenize docstrings
  [PR #2575](https://github.com/RDFLib/rdflib/pull/2575)
* 2023-09-04 - style: remove unnecessary shebangs `#!...`
  [PR #2574](https://github.com/RDFLib/rdflib/pull/2574)
* 2023-09-04 - style: remove modelines
  [PR #2573](https://github.com/RDFLib/rdflib/pull/2573)
* 2023-09-04 - style: disable global ignore for E402 in ruff
  [PR #2572](https://github.com/RDFLib/rdflib/pull/2572)
* 2023-09-04 - build: remove unneeded override for PyParsing
  [PR #2571](https://github.com/RDFLib/rdflib/pull/2571)
* 2023-09-03 - style: eliminate unused `noqa` statements
  [PR #2566](https://github.com/RDFLib/rdflib/pull/2566)
* 2023-09-02 - style: fix more linting/ruff issues in tests
  [PR #2565](https://github.com/RDFLib/rdflib/pull/2565)
* 2023-09-02 - test: convert more unittest based tests to pytest
  [PR #2564](https://github.com/RDFLib/rdflib/pull/2564)
* 2023-08-31 - style: fix the naming of test data constants
  [PR #2561](https://github.com/RDFLib/rdflib/pull/2561)
* 2023-08-31 - test: migrate some tests from unittest to pytest
  [PR #2562](https://github.com/RDFLib/rdflib/pull/2562)
* 2023-08-31 - style: Fix linting errors in serializer tests
  [PR #2559](https://github.com/RDFLib/rdflib/pull/2559)
* 2023-08-30 - Add test case for CG operator return type
  [PR #2557](https://github.com/RDFLib/rdflib/pull/2557)
* 2023-08-30 - style: add noqa to allow camelCase for mock function
  [PR #2558](https://github.com/RDFLib/rdflib/pull/2558)
* 2023-08-30 - style: fix linting errors in `test/test_graph`
  [PR #2556](https://github.com/RDFLib/rdflib/pull/2556)
* 2023-08-30 - fix: SPARQL `LOAD ... INTO GRAPH` handling
  [PR #2554](https://github.com/RDFLib/rdflib/pull/2554)
* 2023-08-29 - fix: `queryGraph` selection for `query` and `update`
  [PR #2546](https://github.com/RDFLib/rdflib/pull/2546)
* 2023-08-29 - build: replace Flake8, FlakeHeaven and isort with ruff
  [PR #2548](https://github.com/RDFLib/rdflib/pull/2548)
* 2023-08-28 - fix: remove `print()` calls from SPARQL algebra code
  [PR #2553](https://github.com/RDFLib/rdflib/pull/2553)
* 2023-08-28 - build: remove unused setuptools setting
  [PR #2547](https://github.com/RDFLib/rdflib/pull/2547)
* 2023-08-26 - test: add python variants to variant based tests
  [PR #2544](https://github.com/RDFLib/rdflib/pull/2544)
* 2023-08-25 - test: add more accommodation for DBpedia issues
  [PR #2543](https://github.com/RDFLib/rdflib/pull/2543)
* 2023-08-25 - test: make graph variant tests more granular
  [PR #2540](https://github.com/RDFLib/rdflib/pull/2540)
* 2023-08-24 - test: add skips to accommodate a DBpedia outage
  [PR #2539](https://github.com/RDFLib/rdflib/pull/2539)
* 2023-08-15 - fix: make rdflib.term.Node abstract (fixes #2518)
  [PR #2520](https://github.com/RDFLib/rdflib/pull/2520)
* 2023-08-15 - Fix nested list expansion in JSON-LD
  [PR #2517](https://github.com/RDFLib/rdflib/pull/2517)
* 2023-08-10 - refactor: don't use the same variable name for different types
  [PR #2523](https://github.com/RDFLib/rdflib/pull/2523)
* 2023-08-06 - fix a tiny typo
  [PR #2519](https://github.com/RDFLib/rdflib/pull/2519)
* 2023-08-02 - Introduce abstract base class
  [PR #2516](https://github.com/RDFLib/rdflib/pull/2516)

Auto-generated PRs:

* 2024-10-16 - Revert "build(deps): bump library/python from 3.12.7-slim to 3.13.0-slim in /docker/unstable"
  [PR #2932](https://github.com/RDFLib/rdflib/pull/2932)
* 2024-10-16 - build(deps): bump library/python from 3.12.7-slim to 3.13.0-slim in /docker/unstable
  [PR #2926](https://github.com/RDFLib/rdflib/pull/2926)
* 2024-10-10 - build(deps): bump library/python from 3.12.6-slim to 3.12.7-slim in /docker/latest
  [PR #2920](https://github.com/RDFLib/rdflib/pull/2920)
* 2024-10-10 - build(deps-dev): bump ruff from 0.6.8 to 0.6.9
  [PR #2921](https://github.com/RDFLib/rdflib/pull/2921)
* 2024-10-10 - build(deps): bump library/python from 3.12.6-slim to 3.12.7-slim in /docker/unstable
  [PR #2922](https://github.com/RDFLib/rdflib/pull/2922)
* 2024-09-30 - build(deps-dev): bump ruff from 0.6.5 to 0.6.8
  [PR #2917](https://github.com/RDFLib/rdflib/pull/2917)
* 2024-09-30 - build(deps): bump library/python from `15bad98` to `ad48727` in /docker/unstable
  [PR #2915](https://github.com/RDFLib/rdflib/pull/2915)
* 2024-09-29 - build(deps-dev): bump ruff from 0.6.2 to 0.6.5
  [PR #2908](https://github.com/RDFLib/rdflib/pull/2908)
* 2024-09-21 - build(deps): bump library/python from 3.12.5-slim to 3.12.6-slim in /docker/unstable
  [PR #2910](https://github.com/RDFLib/rdflib/pull/2910)
* 2024-09-21 - build(deps): bump library/python from 3.12.5-slim to 3.12.6-slim in /docker/latest
  [PR #2909](https://github.com/RDFLib/rdflib/pull/2909)
* 2024-09-21 - build(deps-dev): bump pytest from 8.3.2 to 8.3.3
  [PR #2907](https://github.com/RDFLib/rdflib/pull/2907)
* 2024-08-26 - build(deps): bump lxml from 5.2.2 to 5.3.0
  [PR #2882](https://github.com/RDFLib/rdflib/pull/2882)
* 2024-08-26 - build(deps): bump library/python from 3.12.4-slim to 3.12.5-slim in /docker/latest
  [PR #2886](https://github.com/RDFLib/rdflib/pull/2886)
* 2024-08-26 - build(deps): bump library/python from 3.12.4-slim to 3.12.5-slim in /docker/unstable
  [PR #2885](https://github.com/RDFLib/rdflib/pull/2885)
* 2024-08-26 - build(deps): bump orjson from 3.10.6 to 3.10.7
  [PR #2883](https://github.com/RDFLib/rdflib/pull/2883)
* 2024-08-26 - build(deps-dev): bump mypy from 1.11.1 to 1.11.2
  [PR #2896](https://github.com/RDFLib/rdflib/pull/2896)
* 2024-08-26 - build(deps): bump pyparsing from 3.1.2 to 3.1.4
  [PR #2895](https://github.com/RDFLib/rdflib/pull/2895)
* 2024-08-26 - build(deps-dev): bump ruff from 0.5.6 to 0.6.2
  [PR #2894](https://github.com/RDFLib/rdflib/pull/2894)
* 2024-08-11 - build(deps-dev): bump wheel from 0.43.0 to 0.44.0
  [PR #2874](https://github.com/RDFLib/rdflib/pull/2874)
* 2024-08-10 - build(deps-dev): bump ruff from 0.5.5 to 0.5.6
  [PR #2873](https://github.com/RDFLib/rdflib/pull/2873)
* 2024-08-10 - build(deps-dev): bump coverage from 7.6.0 to 7.6.1
  [PR #2872](https://github.com/RDFLib/rdflib/pull/2872)
* 2024-08-10 - build(deps-dev): bump mypy from 1.11.0 to 1.11.1
  [PR #2871](https://github.com/RDFLib/rdflib/pull/2871)
* 2024-08-10 - build(deps): bump library/python from `740d94a` to `a3e58f9` in /docker/unstable
  [PR #2875](https://github.com/RDFLib/rdflib/pull/2875)
* 2024-08-10 - build(deps): bump library/python from `740d94a` to `a3e58f9` in /docker/latest
  [PR #2876](https://github.com/RDFLib/rdflib/pull/2876)
* 2024-07-29 - build(deps-dev): bump pytest from 8.3.1 to 8.3.2
  [PR #2858](https://github.com/RDFLib/rdflib/pull/2858)
* 2024-07-29 - build(deps-dev): bump ruff from 0.5.4 to 0.5.5
  [PR #2859](https://github.com/RDFLib/rdflib/pull/2859)
* 2024-07-29 - build(deps): bump library/python from `52f92c5` to `740d94a` in /docker/latest
  [PR #2856](https://github.com/RDFLib/rdflib/pull/2856)
* 2024-07-29 - build(deps): bump library/python from `52f92c5` to `740d94a` in /docker/unstable
  [PR #2855](https://github.com/RDFLib/rdflib/pull/2855)
* 2024-07-24 - build(deps-dev): bump mypy from 1.8.0 to 1.11.0
  [PR #2848](https://github.com/RDFLib/rdflib/pull/2848)
* 2024-07-24 - build(deps): bump library/python from 3.12.2-slim to 3.12.4-slim in /docker/unstable
  [PR #2845](https://github.com/RDFLib/rdflib/pull/2845)
* 2024-07-24 - build(deps): bump library/python from `f11725a` to `52f92c5` in /docker/latest
  [PR #2846](https://github.com/RDFLib/rdflib/pull/2846)
* 2024-07-24 - build(deps): bump lxml from 4.9.3 to 5.2.2
  [PR #2847](https://github.com/RDFLib/rdflib/pull/2847)
* 2024-07-24 - build(deps-dev): bump types-setuptools from 69.5.0.20240513 to 71.1.0.20240723
  [PR #2834](https://github.com/RDFLib/rdflib/pull/2834)
* 2024-07-24 - build(deps-dev): bump myst-parser from 2.0.0 to 3.0.1
  [PR #2773](https://github.com/RDFLib/rdflib/pull/2773)
* 2024-07-24 - build(deps-dev): bump black from 24.3.0 to 24.4.2
  [PR #2770](https://github.com/RDFLib/rdflib/pull/2770)
* 2024-07-24 - build(deps-dev): bump pytest from 7.4.3 to 8.3.1
  [PR #2837](https://github.com/RDFLib/rdflib/pull/2837)
* 2024-07-24 - build(deps-dev): bump mypy from 1.6.1 to 1.8.0
  [PR #2676](https://github.com/RDFLib/rdflib/pull/2676)
* 2024-07-23 - build(deps): bump library/python from `2fba8e7` to `f11725a` in /docker/latest
  [PR #2827](https://github.com/RDFLib/rdflib/pull/2827)
* 2024-07-23 - build(deps-dev): bump setuptools from 69.5.1 to 71.1.0
  [PR #2832](https://github.com/RDFLib/rdflib/pull/2832)
* 2024-07-23 - build(deps-dev): bump ruff from 0.5.2 to 0.5.4
  [PR #2831](https://github.com/RDFLib/rdflib/pull/2831)
* 2024-07-15 - build(deps-dev): bump types-setuptools from 69.5.0.20240415 to 69.5.0.20240513
  [PR #2789](https://github.com/RDFLib/rdflib/pull/2789)
* 2024-07-15 - build(deps-dev): bump ruff from 0.4.1 to 0.5.2
  [PR #2825](https://github.com/RDFLib/rdflib/pull/2825)
* 2024-07-15 - build(deps-dev): bump coverage from 7.5.4 to 7.6.0
  [PR #2824](https://github.com/RDFLib/rdflib/pull/2824)
* 2024-07-15 - build(deps-dev): bump typing-extensions from 4.11.0 to 4.12.2
  [PR #2826](https://github.com/RDFLib/rdflib/pull/2826)
* 2024-07-15 - build(deps-dev): bump coverage from 7.4.4 to 7.5.4
  [PR #2805](https://github.com/RDFLib/rdflib/pull/2805)
* 2024-07-15 - build(deps): bump library/python from 3.12.2-slim to 3.12.4-slim in /docker/latest
  [PR #2808](https://github.com/RDFLib/rdflib/pull/2808)
* 2024-07-15 - build(deps): bump berkeleydb from 18.1.8 to 18.1.10
  [PR #2813](https://github.com/RDFLib/rdflib/pull/2813)
* 2024-06-19 - [pre-commit.ci] pre-commit autoupdate
  [PR #2777](https://github.com/RDFLib/rdflib/pull/2777)  
* 2024-06-17 - build(deps): bump library/python from `eb53cb9` to `5c73034` in /docker/latest
  [PR #2725](https://github.com/RDFLib/rdflib/pull/2725)
* 2024-05-17 - build(deps): bump poetry from 1.8.2 to 1.8.3 in /devtools
  [PR #2787](https://github.com/RDFLib/rdflib/pull/2787)
* 2024-04-27 - [pre-commit.ci] pre-commit autoupdate
  [PR #2755](https://github.com/RDFLib/rdflib/pull/2755)  
* 2024-05-17 - build(deps): bump networkx from 2.6.3 to 3.1
  [PR #2458](https://github.com/RDFLib/rdflib/pull/2458)
* 2024-04-27 - build(deps-dev): bump black from 24.3.0 to 24.4.0
  [PR #2766](https://github.com/RDFLib/rdflib/pull/2766)
* 2024-04-27 - build(deps-dev): bump ruff from 0.3.4 to 0.4.1
  [PR #2769](https://github.com/RDFLib/rdflib/pull/2769)
* 2024-04-18 - build(deps): bump poetry from 1.7.1 to 1.8.2 in /devtools
  [PR #2743](https://github.com/RDFLib/rdflib/pull/2743)
* 2024-04-18 - build(deps-dev): bump typing-extensions from 4.10.0 to 4.11.0
  [PR #2759](https://github.com/RDFLib/rdflib/pull/2759)
* 2024-04-18 - build(deps-dev): bump setuptools from 69.2.0 to 69.5.1
  [PR #2763](https://github.com/RDFLib/rdflib/pull/2763)
* 2024-04-18 - build(deps-dev): bump types-setuptools from 69.2.0.20240317 to 69.5.0.20240415
  [PR #2765](https://github.com/RDFLib/rdflib/pull/2765)
* 2024-04-03 - build(deps-dev): bump pytest-cov from 4.1.0 to 5.0.0
  [PR #2754](https://github.com/RDFLib/rdflib/pull/2754)
* 2024-04-03 - build(deps-dev): bump ruff from 0.3.2 to 0.3.4
  [PR #2753](https://github.com/RDFLib/rdflib/pull/2753)
* 2024-04-03 - build(deps-dev): bump coverage from 7.4.3 to 7.4.4
  [PR #2752](https://github.com/RDFLib/rdflib/pull/2752)
* 2024-03-20 - build(deps-dev): bump poetry from 1.7.1 to 1.8.2
  [PR #2741](https://github.com/RDFLib/rdflib/pull/2741)
* 2024-03-20 - [pre-commit.ci] pre-commit autoupdate
  [PR #2732](https://github.com/RDFLib/rdflib/pull/2732)  
* 2024-03-20 - build(deps-dev): bump types-setuptools from 69.1.0.20240310 to 69.2.0.20240317
  [PR #2737](https://github.com/RDFLib/rdflib/pull/2737)
* 2024-03-20 - build(deps): bump library/python from `5c73034` to `36d57d7` in /docker/unstable
  [PR #2742](https://github.com/RDFLib/rdflib/pull/2742)
* 2024-03-20 - build(deps-dev): bump wheel from 0.42.0 to 0.43.0
  [PR #2740](https://github.com/RDFLib/rdflib/pull/2740)
* 2024-03-20 - build(deps-dev): bump setuptools from 69.1.1 to 69.2.0
  [PR #2739](https://github.com/RDFLib/rdflib/pull/2739)
* 2024-03-20 - build(deps-dev): bump black from 24.2.0 to 24.3.0
  [PR #2738](https://github.com/RDFLib/rdflib/pull/2738)
* 2024-03-12 - build(deps-dev): bump lxml-stubs from 0.4.0 to 0.5.1
  [PR #2724](https://github.com/RDFLib/rdflib/pull/2724)
* 2024-03-12 - build(deps-dev): bump types-setuptools from 69.1.0.20240302 to 69.1.0.20240310
  [PR #2728](https://github.com/RDFLib/rdflib/pull/2728)
* 2024-03-12 - build(deps-dev): bump ruff from 0.3.0 to 0.3.2
  [PR #2729](https://github.com/RDFLib/rdflib/pull/2729)
* 2024-03-12 - [pre-commit.ci] pre-commit autoupdate
  [PR #2630](https://github.com/RDFLib/rdflib/pull/2630)  
* 2024-03-12 - build(deps): bump pyparsing from 3.1.1 to 3.1.2
  [PR #2730](https://github.com/RDFLib/rdflib/pull/2730)
* 2024-03-05 - build(deps): bump library/python from `eb53cb9` to `5c73034` in /docker/unstable
  [PR #2726](https://github.com/RDFLib/rdflib/pull/2726)
* 2024-03-04 - build(deps-dev): bump sphinxcontrib-apidoc from 0.4.0 to 0.5.0
  [PR #2719](https://github.com/RDFLib/rdflib/pull/2719)
* 2024-03-04 - build(deps-dev): bump types-setuptools from 69.1.0.20240223 to 69.1.0.20240302
  [PR #2722](https://github.com/RDFLib/rdflib/pull/2722)
* 2024-03-04 - build(deps-dev): bump ruff from 0.1.6 to 0.3.0
  [PR #2718](https://github.com/RDFLib/rdflib/pull/2718)
* 2024-03-04 - build(deps-dev): bump poetry from 1.8.0 to 1.8.2
  [PR #2721](https://github.com/RDFLib/rdflib/pull/2721)
* 2024-02-27 - build(deps-dev): bump types-setuptools from 68.2.0.2 to 69.1.0.20240223
  [PR #2716](https://github.com/RDFLib/rdflib/pull/2716)
* 2024-02-27 - build(deps): bump poetry from 1.7.1 to 1.8.0 in /devtools
  [PR #2717](https://github.com/RDFLib/rdflib/pull/2717)
* 2024-02-27 - build(deps): bump library/python from 3.12.0-slim to 3.12.2-slim in /docker/unstable
  [PR #2706](https://github.com/RDFLib/rdflib/pull/2706)
* 2024-02-27 - build(deps-dev): bump typing-extensions from 4.8.0 to 4.10.0
  [PR #2715](https://github.com/RDFLib/rdflib/pull/2715)
* 2024-02-27 - build(deps-dev): bump coverage from 7.3.2 to 7.4.3
  [PR #2714](https://github.com/RDFLib/rdflib/pull/2714)
* 2024-02-27 - build(deps): bump arduino/setup-task from 1 to 2
  [PR #2707](https://github.com/RDFLib/rdflib/pull/2707)
* 2024-02-27 - build(deps-dev): bump setuptools from 69.0.2 to 69.1.1
  [PR #2713](https://github.com/RDFLib/rdflib/pull/2713)
* 2024-02-27 - build(deps): bump library/python from 3.12.0-slim to 3.12.2-slim in /docker/latest
  [PR #2703](https://github.com/RDFLib/rdflib/pull/2703)
* 2024-02-27 - build(deps): bump actions/cache from 3 to 4
  [PR #2690](https://github.com/RDFLib/rdflib/pull/2690)
* 2024-02-27 - build(deps): bump actions/upload-artifact from 3 to 4
  [PR #2669](https://github.com/RDFLib/rdflib/pull/2669)
* 2024-02-27 - build(deps): bump actions/setup-python from 4 to 5
  [PR #2664](https://github.com/RDFLib/rdflib/pull/2664)
* 2024-02-27 - build(deps): bump actions/setup-java from 3 to 4
  [PR #2657](https://github.com/RDFLib/rdflib/pull/2657)
* 2024-02-27 - build(deps-dev): bump black from 23.11.0 to 24.2.0
  [PR #2709](https://github.com/RDFLib/rdflib/pull/2709)
* 2023-12-01 - build(deps): bump library/python from `43a49c9` to `babc0d4` in /docker/latest
  [PR #2627](https://github.com/RDFLib/rdflib/pull/2627)
* 2023-12-01 - build(deps-dev): bump poetry from 1.6.1 to 1.7.1
  [PR #2646](https://github.com/RDFLib/rdflib/pull/2646)
* 2023-11-30 - build(deps-dev): bump setuptools from 68.2.2 to 69.0.2
  [PR #2650](https://github.com/RDFLib/rdflib/pull/2650)
* 2023-11-30 - build(deps-dev): bump ruff from 0.1.1 to 0.1.6
  [PR #2647](https://github.com/RDFLib/rdflib/pull/2647)
* 2023-11-30 - build(deps-dev): bump types-setuptools from 68.2.0.1 to 68.2.0.2
  [PR #2652](https://github.com/RDFLib/rdflib/pull/2652)
* 2023-11-30 - build(deps): bump library/python from `babc0d4` to `32477c7` in /docker/unstable
  [PR #2653](https://github.com/RDFLib/rdflib/pull/2653)
* 2023-11-21 - build(deps-dev): bump types-setuptools from 68.2.0.0 to 68.2.0.1
  [PR #2640](https://github.com/RDFLib/rdflib/pull/2640)
* 2023-11-21 - build(deps-dev): bump black from 23.10.1 to 23.11.0
  [PR #2641](https://github.com/RDFLib/rdflib/pull/2641)
* 2023-11-21 - build(deps-dev): bump sphinx-autodoc-typehints from 1.24.0 to 1.25.2
  [PR #2639](https://github.com/RDFLib/rdflib/pull/2639)
* 2023-11-21 - build(deps-dev): bump pytest from 7.4.2 to 7.4.3
  [PR #2629](https://github.com/RDFLib/rdflib/pull/2629)
* 2023-11-21 - build(deps): bump library/python from `43a49c9` to `babc0d4` in /docker/unstable
  [PR #2626](https://github.com/RDFLib/rdflib/pull/2626)
* 2023-10-29 - build(deps-dev): bump mypy from 1.5.1 to 1.6.1
  [PR #2624](https://github.com/RDFLib/rdflib/pull/2624)
* 2023-10-29 - build(deps): bump berkeleydb from 18.1.6 to 18.1.8
  [PR #2615](https://github.com/RDFLib/rdflib/pull/2615)
* 2023-10-29 - build(deps-dev): bump black from 23.9.1 to 23.10.1
  [PR #2625](https://github.com/RDFLib/rdflib/pull/2625)
* 2023-10-24 - [pre-commit.ci] pre-commit autoupdate
  [PR #2605](https://github.com/RDFLib/rdflib/pull/2605)   
* 2023-10-24 - build(deps-dev): bump ruff from 0.0.291 to 0.1.1
  [PR #2622](https://github.com/RDFLib/rdflib/pull/2622)
* 2023-10-24 - build(deps-dev): bump coverage from 7.3.1 to 7.3.2
  [PR #2614](https://github.com/RDFLib/rdflib/pull/2614)
* 2023-10-24 - build(deps): bump library/python from 3.11.5-slim to 3.12.0-slim in /docker/latest
  [PR #2612](https://github.com/RDFLib/rdflib/pull/2612)
* 2023-09-24 - [pre-commit.ci] pre-commit autoupdate
  [PR #2495](https://github.com/RDFLib/rdflib/pull/2495)  
* 2023-10-24 - build(deps): bump library/python from 3.11.5-slim to 3.12.0-slim in /docker/unstable
  [PR #2611](https://github.com/RDFLib/rdflib/pull/2611)
* 2023-09-25 - build(deps): bump library/python from `9bd704d` to `edaf703` in /docker/latest
  [PR #2600](https://github.com/RDFLib/rdflib/pull/2600)
* 2023-09-25 - build(deps): bump library/python from `9bd704d` to `edaf703` in /docker/unstable
  [PR #2601](https://github.com/RDFLib/rdflib/pull/2601)
* 2023-09-25 - build(deps-dev): bump ruff from 0.0.290 to 0.0.291
  [PR #2602](https://github.com/RDFLib/rdflib/pull/2602)
* 2023-09-24 - build(deps): bump docker/login-action from 2 to 3
  [PR #2594](https://github.com/RDFLib/rdflib/pull/2594)
* 2023-09-24 - build(deps-dev): bump ruff from 0.0.287 to 0.0.290
  [PR #2596](https://github.com/RDFLib/rdflib/pull/2596)
* 2023-09-24 - build(deps-dev): bump typing-extensions from 4.7.1 to 4.8.0
  [PR #2597](https://github.com/RDFLib/rdflib/pull/2597)
* 2023-09-19 - build(deps-dev): bump setuptools from 68.2.0 to 68.2.2
  [PR #2595](https://github.com/RDFLib/rdflib/pull/2595)
* 2023-09-11 - build(deps-dev): bump sphinxcontrib-apidoc from 0.3.0 to 0.4.0
  [PR #2583](https://github.com/RDFLib/rdflib/pull/2583)
* 2023-09-11 - build(deps-dev): bump black from 23.7.0 to 23.9.1
  [PR #2584](https://github.com/RDFLib/rdflib/pull/2584)
* 2023-09-11 - build(deps): bump actions/checkout from 3 to 4
  [PR #2582](https://github.com/RDFLib/rdflib/pull/2582)
* 2023-09-11 - build(deps-dev): bump coverage from 7.3.0 to 7.3.1
  [PR #2586](https://github.com/RDFLib/rdflib/pull/2586)
* 2023-09-11 - build(deps-dev): bump types-setuptools from 68.1.0.1 to 68.2.0.0
  [PR #2587](https://github.com/RDFLib/rdflib/pull/2587)
* 2023-09-11 - build(deps-dev): bump pytest from 7.4.1 to 7.4.2
  [PR #2588](https://github.com/RDFLib/rdflib/pull/2588)
* 2023-09-11 - build(deps): bump library/python from `c499230` to `9bd704d` in /docker/latest
  [PR #2589](https://github.com/RDFLib/rdflib/pull/2589)
* 2023-09-11 - build(deps-dev): bump setuptools from 68.1.2 to 68.2.0
  [PR #2585](https://github.com/RDFLib/rdflib/pull/2585)
* 2023-09-11 - build(deps): bump library/python from `c499230` to `9bd704d` in /docker/unstable
  [PR #2581](https://github.com/RDFLib/rdflib/pull/2581)
* 2023-09-04 - build(deps-dev): bump types-setuptools from 68.1.0.0 to 68.1.0.1
  [PR #2569](https://github.com/RDFLib/rdflib/pull/2569)
* 2023-09-04 - build(deps-dev): bump ruff from 0.0.286 to 0.0.287
  [PR #2567](https://github.com/RDFLib/rdflib/pull/2567)
* 2023-09-04 - build(deps-dev): bump pytest from 7.4.0 to 7.4.1
  [PR #2568](https://github.com/RDFLib/rdflib/pull/2568)
* 2023-08-28 - build(deps): bump library/python from 3.11.4-slim to 3.11.5-slim in /docker/latest
  [PR #2551](https://github.com/RDFLib/rdflib/pull/2551)
* 2023-08-28 - build(deps): bump library/python from 3.11.4-slim to 3.11.5-slim in /docker/unstable
  [PR #2550](https://github.com/RDFLib/rdflib/pull/2550)
* 2023-08-28 - build(deps-dev): bump poetry from 1.5.1 to 1.6.1
  [PR #2549](https://github.com/RDFLib/rdflib/pull/2549)
* 2023-08-23 - build(deps-dev): bump types-setuptools from 68.0.0.3 to 68.1.0.0
  [PR #2532](https://github.com/RDFLib/rdflib/pull/2532)
* 2023-08-23 - build(deps): bump library/python from `58ae46e` to `17d62d6` in /docker/unstable
  [PR #2531](https://github.com/RDFLib/rdflib/pull/2531)
* 2023-08-23 - build(deps-dev): bump setuptools from 68.0.0 to 68.1.2
  [PR #2535](https://github.com/RDFLib/rdflib/pull/2535)
* 2023-08-22 - build(deps-dev): bump mypy from 1.5.0 to 1.5.1
  [PR #2534](https://github.com/RDFLib/rdflib/pull/2534)
* 2023-08-15 - build(deps): bump library/python from `36b544b` to `58ae46e` in /docker/latest
  [PR #2527](https://github.com/RDFLib/rdflib/pull/2527)
* 2023-08-15 - build(deps): bump library/python from `36b544b` to `58ae46e` in /docker/unstable
  [PR #2526](https://github.com/RDFLib/rdflib/pull/2526)
* 2023-08-15 - build(deps-dev): bump mypy from 1.4.1 to 1.5.0
  [PR #2525](https://github.com/RDFLib/rdflib/pull/2525)
* 2023-08-15 - build(deps-dev): bump coverage from 7.2.7 to 7.3.0
  [PR #2524](https://github.com/RDFLib/rdflib/pull/2524)
* 2023-08-07 - build(deps-dev): bump sphinx from 7.1.1 to 7.1.2
  [PR #2521](https://github.com/RDFLib/rdflib/pull/2521)

## 2023-08-02 RELEASE 7.0.0

This is a major release with relatively slight breaking changes, new
features and bug fixes.

The most notable breaking change relates to how RDFLib handles the
`publicID` parameter of the `Graph.parse` and `Dataset.parse` methods.
Most users should not be affected by this change.

Instructions on adapting existing code to the breaking changes can be
found in the upgrade guide from Version 6 to Version 7 which should be
available [here](https://rdflib.readthedocs.io/en/stable/).

It is likely that the next couple of RDFLib releases will all be major
versions, mostly because there are some more shortcomings of RDFLib's
public interface that should be addressed.

If you use RDFLib, please consider keeping an eye on
[discussions](https://github.com/RDFLib/rdflib/discussions?discussions_q=label%3A%22feedback+wanted%22),
issues and pull-requests labelled with ["feedback
wanted"](https://github.com/RDFLib/rdflib/labels/feedback%20wanted).

A big thanks to everyone who contributed to this release.

### BREAKING CHANGE: don't use `publicID` as the name for the default graph. (#2406)

Commit [4b96e9d](https://github.com/RDFLib/rdflib/commit/4b96e9d), closes [#2406](https://github.com/RDFLib/rdflib/issues/2406).


When parsing data into a `ConjunctiveGraph` or `Dataset`, the triples in the
default graphs in the sources were loaded into a graph named `publicID`.

This behaviour has been changed, and now the triples from the default graph in
source RDF documents will be loaded into `ConjunctiveGraph.default_context` or
`Dataset.default_context`.

The `publicID` parameter to `ConjunctiveGraph.parse` and `Dataset.parse`
constructors will now only be used as the base URI for relative URI resolution.

- Fixes https://github.com/RDFLib/rdflib/issues/2404
- Fixes https://github.com/RDFLib/rdflib/issues/2375
- Fixes https://github.com/RDFLib/rdflib/issues/436
- Fixes https://github.com/RDFLib/rdflib/issues/1804

### BREAKING CHANGE: drop support for python 3.7 (#2436)

Commit [1e5f56b](https://github.com/RDFLib/rdflib/commit/1e5f56b), closes [#2436](https://github.com/RDFLib/rdflib/issues/2436).


Python 3.7 will be end-of-life on the 27th of June 2023 and the next release of
RDFLib will be a new major version.

This changes the minimum supported version of Python to 3.8.1 as some of the
dependencies we use are not too fond of python 3.8.0. This change also removes
all accommodations for older python versions.

### feat: add `curie` method to `NamespaceManager` (#2365)

Commit [f200722](https://github.com/RDFLib/rdflib/commit/f200722), closes [#2365](https://github.com/RDFLib/rdflib/issues/2365).


Added a `curie` method to `NamespaceManager`, which can be used to generate a
CURIE from a URI.

Other changes:

- Fixed `NamespaceManager.expand_curie` to work with CURIES that have blank
  prefixes (e.g. `:something`), which are valid according to [CURIE Syntax
  1.0](https://www.w3.org/TR/2010/NOTE-curie-20101216/).
- Added a test to confirm <https://github.com/RDFLib/rdflib/issues/2077>.

Fixes <https://github.com/RDFLib/rdflib/issues/2348>.


### feat: add optional `target_graph` argument to `Graph.cbd` and use it  for DESCRIBE queries (#2322)

Commit [81d13d4](https://github.com/RDFLib/rdflib/commit/81d13d4), closes [#2322](https://github.com/RDFLib/rdflib/issues/2322).


Add optional keyword only `target_graph` argument to `rdflib.graph.Graph.cbd` and use this new argument in `evalDescribeQuery`.

This makes it possible to compute a concise bounded description without creating a new graph to hold the result, and also without potentially having to copy it to another final graph.

### feat: Don't generate prefixes for unknown URIs (#2467)

Commit [bd797ac](https://github.com/RDFLib/rdflib/commit/bd797ac).


When serializing RDF graphs, URIs with unknown prefixes were assigned a
namespace like `ns1:`. While the result would be smaller files, it does
result in output that is not as readable.

This change removes this automatic assignment of namespace prefixes.

This is somewhat of an aesthetic choice, eventually we should have more
flexibility in this regard so that users can exercise more control over
how URIs in unknown namespaces are handled.

With this change, users can still manually create namespace prefixes for
URIs in unknown namespaces, but before it there was no way to avoid the
undesired behaviour, so this seems like the better default.


### feat: Longturtle improvements (#2500)

Commit [5ee8bd7](https://github.com/RDFLib/rdflib/commit/5ee8bd7), closes [#2500](https://github.com/RDFLib/rdflib/issues/2500).

Improved the output of the longturtle serializer.

### fix: SPARQL count with optionals (#2448)

Commit [46ff6cf](https://github.com/RDFLib/rdflib/commit/46ff6cf), closes [#2448](https://github.com/RDFLib/rdflib/issues/2448).


Change SPARQL count aggregate to ignore optional that are unbound
instead of raising an exception when they are encountered.

### fix: `GROUP_CONCAT` handling of empty separator (issue) (#2474)

Commit [e94c252](https://github.com/RDFLib/rdflib/commit/e94c252), closes [#2474](https://github.com/RDFLib/rdflib/issues/2474).


`GROUP_CONCAT` was handling an empty separator (i.e. `""`) incorrectly,
it would handle it as if the separator were not set, so essentially it was
treated as a single space (i.e. `" "`).

This change fixes it so that an empty separator with `GROUP_CONCAT`
results in a value with nothing between concatenated values.


Fixes <https://github.com/RDFLib/rdflib/issues/2473>


### fix: add `NORMALIZE_LITERALS` to `rdflib.__all__` (#2489)

Commit [6981c28](https://github.com/RDFLib/rdflib/commit/6981c28), closes [#2489](https://github.com/RDFLib/rdflib/issues/2489).


This gets Sphinx to generate documentation for it, and also clearly
indicates that it can be used from outside the module.

- Fixes <https://github.com/RDFLib/rdflib/issues/2488>


### fix: bugs with `rdflib.extras.infixowl` (#2390)

Commit [cd0b442](https://github.com/RDFLib/rdflib/commit/cd0b442), closes [#2390](https://github.com/RDFLib/rdflib/issues/2390).


Fix the following issues in `rdflib.extras.infixowl`:
- getting and setting of max cardinality only considered identifiers and not other RDF terms.
- The return value of `manchesterSyntax` was wrong for some cases.
- The way that `BooleanClass` was generating its string representation (i.e. `BooleanClass.__repr__`) was wrong for some cases.

Other changes:
- Added an example for using infixowl to create an ontology.
- Updated infixowl tests.
- Updated infixowl documentation.

This code is based on code from:
- <https://github.com/RDFLib/rdflib/pull/2307>


### fix: correct imports and `__all__` (#2340)

Commit [7df77cd](https://github.com/RDFLib/rdflib/commit/7df77cd), closes [#2340](https://github.com/RDFLib/rdflib/issues/2340).


Disable
[`implicit_reexport`](https://mypy.readthedocs.io/en/stable/config_file.html#confval-implicit_reexport)
and eliminate all errors reported by mypy after this.

This helps ensure that import statements import from the right module and that
the `__all__` variable is correct.


### fix: dbpedia URL to use https instead of http (#2444)

Commit [ef25896](https://github.com/RDFLib/rdflib/commit/ef25896), closes [#2444](https://github.com/RDFLib/rdflib/issues/2444).


The URL for the service keyword had the http address for the dbpedia endpoint, which no longer works. Changing it to https as that works.


### fix: eliminate bare `except:` (#2350)

Commit [4ea1436](https://github.com/RDFLib/rdflib/commit/4ea1436), closes [#2350](https://github.com/RDFLib/rdflib/issues/2350).


Replace bare `except:` with `except Exception`, there are some cases where it
can be narrowed further, but this is already an improvement over the current
situation.

This is somewhat pursuant to eliminating
[flakeheaven](https://github.com/flakeheaven/flakeheaven), as it no longer
supports the latest version of flake8
[[ref](https://github.com/flakeheaven/flakeheaven/issues/132)]. But it also is
just the right thing to do as bare exceptions can cause problems.


### fix: eliminate file intermediary in translate algebra (#2267)

Commit [ae6b859](https://github.com/RDFLib/rdflib/commit/ae6b859), closes [#2267](https://github.com/RDFLib/rdflib/issues/2267).


Previously, `rdflib.plugins.sparql.algebra.translateAlgebra()` maintained state via a file, with a fixed filename `query.txt`.  With this change, use of that file is eliminated; state is now maintained in memory so that multiple concurrent `translateAlgebra()` calls, for example, should no longer interfere with each other.

The change is accomplished with no change to the client interface.  Basically, the actual functionality has been moved into a class, which is instantiated and used as needed (once per call to `algrebra.translateAlgebra()`).


### fix: eliminate some mutable default arguments in SPARQL code (#2301)

Commit [89982f8](https://github.com/RDFLib/rdflib/commit/89982f8), closes [#2301](https://github.com/RDFLib/rdflib/issues/2301).


This change eliminates some situations where a mutable object (i.e., a dictionary) was used as the default value for functions in the `rdflib.plugins.sparql.processor` module and related code. It replaces these situations with `typing.Optinal` that defaults to None, and is then handled within the function. Luckily, some of the code that the SPARQL Processor relied on already had this style, meaning not a lot of changes had to be made.

This change also makes a small update to the logic in the SPARQL Processor's query function to simplify the if/else statement. This better mirrors the implementation in the `UpdateProcessor`.


### fix: formatting of SequencePath and AlternativePath (#2504)

Commit [9c73581](https://github.com/RDFLib/rdflib/commit/9c73581), closes [#2504](https://github.com/RDFLib/rdflib/issues/2504).


These path types were formatted without parentheses even if they
contained multiple elements, resulting in string representations that
did not accurately represent the path.

This change fixes the formatting so that the string representations are
enclosed in parentheses when necessary.

- Fixes <https://github.com/RDFLib/rdflib/issues/2503>.


### fix: handling of `rdf:HTML` literals (#2490)

Commit [588286b](https://github.com/RDFLib/rdflib/commit/588286b), closes [#2490](https://github.com/RDFLib/rdflib/issues/2490).


Previously, without `html5lib` installed, literals with`rdf:HTML`
datatypes were treated as
[ill-typed](https://www.w3.org/TR/rdf11-concepts/#section-Graph-Literal),
even if they were not ill-typed.

With this change, if `html5lib` is not installed, literals with the
`rdf:HTML` datatype will not be treated as ill-typed, and will have
`Null` as their `ill_typed` attribute value, which means that it is
unknown whether they are ill-typed or not.

This change also fixes the mapping from `rdf:HTML` literal values to
lexical forms.

Other changes:

- Add tests for `rdflib.NORMALIZE_LITERALS` to ensure it behaves
  correctly.

Related issues:

- Fixes <https://github.com/RDFLib/rdflib/issues/2475>


### fix: HTTP 308 Permanent Redirect status code handling (#2389)

Commit [e0b3152](https://github.com/RDFLib/rdflib/commit/e0b3152), closes [#2389](https://github.com/RDFLib/rdflib/issues/2389) [/docs.python.org/3.11/whatsnew/changelog.html#id128](https://github.com//docs.python.org/3.11/whatsnew/changelog.html/issues/id128).


Change the handling of HTTP status code 308 to behave more like
`urllib.request.HTTPRedirectHandler`, most critically, the new 308 handling will
create a new `urllib.request.Request` object with the new URL, which will
prevent state from being carried over from the original request.

One case where this is important is when the domain name changes, for example,
when the original URL is `http://www.w3.org/ns/adms.ttl` and the redirect URL is
`https://uri.semic.eu/w3c/ns/adms.ttl`. With the previous behaviour, the redirect
would contain a `Host` header with the value `www.w3.org` instead of
`uri.semic.eu` because the `Host` header is placed in
`Request.unredirected_hdrs` and takes precedence over the `Host` header in
`Request.headers`.

Other changes:
- Only handle HTTP status code 308 on Python versions before 3.11 as Python 3.11

  will handle 308 by default [[ref](https://docs.python.org/3.11/whatsnew/changelog.html#id128)].
- Move code which uses `http://www.w3.org/ns/adms.ttl` and
  `http://www.w3.org/ns/adms.rdf` out of `test_guess_format_for_parse` into a
  separate parameterized test, which instead uses the embedded http server.

  This allows the test to fully control the `Content-Type` header in the
  response instead of relying on the value that the server is sending.

  This is needed because the server is sending `Content-Type: text/plain` for
  the `adms.ttl` file, which is not a valid RDF format, and the test is
  expecting `Content-Type: text/turtle`.

Fixes:
- <https://github.com/RDFLib/rdflib/issues/2382>.

### fix: lexical-to-value mapping of rdf:HTML literals (#2483)

Commit [53aaf02](https://github.com/RDFLib/rdflib/commit/53aaf02), closes [#2483](https://github.com/RDFLib/rdflib/issues/2483).


Use strict mode when parsing `rdf:HTML` literals. This ensures that when
[lexical-to-value
mapping](https://www.w3.org/TR/rdf11-concepts/#dfn-lexical-to-value-mapping)
(i.e. parsing) of a literal with `rdf:HTML` data type occurs, a value will
only be assigned if the lexical form is a valid HTML5 fragment.
Otherwise, i.e. for invalid fragments, no value will be associated with
the literal
[[ref](https://www.w3.org/TR/rdf11-concepts/#section-Graph-Literal)] and
the literal will be ill-typed.


### fix: TriG handling of GRAPH keyword without a graph ID (#2469)

Commit [8c9608b](https://github.com/RDFLib/rdflib/commit/8c9608b), closes [#2469](https://github.com/RDFLib/rdflib/issues/2469) [/www.w3.org/2013/TriGTests/#trig-graph-bad-01](https://github.com//www.w3.org/2013/TriGTests//issues/trig-graph-bad-01).


The RDF 1.1 TriG grammar only allows the `GRAPH` keyword if it
is followed by a graph identifier
[[ref](https://www.w3.org/TR/trig/#grammar-production-block)].

This change enforces this rule so that the

<http://www.w3.org/2013/TriGTests/#trig-graph-bad-01> test passes.

### fix: TriG parser error handling for nested graphs (#2468)

Commit [afea615](https://github.com/RDFLib/rdflib/commit/afea615), closes [#2468](https://github.com/RDFLib/rdflib/issues/2468) [/www.w3.org/2013/TriGTests/#trig-graph-bad-07](https://github.com//www.w3.org/2013/TriGTests//issues/trig-graph-bad-07).


Raise an error when nested graphs occur in TriG.

With this change, the <http://www.w3.org/2013/TriGTests/#trig-graph-bad-07> test passes.

### fix: typing errors from dmypy (#2451)

Commit [10f9ebe](https://github.com/RDFLib/rdflib/commit/10f9ebe), closes [#2451](https://github.com/RDFLib/rdflib/issues/2451).


Fix various typing errors that are reported when running with `dmypy`,
the mypy daemon.

Also add a task for running `dmypy` to the Taskfile that can be selected
as the default mypy variant by setting the `MYPY_VARIANT` environment
variable to `dmypy`.


### fix: widen `Graph.__contains__` type-hints to accept `Path` values (#2323)

Commit [1c45ec4](https://github.com/RDFLib/rdflib/commit/1c45ec4), closes [#2323](https://github.com/RDFLib/rdflib/issues/2323).


Change the type-hints for `Graph.__contains__` to also accept `Path`
values as the parameter is passed to the `Graph.triples` function,
which accepts `Path` values.


### docs: Add CITATION.cff file (#2502)

Commit [ad5c0e1](https://github.com/RDFLib/rdflib/commit/ad5c0e1), closes [#2502](https://github.com/RDFLib/rdflib/issues/2502).


The `CITATION.cff` file provides release metadata which is used by
Zenodo and other software and systems.

This file's content is best-effort, and pull requests with improvements
are welcome and will affect future releases.


### docs: add guidelines for breaking changes (#2402)

Commit [cad367e](https://github.com/RDFLib/rdflib/commit/cad367e), closes [#2402](https://github.com/RDFLib/rdflib/issues/2402).


Add guidelines on how breaking changes should be approached.

The guidelines take a very pragmatic approach with known downsides, but this
seems like the best compromise given the current situation.

For prior discussion on this point see:
- https://github.com/RDFLib/rdflib/discussions/2395
- https://github.com/RDFLib/rdflib/pull/2108
- https://github.com/RDFLib/rdflib/discussions/1841


### docs: fix comment that doesn't describe behavior (#2443)

Commit [4e42d10](https://github.com/RDFLib/rdflib/commit/4e42d10), closes [#2443](https://github.com/RDFLib/rdflib/issues/2443).


Comment refers to a person that knows bob and the code would return a name,
but this would only work if the triple `person foaf:name bob .` is part of the dataset

As this is a very uncommon way to model a `foaf:knows` the code was
adjusted to match the description.

### docs: recommend making an issue before making an enhancement (#2391)

Commit [63b082c](https://github.com/RDFLib/rdflib/commit/63b082c), closes [#2391](https://github.com/RDFLib/rdflib/issues/2391).


Suggest that contributors first make an issue to get in principle
agreement for pull requests before making the pull request.

Enhancements can be controversial, and we may reject the enhancement
sometimes, even if the code is good, as it may just not be deemed
important enough to increase the maintenance burden of RDFLib.

Other changes:
- Updated the checklist in the pull request template to be more accurate to
  current practice.
- Improved grammar and writing in the pull request template, contribution guide
  and developers guide.


### docs: remove unicode string form in rdflib/term.py (#2384)

Commit [ddcc4eb](https://github.com/RDFLib/rdflib/commit/ddcc4eb), closes [#2384](https://github.com/RDFLib/rdflib/issues/2384).


The use of Unicode literals is an artefact of Python 2 and is incorrect in Python 3.

Doctests for docstrings using Unicode literals only pass because [ALLOW_UNICODE](https://docs.pytest.org/en/7.1.x/how-to/doctest.html#using-doctest-options)
is set, but this option should be disabled as RDFLib does not support Python 2 any more.

This partially resolves <https://github.com/RDFLib/rdflib/issues/2378>.

## 2023-03-26 RELEASE 6.3.2

### fix: `ROUND`, `ENCODE_FOR_URI` and `SECONDS` SPARQL functions (#2314)

Commit [af17916](https://github.com/RDFLib/rdflib/commit/af17916), closes [#2314](https://github.com/RDFLib/rdflib/issues/2314).


`ROUND` was not correctly rounding negative numbers towards positive infinity,
`ENCODE_FOR_URI` incorrectly treated `/` as safe, and `SECONDS` did not include
fractional seconds.

This change corrects these issues.

- Closes <https://github.com/RDFLib/rdflib/issues/2151>.


### fix: add `__hash__` and `__eq__` back to `rdflib.paths.Path` (#2292)

Commit [fe1a8f8](https://github.com/RDFLib/rdflib/commit/fe1a8f8), closes [#2292](https://github.com/RDFLib/rdflib/issues/2292).


These methods were removed when `@total_ordering` was added, but
`@total_ordering` does not add them, so removing them essentially
removes functionality.

This change adds the methods back and adds tests to ensure they work
correctly.

All path related tests are also moved into one file.

- Closes <https://github.com/RDFLib/rdflib/issues/2281>.
- Closes <https://github.com/RDFLib/rdflib/issues/2242>.


### fix: Add `to_dict` method to the JSON-LD `Context` class. (#2310)

Commit [d7883eb](https://github.com/RDFLib/rdflib/commit/d7883eb), closes [#2310](https://github.com/RDFLib/rdflib/issues/2310).


`Context.to_dict` is used in JSON-LD serialization, but it was not implemented.
This change adds the method.

- Closes <https://github.com/RDFLib/rdflib/issues/2138>.


### fix: add the `wgs` namespace binding back (#2294)

Commit [adf8eb2](https://github.com/RDFLib/rdflib/commit/adf8eb2), closes [#2294](https://github.com/RDFLib/rdflib/issues/2294).


<https://github.com/RDFLib/rdflib/pull/1686> inadvertently removed the `wgs` prefix.
This change adds it back.

- Closes <https://github.com/RDFLib/rdflib/issues/2196>.


### fix: change the prefix for `https://schema.org/` back to `schema` (#2312)

Commit [3faa01b](https://github.com/RDFLib/rdflib/commit/3faa01b), closes [#2312](https://github.com/RDFLib/rdflib/issues/2312).


The default prefix for `https://schema.org/` registered with
`rdflib.namespace.NamespaceManager` was inadvertently changed to `sdo` in 6.2.0,
this however constitutes a breaking change, as code that was using the `schema`
prefix would no longer have the same behaviour. This change changes the prefix
back to `schema`.


### fix: include docs and examples in the sdist tarball (#2289)

Commit [394fb50](https://github.com/RDFLib/rdflib/commit/394fb50), closes [#2289](https://github.com/RDFLib/rdflib/issues/2289).


The sdists generated by setuptools included the `docs` and `examples`
directories, and they are needed for building docs and running tests using the
sdist.

This change includes these directories in the sdist tarball.

A `test:sdist` task is also added to `Taskfile.yml` which uses the sdists to run
pytest and build docs.


### fix: IRI to URI conversion (#2304)

Commit [dfa4054](https://github.com/RDFLib/rdflib/commit/dfa4054), closes [#2304](https://github.com/RDFLib/rdflib/issues/2304).


The URI to IRI conversion was percentage-quoting characters that should not have
been quoted, like equals in the query string. It was also not quoting things
that should have been quoted, like the username and password components of a
URI.

This change improves the conversion by only quoting characters that are not
allowed in specific parts of the URI and quoting previously unquoted components.
The safe characters for each segment are taken from
[RFC3986](https://datatracker.ietf.org/doc/html/rfc3986).

The new behavior is heavily inspired by

[`werkzeug.urls.iri_to_uri`](https://github.com/pallets/werkzeug/blob/92c6380248c7272ee668e1f8bbd80447027ccce2/src/werkzeug/urls.py#L926-L931)
though there are some differences.

- Closes <https://github.com/RDFLib/rdflib/issues/2120>.

### fix: JSON-LD context construction from a `dict` (#2306)

Commit [832e693](https://github.com/RDFLib/rdflib/commit/832e693), closes [#2306](https://github.com/RDFLib/rdflib/issues/2306).


A variable was only being initialized for string-valued inputs, but if a `dict`
input was passed the variable would still be accessed, resulting in a
`UnboundLocalError`.

This change initializes the variable always, instead of only when string-valued
input is used to construct a JSON-LD context.

- Closes <https://github.com/RDFLib/rdflib/issues/2303>.


### fix: reference to global inside `get_target_namespace_elements` (#2311)

Commit [4da67f9](https://github.com/RDFLib/rdflib/commit/4da67f9), closes [#2311](https://github.com/RDFLib/rdflib/issues/2311).


`get_target_namespace_elements` references the `args` global, which is not
defined if the function is called from outside the module. This commit fixes
that instead referencing the argument passed to the function.

- Closes <https://github.com/RDFLib/rdflib/issues/2072>.


### fix: restore the 6.1.1 default bound namespaces (#2313)

Commit [57bb428](https://github.com/RDFLib/rdflib/commit/57bb428), closes [#2313](https://github.com/RDFLib/rdflib/issues/2313).


The namespaces bound by default by `rdflib.graph.Graph` and
`rdflib.namespace.NamespaceManager` was reduced in version 6.2.0 of RDFLib,
however, this also would cause code that worked with 6.1.1 to break, so this
constituted a breaking change. This change restores the previous behaviour,
binding the same namespaces as was bound in 6.1.1.

To bind a reduced set of namespaces, the `bind_namespaces` parameter of
`rdflib.graph.Graph` or `rdflib.namespace.NamespaceManager` can be used.

- Closes <https://github.com/RDFLib/rdflib/issues/2103>.


### test: add `webtest` marker to tests that use the internet (#2295)

Commit [cfe6e37](https://github.com/RDFLib/rdflib/commit/cfe6e37), closes [#2295](https://github.com/RDFLib/rdflib/issues/2295).


This is being done so that it is easier for downstream packagers to run the test
suite without requiring internet access.

To run only tests that does not use the internet, run `pytest -m "not webtest"`.

The validation workflow validates that test run without internet access by
running the tests inside `firejail --net=none`.

- Closes <https://github.com/RDFLib/rdflib/issues/2293>.

### chore: Update CONTRIBUTORS from commit history (#2305)

Commit [1ab4fc0](https://github.com/RDFLib/rdflib/commit/1ab4fc0), closes [#2305](https://github.com/RDFLib/rdflib/issues/2305).


This ensures contributors are credited. Also added .mailmap to fix early misattributed contributions.

### docs: fix typo in NamespaceManager documentation (#2291)

Commit [7a05c15](https://github.com/RDFLib/rdflib/commit/7a05c15), closes [#2291](https://github.com/RDFLib/rdflib/issues/2291).


Changed `cdterms` to `dcterms`, see <https://github.com/RDFLib/rdflib/issues/2196> for more info.

## 2023-03-18 RELEASE 6.3.1

This is a patch release that includes a singular user facing fix, which is the
inclusion of the `test` directory in the `sdist` release artifact.

The following sections describe the changes included in this version.

### build: explicitly specify `packages` in `pyproject.toml` (#2280)

Commit [334787b](https://github.com/RDFLib/rdflib/commit/334787b), closes [#2280](https://github.com/RDFLib/rdflib/issues/2280).


The default behaviour makes it more of a hassle to republish RDFLib to
a separate package, something which I plan to do for testing purposes
and possibly other reasons.

More changes may follow in a similar vein.


### build: include test in sdist (#2282)

Commit [e3884b7](https://github.com/RDFLib/rdflib/commit/e3884b7), closes [#2282](https://github.com/RDFLib/rdflib/issues/2282).


A perhaps minor regression from earlier versions is that the sdist does not include the test folder, which makes it harder for downstreams to use a single source of truth to build and test a reliable package. This restores the test folder for sdists.

### docs: don't use kroki (#2284)

Commit [bea782f](https://github.com/RDFLib/rdflib/commit/bea782f), closes [#2284](https://github.com/RDFLib/rdflib/issues/2284).


The Kroki server is currently experiencing some issues which breaks our
build, this change eliminates the use of Kroki in favour of directly
using the generated SVG images which is checked into git alongside the
PlantUML sources.

I also added a task to the Taskfile to re-generate the SVG images from
the PlantUML sources by calling docker.

## 2023-03-16 RELEASE 6.3.0

This is a minor release that includes bug fixes and features.

### Important Information

- RDFLib will drop support for Python 3.7 when it becomes EOL on 2023-06-27,
  this will not be considered a breaking change, and RDFLib's major version
  number will not be changed solely on the basis of Python 3.7 support being
  dropped.

### User facing changes

This section lists changes that have a potential impact on users of RDFLib,
changes with no user impact are not included in this section.

- Add chunk serializer that facilitates the encoding of a graph into multiple
  N-Triples encoded chunks.
  [PR #1968](https://github.com/RDFLib/rdflib/pull/1968).

 - Fixes passing `NamespaceManager` in `ConjunctiveGraph`'s method `get_context()`. 
   The `get_context()` method will now pass the `NamespaceManager` of `ConjunctiveGraph` to the `namespace_manager` attribute of the newly created context graph, instead of the `ConjunctiveGraph` object itself. This cleans up an old `FIXME` comment.
   [PR #2073](https://github.com/RDFLib/rdflib/pull/2073). 

- InfixOWL fixes and cleanup.
  Closed [issue #2030](https://github.com/RDFLib/rdflib/issues/2030).
  [PR #2024](https://github.com/RDFLib/rdflib/pull/2024),
  and [PR #2033](https://github.com/RDFLib/rdflib/pull/2033).
  - `rdflib.extras.infixowl.Restriction.__init__` will now raise a `ValueError`
    if there is no restriction value instead of an `AssertionError`.
  - Fixed numerous issues with
    `rdflib.extras.infixowl.Restriction.restrictionKind` which was essentially
    not working at all.
  - Fixed how `rdflib.extras.infixowl.Property.__repr__` uses
    `rdflib.namespace.OWL`. 
  - Removed `rdflib.extras.infixowl.Infix.__ror__` and
    `rdflib.extras.infixowl.Infix.__or__` as they were broken.
  - Removed unused `rdflib.extras.infixowl.termDeletionDecorator`.
  - Added `rdflib.extras.infixowl.MalformedClassError` which will replace
    `rdflib.extras.infixowl.MalformedClass` (which is an exception) in the next
    major version.
  - Eliminated the use of mutable data structures in some argument defaults.

- Fixed some cross-referencing issues in RDFLib documentation.
  Closed [issue #1878](https://github.com/RDFLib/rdflib/issues/1878).
  [PR #2036](https://github.com/RDFLib/rdflib/pull/2036).

- Fixed import of `xml.sax.handler` in `rdflib.plugins.parsers.trix` so that it
  no longer tries to import it from `xml.sax.saxutils`.
  [PR #2041](https://github.com/RDFLib/rdflib/pull/2041).

- Removed a pre python 3.5 regex related workaround in the REPLACE SPARQL
  function.
  [PR #2042](https://github.com/RDFLib/rdflib/pull/2042).

- Fixed some issues with SPARQL XML result parsing that caused problems with
  [`lxml`](https://lxml.de/). Closed [issue #2035](https://github.com/RDFLib/rdflib/issues/2035),
  [issue #1847](https://github.com/RDFLib/rdflib/issues/1847).
  [PR #2044](https://github.com/RDFLib/rdflib/pull/2044).
  - Result parsing from
    [`TextIO`](https://docs.python.org/3/library/typing.html#typing.TextIO)
    streams now work correctly with `lxml` installed and with XML documents that
    are not `utf-8` encoded.
  - Elements inside `<results>` that are not `<result>` are now ignored.
  - Elements inside `<result>` that are not `<binding>` are now ignored.
  - Also added type hints to `rdflib.plugins.sparql.results.xmlresults`.

- Added type hints to the following modules:
  - `rdflib.store`.
     [PR #2057](https://github.com/RDFLib/rdflib/pull/2057).
  - `rdflib.graph`.
    [PR #2080](https://github.com/RDFLib/rdflib/pull/2080).
  - `rdflib.plugins.sparql.*`.
    [PR #2094](https://github.com/RDFLib/rdflib/pull/2094),
    [PR #2133](https://github.com/RDFLib/rdflib/pull/2133),
    [PR #2265](https://github.com/RDFLib/rdflib/pull/2265),
    [PR #2097](https://github.com/RDFLib/rdflib/pull/2097),
    [PR #2268](https://github.com/RDFLib/rdflib/pull/2268).
  - `rdflib.query`.
    [PR #2265](https://github.com/RDFLib/rdflib/pull/2265).
  - `rdflib.parser` and `rdflib.plugins.parsers.*`.
    [PR #2232](https://github.com/RDFLib/rdflib/pull/2232).
  - `rdflib.exceptions`.
    [PR #2232](https://github.com/RDFLib/rdflib/pull/2232)
  - `rdflib.shared.jsonld.*`.
    [PR #2232](https://github.com/RDFLib/rdflib/pull/2232).
  - `rdflib.collection`.
    [PR #2263](https://github.com/RDFLib/rdflib/pull/2263).
  - `rdflib.util`.
    [PR #2262](https://github.com/RDFLib/rdflib/pull/2262).
  - `rdflib.path`.
    [PR #2261](https://github.com/RDFLib/rdflib/pull/2261).
    
- Removed pre python 3.7 compatibility code.
  [PR #2066](https://github.com/RDFLib/rdflib/pull/2066).
  - Removed fallback in case the `shutil` module does not have the `move`
    function.

- Improve file-URI and path handling in `Graph.serialize` and `Result.serialize` to
  address problems with windows path handling in `Result.serialize` and to make
  the behavior between `Graph.serialize` and `Result.serialie` more consistent.
  Closed [issue #2067](https://github.com/RDFLib/rdflib/issues/2067).
  [PR #2065](https://github.com/RDFLib/rdflib/pull/2065).
  - String values for the `destination` argument will now only be treated as
    file URIs if `urllib.parse.urlparse` returns their schema as `file`.
  - Simplified file writing to avoid a temporary file.

- Narrow the type of context-identifiers/graph-names from `rdflib.term.Node` to
  `rdflib.term.IdentifiedNode` as no supported abstract syntax allows for other
  types of context-identifiers.
  [PR #2069](https://github.com/RDFLib/rdflib/pull/2069).

- Always parse HexTuple files as utf-8. 
  [PR #2070](https://github.com/RDFLib/rdflib/pull/2070).

- Fixed handling of `Literal` `datatype` to correctly differentiate between
  blank string values and undefined values, also changed the datatype of
  `rdflib.term.Literal.datatype` from `Optional[str]` to `Optional[URIRef]` now
  that all non-`URIRef` `str` values will be converted to `URIRef`.
  [PR #2076](https://github.com/RDFLib/rdflib/pull/2076).

- Fixed the generation of VALUES block for federated queries.
  The values block was including non-variable values like BNodes which resulted
  in invalid queries. Closed [issue #2079](https://github.com/RDFLib/rdflib/issues/2079).
  [PR #2084](https://github.com/RDFLib/rdflib/pull/2084).

- Only register the `rdflib.plugins.stores.berkeleydb.BerkeleyDB` as a store
  plugin if the `berkeleydb` module is present.
  Closed [issue #1816](https://github.com/RDFLib/rdflib/issues/1816).
  [PR #2096](https://github.com/RDFLib/rdflib/pull/2096).

- Fixed serialization of BNodes in TriG.
  The TriG serializer was only considering BNode references inside a single
  graph and not counting the BNodes subjects as references when considering if a
  BNode should be serialized as unlabeled blank nodes (i.e. `[ ]`), and as a
  result it was serializing BNodes as unlabeled if they were in fact referencing
  BNodes in other graphs.
  [PR #2085](https://github.com/RDFLib/rdflib/pull/2085).

- Deprecated `rdflib.path.evalPath` in favor of `rdflib.path.eval_path` which is
  PEP-8 compliant. [PR #2046](https://github.com/RDFLib/rdflib/pull/2046)

- Added `charset=UTF-8` to the `Content-Type` header sent when doing an update
  with `SPARQLConnector`. Closed [issue
  #2095](https://github.com/RDFLib/rdflib/issues/2095). [PR
  #2112](https://github.com/RDFLib/rdflib/pull/2112).

- Removed the `rdflib.plugins.sparql.parserutils.plist` class as it served no
  discernible purpose. [PR #2143](https://github.com/RDFLib/rdflib/pull/2143)

- Changed the TriG serializer to not generate prefixes for empty graph IDs.
  Closed [issue #2154](https://github.com/RDFLib/rdflib/issues/2154).
  [PR #2160](https://github.com/RDFLib/rdflib/pull/2160).

- Fixed handling of relative context files in the JSON-LD parser. 
  Closed [issue #2164](https://github.com/RDFLib/rdflib/issues/2164).
  [PR #2165](https://github.com/RDFLib/rdflib/pull/2165).

- Improved failure handling in when computing QName for an unbound namespace.
  [PR #2169](https://github.com/RDFLib/rdflib/pull/2169).

- Fixed a typo in the default bound namespace for `DCTERMS`.
  [PR #2173](https://github.com/RDFLib/rdflib/pull/2173).

- Add support for supplying a custom namespace manager to `n3()` methods.
  [PR #2174](https://github.com/RDFLib/rdflib/pull/2174).

- Fixed the query string parameters for `SPARQLConnector` when using POST method.
  [PR #2180](https://github.com/RDFLib/rdflib/pull/2180).

- Fixed extra keyword argument and header handling in `SPARQLConnector` that
  resulted in headers from `SPARQLConnector.update` polluting headers from
  `SPARQLConnector.query` vice versa.
  [PR #2183](https://github.com/RDFLib/rdflib/pull/2183)

- Added version restrictions for dependencies.
  [PR #2187](https://github.com/RDFLib/rdflib/pull/2187)

- Switch to using `importlib` for getting the version of RDFLib instead of
  hard-coding it in `__version__`.
  [PR #2187](https://github.com/RDFLib/rdflib/pull/2187).

- Removed non-runtime extras, for building documentation, running tests and
  other development operations the versions and dependencies are now
  managed with Poetry.
  [PR #2187](https://github.com/RDFLib/rdflib/pull/2187).

- Fixed a bug that occurred when `VALUES` was used outside a `GROUP BY` clause.
  [PR #2188](https://github.com/RDFLib/rdflib/pull/2188).

- Fixed a bug that occurred when using `SELECT *` inside another `SELECT *`.
  Closed [issue #1722](https://github.com/RDFLib/rdflib/issues/1722).
  [PR #2190](https://github.com/RDFLib/rdflib/pull/2190).

- Added SPARQL DESCRIBE query implementation.
  Closes [issue #479](https://github.com/RDFLib/rdflib/issues/479).
  [PR #2221](https://github.com/RDFLib/rdflib/pull/2221).

- Fixed a bug in `rdflib.tools.defined_namespace_creator` that occurred when
  multiple `rdfs:comment` were present on one resource.
  [PR #2254](https://github.com/RDFLib/rdflib/pull/2254).

- Fixed `rdflib.util._iri2uri()` to not quote the `netloc` parameter.
  [PR #2255](https://github.com/RDFLib/rdflib/pull/2255).

- Fixed the HexTuple parser's handling of input sources to works for more input sources.
  [PR #2255](https://github.com/RDFLib/rdflib/pull/2255).

- Fixed the creation of input source objects from IO stream sources.
  [PR #2255](https://github.com/RDFLib/rdflib/pull/2255).

- Eliminated the use of the deprecated `rdflib.path.evalPath` function.
  [PR #2266](https://github.com/RDFLib/rdflib/pull/2266)

- Added documentation for security considerations and available mitigations.
  Closed [issue #1844](https://github.com/RDFLib/rdflib/issues/1844).
  [PR #2267](https://github.com/RDFLib/rdflib/pull/2270).

### PRs merged since last release

* fix: validation issues with examples
  [PR #2269](https://github.com/RDFLib/rdflib/pull/2269)
* feat: more type hints for `rdflib.plugins.sparql`
  [PR #2268](https://github.com/RDFLib/rdflib/pull/2268)
* fix: eliminate use of deprecated `rdflib.path.evalPath`
  [PR #2266](https://github.com/RDFLib/rdflib/pull/2266)
* more type-hinting for SPARQL plugin
  [PR #2265](https://github.com/RDFLib/rdflib/pull/2265)
* feat: add diverse type hints
  [PR #2264](https://github.com/RDFLib/rdflib/pull/2264)
* feat: add type hints to `rdflib.collection`
  [PR #2263](https://github.com/RDFLib/rdflib/pull/2263)
* feat: add type hints to `rdflib.util`
  [PR #2262](https://github.com/RDFLib/rdflib/pull/2262)
* feat: add type hints to `rdflib.path`
  [PR #2261](https://github.com/RDFLib/rdflib/pull/2261)
* test: fix deprecation warnings
  [PR #2260](https://github.com/RDFLib/rdflib/pull/2260)
* docs: update test reports
  [PR #2259](https://github.com/RDFLib/rdflib/pull/2259)
* fix: small InputSource related issues
  [PR #2255](https://github.com/RDFLib/rdflib/pull/2255)
* defined_namespace_creator: concatenate several rdfs:comments
  [PR #2254](https://github.com/RDFLib/rdflib/pull/2254)
* feat: add parser type hints
  [PR #2232](https://github.com/RDFLib/rdflib/pull/2232)
* build: bump versions
  [PR #2231](https://github.com/RDFLib/rdflib/pull/2231)
* Add SPARQL DESCRIBE query implementation
  [PR #2221](https://github.com/RDFLib/rdflib/pull/2221)
* build: rename minimum constraints file to evade dependabot
  [PR #2209](https://github.com/RDFLib/rdflib/pull/2209)
* Fix for `SELECT *` inside `SELECT *` bug
  [PR #2190](https://github.com/RDFLib/rdflib/pull/2190)
* Fixing bug applying VALUES outside of a GROUP BY
  [PR #2188](https://github.com/RDFLib/rdflib/pull/2188)
* move to poetry for dependency management; consolidate more settings into pyproject.toml
  [PR #2187](https://github.com/RDFLib/rdflib/pull/2187)
* build: update black to 22.12.0
  [PR #2186](https://github.com/RDFLib/rdflib/pull/2186)
* Issue2179 incorrect headers
  [PR #2183](https://github.com/RDFLib/rdflib/pull/2183)
* Fix missing query string params in sparqlconnector when using POST method 
  [PR #2180](https://github.com/RDFLib/rdflib/pull/2180)
* [pre-commit.ci] pre-commit autoupdate
  [PR #2178](https://github.com/RDFLib/rdflib/pull/2178)
* Add namespace_manager argument for n3 method on Paths
  [PR #2174](https://github.com/RDFLib/rdflib/pull/2174)
* fix DCTERMS prefix typo
  [PR #2173](https://github.com/RDFLib/rdflib/pull/2173)
* compute_qname handle case where name could be unbound
  [PR #2169](https://github.com/RDFLib/rdflib/pull/2169)
* Issue 2164
  [PR #2165](https://github.com/RDFLib/rdflib/pull/2165)
* build: update black to 22.10.0
  [PR #2163](https://github.com/RDFLib/rdflib/pull/2163)
* ci: switch to python 3.11 release
  [PR #2162](https://github.com/RDFLib/rdflib/pull/2162)
* fix: type errors resulting from new mypy
  [PR #2161](https://github.com/RDFLib/rdflib/pull/2161)
* do not write prefix for empty graph id, fix #2154
  [PR #2160](https://github.com/RDFLib/rdflib/pull/2160)
* Remove redundant class
  [PR #2143](https://github.com/RDFLib/rdflib/pull/2143)
* Pass `service_query` to `_buildQueryStringForServiceCall` instead of a `Match`
  [PR #2134](https://github.com/RDFLib/rdflib/pull/2134)
* Add type hint to part in evalServiceQuery
  [PR #2133](https://github.com/RDFLib/rdflib/pull/2133)
* Remove outdated comment
  [PR #2129](https://github.com/RDFLib/rdflib/pull/2129)
* fix: type ignore compatibility with latest mypy
  [PR #2127](https://github.com/RDFLib/rdflib/pull/2127)
* Remove redundant PR template
  [PR #2126](https://github.com/RDFLib/rdflib/pull/2126)
* build: use 3.11.0-rc.2
  [PR #2119](https://github.com/RDFLib/rdflib/pull/2119)
* build: docker images for latest release and main branch
  [PR #2116](https://github.com/RDFLib/rdflib/pull/2116)
* add charset encoding to SPARQLConnector.update() request.
  [PR #2112](https://github.com/RDFLib/rdflib/pull/2112)
* Add test for issue #2011
  [PR #2107](https://github.com/RDFLib/rdflib/pull/2107)
* chore: rename default branch to `main`
  [PR #2101](https://github.com/RDFLib/rdflib/pull/2101)
* Correct a typo in test_roundtrip.py
  [PR #2100](https://github.com/RDFLib/rdflib/pull/2100)
* feat: add type hints to `rdflib.query` and related
  [PR #2097](https://github.com/RDFLib/rdflib/pull/2097)
* fix: Don't register berkelydb as a store if it is not available on the system
  [PR #2096](https://github.com/RDFLib/rdflib/pull/2096)
* feat: add type hints to `rdflib.plugins.sparql.{algebra,operators}`
  [PR #2094](https://github.com/RDFLib/rdflib/pull/2094)
* test: Fix `exclude_lines` for coverage
  [PR #2093](https://github.com/RDFLib/rdflib/pull/2093)
* test: content-type handling with SPARQLStore + CONSTRUCT queries
  [PR #2092](https://github.com/RDFLib/rdflib/pull/2092)
* ci: publish test reports for mypy and pytest
  [PR #2091](https://github.com/RDFLib/rdflib/pull/2091)
* test: convert more test from unittest to pytest
  [PR #2089](https://github.com/RDFLib/rdflib/pull/2089)
* ci: switch from 3.11.0-beta.4 to 3.11.0-rc.1
  [PR #2087](https://github.com/RDFLib/rdflib/pull/2087)
* fix: issue with trig reference counting across graphs
  [PR #2085](https://github.com/RDFLib/rdflib/pull/2085)
* Generate VALUES block for federated queries with variables only
  [PR #2084](https://github.com/RDFLib/rdflib/pull/2084)
* docs: Add a contributing guide
  [PR #2082](https://github.com/RDFLib/rdflib/pull/2082)
* feat: Add type hints to rdflib.graph
  [PR #2080](https://github.com/RDFLib/rdflib/pull/2080)
* fix: handling of Literal datatype
  [PR #2076](https://github.com/RDFLib/rdflib/pull/2076)
* test: convert some `unittest` based tests to `pytest`
  [PR #2075](https://github.com/RDFLib/rdflib/pull/2075)
* test: honour lax cardinality from test manifests
  [PR #2074](https://github.com/RDFLib/rdflib/pull/2074)
* Fix passing ConjunctiveGraph as namespace_manager
  [PR #2073](https://github.com/RDFLib/rdflib/pull/2073)
* fix: always parse HexTuple files as utf-8
  [PR #2070](https://github.com/RDFLib/rdflib/pull/2070)
* fix: narrow the context identifier type from `Node` to `IdentifiedNode`
  [PR #2069](https://github.com/RDFLib/rdflib/pull/2069)
* build: set a minimum version for flakeheaven
  [PR #2068](https://github.com/RDFLib/rdflib/pull/2068)
* chore: remove pre Python 3.7 compatibility code for shutil
  [PR #2066](https://github.com/RDFLib/rdflib/pull/2066)
* fix: issues with string destination handling in `{Graph,Result}.serialize`
  [PR #2065](https://github.com/RDFLib/rdflib/pull/2065)
* build: fix Taskfile.yml for Windows
  [PR #2064](https://github.com/RDFLib/rdflib/pull/2064)
* test: convert `test/test_sparql/test_sparql_parser.py` to pytest
  [PR #2063](https://github.com/RDFLib/rdflib/pull/2063)
* test: convert `test/test_sparql/test_construct_bindings.py` to pytest
  [PR #2062](https://github.com/RDFLib/rdflib/pull/2062)
* test: convert `test/test_parsers/test_nquads.py` to pytest
  [PR #2061](https://github.com/RDFLib/rdflib/pull/2061)
* test: convert `test/test_namespace/test_namespace.py` to pytest
  [PR #2060](https://github.com/RDFLib/rdflib/pull/2060)
* docs: add DOI for RDFLib
  [PR #2058](https://github.com/RDFLib/rdflib/pull/2058)
* feat: add type hints for `rdflib.store` and `rdflib.plugins.stores`
  [PR #2057](https://github.com/RDFLib/rdflib/pull/2057)
* Toplevel n80x
  [PR #2046](https://github.com/RDFLib/rdflib/pull/2046)
* docs: add some additional badges
  [PR #2045](https://github.com/RDFLib/rdflib/pull/2045)
* fix: SPARQL XML result parsing
  [PR #2044](https://github.com/RDFLib/rdflib/pull/2044)
* chore: remove pre python 3.5 regex related workaround
  [PR #2042](https://github.com/RDFLib/rdflib/pull/2042)
* fix: import xml.sax.handler from the right place
  [PR #2041](https://github.com/RDFLib/rdflib/pull/2041)
* test: remove python 2.4 specific behaviour in test
  [PR #2040](https://github.com/RDFLib/rdflib/pull/2040)
* build: remove drone config
  [PR #2037](https://github.com/RDFLib/rdflib/pull/2037)
* docs: fix sphinx nitpicky issues
  [PR #2036](https://github.com/RDFLib/rdflib/pull/2036)
* build: Gitpod integration and Google Cloud Shell Button
  [PR #2034](https://github.com/RDFLib/rdflib/pull/2034)
* Infixowl cleanup iii
  [PR #2033](https://github.com/RDFLib/rdflib/pull/2033)
* build: Taskfile improvements
  [PR #2032](https://github.com/RDFLib/rdflib/pull/2032)
* docs: removed "Other changes" from CHANGELOG.md
  [PR #2031](https://github.com/RDFLib/rdflib/pull/2031)
* Infixowl coverage ii
  [PR #2024](https://github.com/RDFLib/rdflib/pull/2024)
* add chunk serializer & tests
  [PR #1968](https://github.com/RDFLib/rdflib/pull/1968)

## 2022-07-16 RELEASE 6.2.0

This is a minor release that includes bug fixes and features.

### User facing changes

This section lists changes that have a potential impact on users of RDFLib,
changes with no user impact are not included in this section.

- SPARQL: Fixed handing of `HAVING` clause with variable composition. Closed
  [issue #936](https://github.com/RDFLib/rdflib/issues/936) and [issue
  #935](https://github.com/RDFLib/rdflib/pull/935), [PR
  #1093](https://github.com/RDFLib/rdflib/pull/1093).
- JSON-LD parser: better support for content negotiation. Closed [issue
  #1423](https://github.com/RDFLib/rdflib/issues/1423), [PR
  #1436](https://github.com/RDFLib/rdflib/pull/1436).
- Removed the following functions that were marked as deprecated and scheduled
  for removal in version 6.0.0: `Graph.load`, `Graph.seq`, `Graph.comment`,
  `Graph.label`. [PR #1527](https://github.com/RDFLib/rdflib/pull/1527).
- Use `functools.total_ordering` to implement most comparison operations for
  `rdflib.paths.Path`. Closed [issue
  #685](https://github.com/RDFLib/rdflib/issues/685), [PR
  #1528](https://github.com/RDFLib/rdflib/pull/1528).
- Fixed error handling for invalid URIs. Closed [issue
  #821](https://github.com/RDFLib/rdflib/issues/821), [PR
  #1529](https://github.com/RDFLib/rdflib/pull/1529).
- InfixOWL: Fixed handling of cardinality 0. Closed [issue
 #1453](https://github.com/RDFLib/rdflib/issues/1453) and [issue
 #944](https://github.com/RDFLib/rdflib/pull/1530), [PR
 #1530](https://github.com/RDFLib/rdflib/pull/1530).
- Added quad support to handling to `rdflib.graph.ReadOnlyGraphAggregate.quads`.
  Closed [issue #430](https://github.com/RDFLib/rdflib/issues/430), [PR
  #1590](https://github.com/RDFLib/rdflib/pull/1590)
- Fixed base validation used when joining URIs. [PR
  #1607](https://github.com/RDFLib/rdflib/pull/1607).
- Add GEO defined namespace for GeoSPARQL. Closed [issue
  #1371](https://github.com/RDFLib/rdflib/issues/1371), [PR
  #1622](https://github.com/RDFLib/rdflib/pull/1622).
- Explicitly raise exception when
  `rdflib.plugins.stores.sparqlstore.SPARQLStore.update` is called. Closed
  [issue #1032](https://github.com/RDFLib/rdflib/issues/1032), [PR
  #1623](https://github.com/RDFLib/rdflib/pull/1623).
- Added `rdflib.plugins.sparql.processor.prepareUpdate`. Closed [issue
  #272](https://github.com/RDFLib/rdflib/issues/272) and [discussion
  #1581](https://github.com/RDFLib/rdflib/discussions/1581), [PR
  #1624](https://github.com/RDFLib/rdflib/pull/1624).
- Added `rdflib.namespace.DefinedNamespaceMeta.__dir__`. Closed [issue
  #1593](https://github.com/RDFLib/rdflib/issues/1593), [PR
  #1626](https://github.com/RDFLib/rdflib/pull/1626).
- Removed `TypeCheckError`, `SubjectTypeError`, `PredicateTypeError`,
  `ObjectTypeError` and `ContextTypeError` as these exceptions are not raised by
  RDFLib and their existence will only confuse users which may expect them to be
  used. Also remove corresponding `check_context`, `check_subject`,
  `check_predicate`, `check_object`, `check_statement`, `check_pattern` that is
  unused. [PR #1640](https://github.com/RDFLib/rdflib/pull/1640).
- Improved the population of the `Accept` HTTP header so that it is correctly
  populated for all formats. [PR
  #1643](https://github.com/RDFLib/rdflib/pull/1643).
- Fixed some issues with SPARQL Algebra handling/translation. [PR
  #1645](https://github.com/RDFLib/rdflib/pull/1645).
- Add `nquads` to recognized file extensions.
  [PR #1653](https://github.com/RDFLib/rdflib/pull/1653).
- Fixed issues that prevented HexTuples roundtripping.
  [PR #1656](https://github.com/RDFLib/rdflib/pull/1656).
- Make `rdflib.plugins.sparql.operators.unregister_custom_function` idempotent.
  Closed [issue #1492](https://github.com/RDFLib/rdflib/issues/1492),
  [PR #1659](https://github.com/RDFLib/rdflib/pull/1659).
- Fixed the handling of escape sequences in the N-Triples and N-Quads parsers.
  These parsers will now correctly handle strings like `"\\r"`. The time it
  takes for these parsers to parse strings with escape sequences will be
  increased, and the increase will be correlated with the amount of escape
  sequences that occur in a string. For strings with many escape sequences the
  parsing speed seems to be almost 4 times slower. Closed [issue
  #1655](https://github.com/RDFLib/rdflib/issues/1655), [PR
  #1663](https://github.com/RDFLib/rdflib/pull/1663).
  - Also marked `rdflib.compat.decodeStringEscape` as deprecated as this
    function is not used anywhere in RDFLib anymore and the utility that it does
    provide is not implemented correctly. It will be removed in RDFLib 7.0.0
- Added an abstract class `IdentifiedNode` as a superclass of `BNode` and
  `URIRef`. Closed [issue #1526](https://github.com/RDFLib/rdflib/issues/1526),
  [PR #1680](https://github.com/RDFLib/rdflib/pull/1680).
- Fixed turtle serialization of `rdf:type` in subject, object. Closed [issue
  #1649](https://github.com/RDFLib/rdflib/issues/1649), [PR
  #1649](https://github.com/RDFLib/rdflib/pull/1684).
- Fixed turtle serialization of PNames that contain brackets. Closed [issue
  #1661](https://github.com/RDFLib/rdflib/issues/1661), [PR
  #1678](https://github.com/RDFLib/rdflib/pull/1678).
- Added support for selecting which namespace prefixes to bind. Closed [issue
  #1679](https://github.com/RDFLib/rdflib/issues/1679) and [issue #1880](https://github.com/RDFLib/rdflib/pull/1880), [PR
  #1686](https://github.com/RDFLib/rdflib/pull/1686), [PR
  #1845](https://github.com/RDFLib/rdflib/pull/1845) and [PR
    #2018](https://github.com/RDFLib/rdflib/pull/2018).
  - Also added `ConjunctiveGraph.get_graph`.
  - Also added an `override` argument to `Store.bind` which behaves similarly to
    the `override` parameter for `NamespaceManager.bind`.
  - Also fixed handing of support of the `override` parameter to
    `NamespaceManager.bind` by passing.
- Eliminated a `DeprecationWarning` related to plugin loading [issue
  #1631](https://github.com/RDFLib/rdflib/issues/1631), [PR
  #1694](https://github.com/RDFLib/rdflib/pull/1694).
- Removed the `rdflib.graph.ContextNode` and `rdflib.graph.DatasetQuad` type
  aliases. These were not being widely used in RDFLib and were also not correct.
  [PR #1695](https://github.com/RDFLib/rdflib/pull/1695).
- Added `DefinedNamespace.as_jsonld_context`. [PR
  #1706](https://github.com/RDFLib/rdflib/pull/1706).
- Added `rdflib.namespace.WGS` for WGS84. Closed [issue
  #1709](https://github.com/RDFLib/rdflib/issues/1709),  [PR
  #1710](https://github.com/RDFLib/rdflib/pull/1710).
- Improved performance of `DefinedNamespace` by caching attribute values. [PR
  #1718](https://github.com/RDFLib/rdflib/pull/1718).
- Only configure python logging if `sys.stderr` has a `isatty` attribute. Closed
  [issue #1760](https://github.com/RDFLib/rdflib/issues/1760), [PR
  #1761](https://github.com/RDFLib/rdflib/pull/1761).
- Removed unused `rdflib.compat.etree_register_namespace`. [PR
  #1768](https://github.com/RDFLib/rdflib/pull/1768).
- Fixed numeric shortcut handling in `rdflib.util.from_n3`. Closed [issue
  #1769](https://github.com/RDFLib/rdflib/issues/1769), [PR
  #1771](https://github.com/RDFLib/rdflib/pull/1771).
- Add ability to detect and mark ill-typed literals. Closed [issue
  #1757](https://github.com/RDFLib/rdflib/issues/1757) and [issue
  #848](https://github.com/RDFLib/rdflib/issues/848), [PR
  #1773](https://github.com/RDFLib/rdflib/pull/1773) and [PR
  #2003](https://github.com/RDFLib/rdflib/pull/2003).
- Optimized `NamespaceManager.compute_qname` by caching validity. [PR
  #1779](https://github.com/RDFLib/rdflib/pull/1779).
- SPARQL: Fixed the handling of `EXISTS` inside `BIND` for SPARQL. This was
  raising an exception during evaluation before but is now correctly handled.
  Closed [issue #1472](https://github.com/RDFLib/rdflib/issues/1472), [PR
  #1794](https://github.com/RDFLib/rdflib/pull/1794).
- Propagate exceptions from SPARQL TSV result parser. Closed [issue
  #1477](https://github.com/RDFLib/rdflib/issues/1477), [PR
  #1809](https://github.com/RDFLib/rdflib/pull/1809)
- Eliminate usage of `rdflib.term.RDFLibGenid` as a type as this caused issues
  with querying. Closed [issue
  #1808](https://github.com/RDFLib/rdflib/issues/1808), [PR
  #1821](https://github.com/RDFLib/rdflib/pull/1821)
- Fixed handing of `DefinedNamespace` control attributes so that
  `inspect.signature` works correctly on defined namespaces. [PR
  #1825](https://github.com/RDFLib/rdflib/pull/1825).
- Fixed namespace rebinding in `Memory`, `SimpleMemory` and `BerkelyDB` stores.
  Closed [issue #1826](https://github.com/RDFLib/rdflib/issues/1826), [PR
  #1843](https://github.com/RDFLib/rdflib/pull/1843).
- Fixed issues with the N3 serializer. Closed [issue
  #1701](https://github.com/RDFLib/rdflib/issues/1701) and [issue
  #1807](https://github.com/RDFLib/rdflib/issues/1807), [PR
  #1858](https://github.com/RDFLib/rdflib/pull/1858):
  - The N3 serializer was incorrectly considers a subject as seralized if it is serialized in a quoted graph.
  - The N3 serializer does not consider that the predicate of a triple can also
be a graph.
- Added `NamespaceManager.expand_curie`. Closed [issue
  #1868](https://github.com/RDFLib/rdflib/issues/1868), [PR
  #1869](https://github.com/RDFLib/rdflib/pull/1869).
- Added `Literal.__sub__` and support for datetimes to both `Literal.__add__`
  and `Literal.__sub__`. [PR #1870](https://github.com/RDFLib/rdflib/pull/1870).
- SPARQL: Fix `None`/undefined handing in `GROUP_CONCAT`. Closed [issue
  #1467](https://github.com/RDFLib/rdflib/issues/1467), [PR
  #1887](https://github.com/RDFLib/rdflib/pull/1887).
- SPARQL: Fixed result handling for `SERVICE` directive. Closed [issue
  #1278](https://github.com/RDFLib/rdflib/issues/1278),  [PR
  #1894](https://github.com/RDFLib/rdflib/pull/1894).
- Change the skolem default authority for RDFLib from `http://rdlib.net/` to
  `https://rdflib.github.io` and also change other uses of `http://rdlib.net/`
  to `https://rdflib.github.io`. Closed [issue
  #1824](https://github.com/RDFLib/rdflib/issues/1824), [PR
  #1901](https://github.com/RDFLib/rdflib/pull/1901).
- Fixes handling of non-ascii characters in IRIs. Closed [issue
  #1429](https://github.com/RDFLib/rdflib/issues/1429), [PR
  #1902](https://github.com/RDFLib/rdflib/pull/1902).
- Pass `generate` to `NamespaceManager.compute_qname` from
  `NamespaceManager.compute_qname_strict` so it raises an error in the same
  case as the "non-strict" version. [PR
  #1934](https://github.com/RDFLib/rdflib/pull/1934).
- Log warnings when encountering ill-typed literals.
  [PR #1944](https://github.com/RDFLib/rdflib/pull/1944).
- Fixed error handling in TriX serializer. [PR
  #1945](https://github.com/RDFLib/rdflib/pull/1945).
- Fixed QName generation in XML serializer.
  [PR #1951](https://github.com/RDFLib/rdflib/pull/1951)
- Remove unnecessary hex expansion for PN_LOCAL in SPARQL parser. Closed [issue
  #1957](https://github.com/RDFLib/rdflib/issues/1957), 
  [PR #1959](https://github.com/RDFLib/rdflib/pull/1959).
- Changed the TriX parser to support both `trix` and `TriX` as root element. [PR
  #1966](https://github.com/RDFLib/rdflib/pull/1966).
- Fix SPARQL CSV result serialization of blank nodes.
  [PR #1979](https://github.com/RDFLib/rdflib/pull/1979).
- Added a `URIRef.fragment` property.
  [PR #1991](https://github.com/RDFLib/rdflib/pull/1991).
- Remove superfluous newline from N-Triples output. Closed [issue
  #1998](https://github.com/RDFLib/rdflib/issues/1998), [PR
  #1999](https://github.com/RDFLib/rdflib/pull/1999).
- Added a bunch of type hints. The following modules have nearly complete type hints now:
  - `rdflib.namespace`
  - `rdflib.term`
  - `rdflib.parser`

### PRs merged since last release

* Fallback to old `Store.bind` signature on `TypeError`
  [PR #2018](https://github.com/RDFLib/rdflib/pull/2018)
* Fix/ignore flake8 errors in `rdflib/parser.py`
  [PR #2016](https://github.com/RDFLib/rdflib/pull/2016)
* Update black to 22.6.0
  [PR #2015](https://github.com/RDFLib/rdflib/pull/2015)
* Fix for #1873 avoid AttributeError raised ...
  [PR #2013](https://github.com/RDFLib/rdflib/pull/2013)
* Change Literal.ill_formed to Literal.ill_typed
  [PR #2003](https://github.com/RDFLib/rdflib/pull/2003)
* Continuation of infixowl update and coverage improvement
  [PR #2001](https://github.com/RDFLib/rdflib/pull/2001)
* Update test README
  [PR #2000](https://github.com/RDFLib/rdflib/pull/2000)
* Remove extra newline from N-Triples output
  [PR #1999](https://github.com/RDFLib/rdflib/pull/1999)
* Infixowl cleanup
  [PR #1996](https://github.com/RDFLib/rdflib/pull/1996)
* Add line-specific # noqa to `infixowl.py`, remove exclusion from pyproject.toml
  [PR #1994](https://github.com/RDFLib/rdflib/pull/1994)
* Bump actions/setup-python from 3 to 4
  [PR #1992](https://github.com/RDFLib/rdflib/pull/1992)
* Add fragment property to URIRef
  [PR #1991](https://github.com/RDFLib/rdflib/pull/1991)
* test: run tests on python 3.11 also
  [PR #1989](https://github.com/RDFLib/rdflib/pull/1989)
* test: rework SPARQL test suite
  [PR #1988](https://github.com/RDFLib/rdflib/pull/1988)
* test: rework RDF/XML test suite
  [PR #1987](https://github.com/RDFLib/rdflib/pull/1987)
* Rework turtle-like test suites
  [PR #1986](https://github.com/RDFLib/rdflib/pull/1986)
* Improve docstring of `Graph.serialize`f 
  [PR #1984](https://github.com/RDFLib/rdflib/pull/1984)
* Add more tests for graph_diff
  [PR #1983](https://github.com/RDFLib/rdflib/pull/1983)
* Convert some more graph tests to pytest
  [PR #1982](https://github.com/RDFLib/rdflib/pull/1982)
* Fix SPARQL test data
  [PR #1981](https://github.com/RDFLib/rdflib/pull/1981)
* Add more namespaces to test utils
  [PR #1980](https://github.com/RDFLib/rdflib/pull/1980)
* Fix SPARQL CSV result serialization of blank nodes
  [PR #1979](https://github.com/RDFLib/rdflib/pull/1979)
* correct italic markup in plugin stores docs
  [PR #1977](https://github.com/RDFLib/rdflib/pull/1977)
* escape literal * symbol in `rdflib.paths` docs
  [PR #1976](https://github.com/RDFLib/rdflib/pull/1976)
* Update sphinx requirement from <5 to <6
  [PR #1975](https://github.com/RDFLib/rdflib/pull/1975)
* Remove `pytest-subtest`
  [PR #1973](https://github.com/RDFLib/rdflib/pull/1973)
* style: fix/ignore flake8 errors in store related code
  [PR #1971](https://github.com/RDFLib/rdflib/pull/1971)
* build: speed up flake8 by ignoring test data
  [PR #1970](https://github.com/RDFLib/rdflib/pull/1970)
* Fix trix parser
  [PR #1966](https://github.com/RDFLib/rdflib/pull/1966)
* Add more typing for SPARQL
  [PR #1965](https://github.com/RDFLib/rdflib/pull/1965)
* style: fix/ignore flake8 errors in `rdflib/plugins/sparql/`
  [PR #1964](https://github.com/RDFLib/rdflib/pull/1964)
* test: fix `None` comparisons
  [PR #1963](https://github.com/RDFLib/rdflib/pull/1963)
* style: fix/ingore some flake8 errors in `rdflib/graph.py`
  [PR #1962](https://github.com/RDFLib/rdflib/pull/1962)
* test: convert `test/jsonld/test_util.py` to pytest
  [PR #1961](https://github.com/RDFLib/rdflib/pull/1961)
* Fix for issue1957 sparql parser percent encoded reserved chars
  [PR #1959](https://github.com/RDFLib/rdflib/pull/1959)
* test: convert `test_graph_http.py` to pytest
  [PR #1956](https://github.com/RDFLib/rdflib/pull/1956)
* edit tabs to spaces
  [PR #1952](https://github.com/RDFLib/rdflib/pull/1952)
* fix sonarcloud-reported bug in xmlwriter, add test
  [PR #1951](https://github.com/RDFLib/rdflib/pull/1951)
* test: convert test_literal.py to pytest
  [PR #1949](https://github.com/RDFLib/rdflib/pull/1949)
* style: ignore flake8 name errors for existing names
  [PR #1948](https://github.com/RDFLib/rdflib/pull/1948)
* test: remove unused imports in test code
  [PR #1947](https://github.com/RDFLib/rdflib/pull/1947)
* test: fix `GraphHelper.quad_set` handling of Dataset
  [PR #1946](https://github.com/RDFLib/rdflib/pull/1946)
* fix for sonarcloud-reported bug
  [PR #1945](https://github.com/RDFLib/rdflib/pull/1945)
* Logging exceptions from Literal value converters
  [PR #1944](https://github.com/RDFLib/rdflib/pull/1944)
* fix outmoded `x and x or y` idiom in `infixowl.py`
  [PR #1943](https://github.com/RDFLib/rdflib/pull/1943)
* Address lingering instances of deprecated `tempfile.mktemp`
  [PR #1942](https://github.com/RDFLib/rdflib/pull/1942)
* Add CODEOWNERS
  [PR #1941](https://github.com/RDFLib/rdflib/pull/1941)
* Bump actions/setup-python from 2 to 3
  [PR #1940](https://github.com/RDFLib/rdflib/pull/1940)
* Bump actions/checkout from 2 to 3
  [PR #1939](https://github.com/RDFLib/rdflib/pull/1939)
* Bump actions/cache from 2 to 3
  [PR #1938](https://github.com/RDFLib/rdflib/pull/1938)
* Bump actions/setup-java from 2 to 3
  [PR #1937](https://github.com/RDFLib/rdflib/pull/1937)
* test: move rdfs.ttl into `test/data/defined_namespaces`
  [PR #1936](https://github.com/RDFLib/rdflib/pull/1936)
* feat: add tests and typing for `rdflib.utils.{get_tree,find_roots}`
  [PR #1935](https://github.com/RDFLib/rdflib/pull/1935)
* Passing "generate" option through in compute_qname_strict
  [PR #1934](https://github.com/RDFLib/rdflib/pull/1934)
* build: add GitHub Actions to dependabot
  [PR #1933](https://github.com/RDFLib/rdflib/pull/1933)
* test: move `EARL` and `RDFT` namespaces to separate files
  [PR #1931](https://github.com/RDFLib/rdflib/pull/1931)
* Removed old and unused `test/data/suites/DAWG/data-r2`
  [PR #1930](https://github.com/RDFLib/rdflib/pull/1930)
* Added SPARQL unicode numeric codepoint escape tests
  [PR #1929](https://github.com/RDFLib/rdflib/pull/1929)
* style: enable and baseline flakeheaven
  [PR #1928](https://github.com/RDFLib/rdflib/pull/1928)
* feat: add typing for `rdflib/plugins/sparql`
  [PR #1926](https://github.com/RDFLib/rdflib/pull/1926)
* Switch to latest DAWG test suite
  [PR #1925](https://github.com/RDFLib/rdflib/pull/1925)
* Move `test/data/suites/DAWG/rdflib`
  [PR #1924](https://github.com/RDFLib/rdflib/pull/1924)
* style: normalize quoting with black
  [PR #1916](https://github.com/RDFLib/rdflib/pull/1916)
* Added test for example at CBD definition. Fixes #1914.
  [PR #1915](https://github.com/RDFLib/rdflib/pull/1915)
* Rename `test/data/suites/DAWG/data-r2-1.0`
  [PR #1908](https://github.com/RDFLib/rdflib/pull/1908)
* Move `DAWG/data-sparql11` to `w3c/sparql11/data-sparql11`
  [PR #1907](https://github.com/RDFLib/rdflib/pull/1907)
* Add n3 test suite runner
  [PR #1906](https://github.com/RDFLib/rdflib/pull/1906)
* Migrated the various `test_*_w3c.py` test files into `test/test_w3c_spec/`
  [PR #1904](https://github.com/RDFLib/rdflib/pull/1904)
* Fixes #1429, add `iri2uri`
  [PR #1902](https://github.com/RDFLib/rdflib/pull/1902)
* Fix for #1824 `s,http://rdlib.net,http://rdflib.net,g`
  [PR #1901](https://github.com/RDFLib/rdflib/pull/1901)
* test: Add more tests for Graph serialize
  [PR #1898](https://github.com/RDFLib/rdflib/pull/1898)
* test: earlier assert rewrite for test utitlities
  [PR #1897](https://github.com/RDFLib/rdflib/pull/1897)
* test: Add more tests for test utilities
  [PR #1896](https://github.com/RDFLib/rdflib/pull/1896)
* test: add more graph variants highlighting bugs
  [PR #1895](https://github.com/RDFLib/rdflib/pull/1895)
* Fix simple literals returned as NULL using SERVICE (issue #1278)
  [PR #1894](https://github.com/RDFLib/rdflib/pull/1894)
* W3 test reorg
  [PR #1891](https://github.com/RDFLib/rdflib/pull/1891)
* Improved mock HTTP Server
  [PR #1888](https://github.com/RDFLib/rdflib/pull/1888)
* Fix `None`/undefined handing in GROUP_CONCAT
  [PR #1887](https://github.com/RDFLib/rdflib/pull/1887)
* Move test utility modules into `test/utils/`
  [PR #1879](https://github.com/RDFLib/rdflib/pull/1879)
* Move coveralls to GitHub Actions
  [PR #1877](https://github.com/RDFLib/rdflib/pull/1877)
* test: run doctest on rst files in `docs/`
  [PR #1875](https://github.com/RDFLib/rdflib/pull/1875)
* Add tests demonstrating forward-slash behaviors in Turtle, JSON-LD, and SPARQL
  [PR #1872](https://github.com/RDFLib/rdflib/pull/1872)
* Literal datetime sub
  [PR #1870](https://github.com/RDFLib/rdflib/pull/1870)
* resolve issue1868, add a method to expand qname to URI
  [PR #1869](https://github.com/RDFLib/rdflib/pull/1869)
* build: add Taskfile with development tasks
  [PR #1867](https://github.com/RDFLib/rdflib/pull/1867)
* Delete basically-unusable example
  [PR #1866](https://github.com/RDFLib/rdflib/pull/1866)
* Move `test/translate_algebra` into `test/data`
  [PR #1864](https://github.com/RDFLib/rdflib/pull/1864)
* test: move `test/variants` into `test/data`
  [PR #1862](https://github.com/RDFLib/rdflib/pull/1862)
* test: convert `test/test_serializers/test_serializer.py` to pytest
  [PR #1861](https://github.com/RDFLib/rdflib/pull/1861)
* Add remote file fetcher and N3 test suite
  [PR #1860](https://github.com/RDFLib/rdflib/pull/1860)
* fix: two issues with the N3 serializer
  [PR #1858](https://github.com/RDFLib/rdflib/pull/1858)
* Tell coveragepy to ignore type checking code and `...`
  [PR #1855](https://github.com/RDFLib/rdflib/pull/1855)
* docs: switch to sphinx-autodoc-typehints
  [PR #1854](https://github.com/RDFLib/rdflib/pull/1854)
* More type hints for `rdflib.graph` and related
  [PR #1853](https://github.com/RDFLib/rdflib/pull/1853)
* Remove testing and debug code from rdflib
  [PR #1849](https://github.com/RDFLib/rdflib/pull/1849)
* text: fix pytest config
  [PR #1846](https://github.com/RDFLib/rdflib/pull/1846)
* fix: Raise ValueError for unsupported `bind_namespace` values
  [PR #1845](https://github.com/RDFLib/rdflib/pull/1845)
* fix: namespace rebinding in `Memory`, `SimpleMemory` and `BerkelyDB` stores.
  [PR #1843](https://github.com/RDFLib/rdflib/pull/1843)
* test re-org
  [PR #1838](https://github.com/RDFLib/rdflib/pull/1838)
* fix: DefinedNamespace: fixed handling of control attributes.
  [PR #1825](https://github.com/RDFLib/rdflib/pull/1825)
* docs: change term reference to italicized
  [PR #1823](https://github.com/RDFLib/rdflib/pull/1823)
* Fix issue 1808
  [PR #1821](https://github.com/RDFLib/rdflib/pull/1821)
* build: disable building of epub on readthedocs.org
  [PR #1820](https://github.com/RDFLib/rdflib/pull/1820)
* docs: fix sphinx warnings
  [PR #1818](https://github.com/RDFLib/rdflib/pull/1818)
* style: fix isort config
  [PR #1817](https://github.com/RDFLib/rdflib/pull/1817)
* Migrate to pytest, relocate in subfolder
  [PR #1813](https://github.com/RDFLib/rdflib/pull/1813)
* test: add a test for n3 serialization with formula
  [PR #1812](https://github.com/RDFLib/rdflib/pull/1812)
* refactor: convert `test_n3.py` to pytest
  [PR #1811](https://github.com/RDFLib/rdflib/pull/1811)
* test: Add tests for SPARQL parsing and serialization
  [PR #1810](https://github.com/RDFLib/rdflib/pull/1810)
* fix: propagate exceptions from SPARQL TSV result parser
  [PR #1809](https://github.com/RDFLib/rdflib/pull/1809)
* Migrate more tests to pytest
  [PR #1806](https://github.com/RDFLib/rdflib/pull/1806)
* Convert `test_sparql/test_tsvresults.py` to pytest
  [PR #1805](https://github.com/RDFLib/rdflib/pull/1805)
* Ignore pyparsing type hints
  [PR #1802](https://github.com/RDFLib/rdflib/pull/1802)
* Add two xfails related to Example 2 from RDF 1.1 TriG specification
  [PR #1801](https://github.com/RDFLib/rdflib/pull/1801)
* change pytest.skip to pytest.xfail
  [PR #1799](https://github.com/RDFLib/rdflib/pull/1799)
* Black tests
  [PR #1798](https://github.com/RDFLib/rdflib/pull/1798)
* Convert `test/test_util.py` to `pytest`
  [PR #1795](https://github.com/RDFLib/rdflib/pull/1795)
* Fix handling of EXISTS inside BIND
  [PR #1794](https://github.com/RDFLib/rdflib/pull/1794)
* update test_graph_generators to import from test.data
  [PR #1792](https://github.com/RDFLib/rdflib/pull/1792)
* Test reorg (continued)
  [PR #1788](https://github.com/RDFLib/rdflib/pull/1788)
* Edit readme
  [PR #1787](https://github.com/RDFLib/rdflib/pull/1787)
* Add tests for computing qname on invalid URIs
  [PR #1783](https://github.com/RDFLib/rdflib/pull/1783)
* Convert namespace tests to pytest
  [PR #1782](https://github.com/RDFLib/rdflib/pull/1782)
* Update to black 22.3.0 because of issue with click
  [PR #1780](https://github.com/RDFLib/rdflib/pull/1780)
* Isvaliduri optimization
  [PR #1779](https://github.com/RDFLib/rdflib/pull/1779)
* Add tests for the parsing of literals for the turtle family of formats
  [PR #1778](https://github.com/RDFLib/rdflib/pull/1778)
* Migrate some tests to pytest
  [PR #1774](https://github.com/RDFLib/rdflib/pull/1774)
* Add ability to detect and mark ill-typed literals
  [PR #1773](https://github.com/RDFLib/rdflib/pull/1773)
* Fix for issue1769
  [PR #1771](https://github.com/RDFLib/rdflib/pull/1771)
* Remove unused compatability function
  [PR #1768](https://github.com/RDFLib/rdflib/pull/1768)
* Add pull request guidelines and template.
  [PR #1767](https://github.com/RDFLib/rdflib/pull/1767)
* Rename some tests
  [PR #1766](https://github.com/RDFLib/rdflib/pull/1766)
* Add config for readthedocs.org
  [PR #1764](https://github.com/RDFLib/rdflib/pull/1764)
* Fix black
  [PR #1763](https://github.com/RDFLib/rdflib/pull/1763)
* Check if sys.stderr has isatty
  [PR #1761](https://github.com/RDFLib/rdflib/pull/1761)
* Remove redundant type ignores and fix typing errors
  [PR #1759](https://github.com/RDFLib/rdflib/pull/1759)
* Add documentation about type hints
  [PR #1751](https://github.com/RDFLib/rdflib/pull/1751)
* Enable showing typehints in sphinx function/method signature and content
  [PR #1728](https://github.com/RDFLib/rdflib/pull/1728)
* Update reference to black.toml
  [PR #1721](https://github.com/RDFLib/rdflib/pull/1721)
* black formatting for rdflib/store.py
  [PR #1720](https://github.com/RDFLib/rdflib/pull/1720)
* Use the correct warnings module
  [PR #1719](https://github.com/RDFLib/rdflib/pull/1719)
* `DefinedNamespaceMeta.__getitem__` is slow
  [PR #1718](https://github.com/RDFLib/rdflib/pull/1718)
* Introduce WGS84 DefinedNamespace
  [PR #1710](https://github.com/RDFLib/rdflib/pull/1710)
* #1699 Document `Graph` behavior regarding context in constructor docstring
  [PR #1707](https://github.com/RDFLib/rdflib/pull/1707)
* Generate JSON-LD context from a DefinedNamespace
  [PR #1706](https://github.com/RDFLib/rdflib/pull/1706)
* Use the `property` built-in as a decorator
  [PR #1703](https://github.com/RDFLib/rdflib/pull/1703)
* Apply IdentifiedNode to Graph iterators
  [PR #1697](https://github.com/RDFLib/rdflib/pull/1697)
* Remove singly-used alias obviated by IdentifiedNode
  [PR #1695](https://github.com/RDFLib/rdflib/pull/1695)
* Unify plugin loading
  [PR #1694](https://github.com/RDFLib/rdflib/pull/1694)
* Rename black.toml to pyproject.toml
  [PR #1692](https://github.com/RDFLib/rdflib/pull/1692)
* Improved tox config
  [PR #1691](https://github.com/RDFLib/rdflib/pull/1691)
* Add isort
  [PR #1689](https://github.com/RDFLib/rdflib/pull/1689)
* Fix black
  [PR #1688](https://github.com/RDFLib/rdflib/pull/1688)
* Bind prefixes choices
  [PR #1686](https://github.com/RDFLib/rdflib/pull/1686)
* Fix turtle serialization of `rdf:type` in subject, object
  [PR #1684](https://github.com/RDFLib/rdflib/pull/1684)
* Add typing to rdflib.term
  [PR #1683](https://github.com/RDFLib/rdflib/pull/1683)
* Add a class diagram for terms.
  [PR #1682](https://github.com/RDFLib/rdflib/pull/1682)
* Add typing to rdflib.namespace
  [PR #1681](https://github.com/RDFLib/rdflib/pull/1681)
* Add IdentifiedNode abstract intermediary class
  [PR #1680](https://github.com/RDFLib/rdflib/pull/1680)
* Fix turtle serialization of PNames that contain brackets
  [PR #1678](https://github.com/RDFLib/rdflib/pull/1678)
* Add a test case for a prefix followed by dot in Turtle format
  [PR #1677](https://github.com/RDFLib/rdflib/pull/1677)
* Bump sphinx from 4.3.2 to 4.4.0
  [PR #1675](https://github.com/RDFLib/rdflib/pull/1675)
* pre-commit and pre-commit-ci
  [PR #1672](https://github.com/RDFLib/rdflib/pull/1672)
* Eliminate star import
  [PR #1667](https://github.com/RDFLib/rdflib/pull/1667)
* Fixed the handling of escape sequences in the ntriples and nquads parsers
  [PR #1663](https://github.com/RDFLib/rdflib/pull/1663)
* Remove narrow build detection
  [PR #1660](https://github.com/RDFLib/rdflib/pull/1660)
* Make unregister_custom_function idempotent
  [PR #1659](https://github.com/RDFLib/rdflib/pull/1659)
* Allow hext to participate in RDF format roundtripping
  [PR #1656](https://github.com/RDFLib/rdflib/pull/1656)
* change tests to use urn:example
  [PR #1654](https://github.com/RDFLib/rdflib/pull/1654)
* add nquads to recognised file extensions
  [PR #1653](https://github.com/RDFLib/rdflib/pull/1653)
* Don't update `SUFFIX_FORMAT_MAP` in `plugins/parsers/jsonld.py`
  [PR #1652](https://github.com/RDFLib/rdflib/pull/1652)
* Add Contributor Covenant Code of Conduct
  [PR #1651](https://github.com/RDFLib/rdflib/pull/1651)
* add test of ConjunctiveGraph operators
  [PR #1647](https://github.com/RDFLib/rdflib/pull/1647)
* added three tests to cover changes made by the pull request #1361
  [PR #1645](https://github.com/RDFLib/rdflib/pull/1645)
* Fixed and refactored roundtrip, n3_suite and nt_suite tests
  [PR #1644](https://github.com/RDFLib/rdflib/pull/1644)
* Allow parse of RDF from URL with all RDF Media Types
  [PR #1643](https://github.com/RDFLib/rdflib/pull/1643)
* Black rdflib except for rdflib/namespace/_GEO.py
  [PR #1642](https://github.com/RDFLib/rdflib/pull/1642)
* Remove `(TypeCheck|SubjectType|PredicateType|ObjectType)Error` and related
  [PR #1640](https://github.com/RDFLib/rdflib/pull/1640)
* Rename `test/triple_store.py` so pytest picks it up
  [PR #1639](https://github.com/RDFLib/rdflib/pull/1639)
* Convert translate_algebra tests to pytest
  [PR #1636](https://github.com/RDFLib/rdflib/pull/1636)
* Add some type annotations to JSON-LD code
  [PR #1634](https://github.com/RDFLib/rdflib/pull/1634)
* Add some typing for evaluation related functions in the SPARQL plugin.
  [PR #1633](https://github.com/RDFLib/rdflib/pull/1633)
* Add classifier for python 3.10
  [PR #1630](https://github.com/RDFLib/rdflib/pull/1630)
* Add tests for update method on `Graph(store="SPARQLStore")`
  [PR #1629](https://github.com/RDFLib/rdflib/pull/1629)
* Add __dir__ to DefinedNamespaceMeta.
  [PR #1626](https://github.com/RDFLib/rdflib/pull/1626)
* Add `version` to docker-compose config for tests
  [PR #1625](https://github.com/RDFLib/rdflib/pull/1625)
* Feature prepareupdate
  [PR #1624](https://github.com/RDFLib/rdflib/pull/1624)
* Fix issue1032 error on sparqlstore update
  [PR #1623](https://github.com/RDFLib/rdflib/pull/1623)
* Restore geosparql defined namespace
  [PR #1622](https://github.com/RDFLib/rdflib/pull/1622)
* Fix typing errors in tests
  [PR #1621](https://github.com/RDFLib/rdflib/pull/1621)
* Compile docs in GitHub Actions CI
  [PR #1620](https://github.com/RDFLib/rdflib/pull/1620)
* Scale down CI checks
  [PR #1619](https://github.com/RDFLib/rdflib/pull/1619)
* Revert error-raising change, enable Exception to be raised.
  [PR #1607](https://github.com/RDFLib/rdflib/pull/1607)
* Fix for issue430
  [PR #1590](https://github.com/RDFLib/rdflib/pull/1590)
* Fix for infixowl issues 1453 and 944
  [PR #1530](https://github.com/RDFLib/rdflib/pull/1530)
* Fix `self.line` typos in call to BadSyntax.
  [PR #1529](https://github.com/RDFLib/rdflib/pull/1529)
* Overdue restoration of functools total_order decorator.
  [PR #1528](https://github.com/RDFLib/rdflib/pull/1528)
* Remove deprecated
  [PR #1527](https://github.com/RDFLib/rdflib/pull/1527)
* Clean up documentation
  [PR #1525](https://github.com/RDFLib/rdflib/pull/1525)
* TypeErrors from Results do not propagate through list creation
  [PR #1523](https://github.com/RDFLib/rdflib/pull/1523)
* Add typing for parsers
  [PR #1522](https://github.com/RDFLib/rdflib/pull/1522)
* Fix for issue #837. Graph.[subjects|objects|predicates] optionally return uniques.
  [PR #1520](https://github.com/RDFLib/rdflib/pull/1520)
* Bump sphinx from 4.3.1 to 4.3.2
  [PR #1518](https://github.com/RDFLib/rdflib/pull/1518)
* Start support for mypy --strict
  [PR #1515](https://github.com/RDFLib/rdflib/pull/1515)
* Allow URLInputSource to get content-negotiation links from the Link headers
  [PR #1436](https://github.com/RDFLib/rdflib/pull/1436)
* Fix issue #936 HAVING clause with variable comparison not correctly evaluated
  [PR #1093](https://github.com/RDFLib/rdflib/pull/1093)

## 2021-12-20 RELEASE 6.1.1

Better testing and tidier code.

This is a semi-major release that:

* add support for Python 3.10
* updates the test suite to pytest (from nose) 
* tidies up a lot of continuous integration
* gets more tests tested, not skipped
* implements lots of mypy tests
* updates several parsers and serializers
  * supports the new HexTuples format!
* many bug fixes

This release contains many, many hours of updates from Iwan Aucamp, so thank you Iwan!

PRs merged since last release: 

* Update the guidelines for writing tests
  [PR #1517](https://github.com/RDFLib/rdflib/pull/1517)
* Updated tox config to run mypy in default environment
  [PR #1450](https://github.com/RDFLib/rdflib/pull/1450)
* Add type annotations to constructor parameters in Literal
  [PR #1498](https://github.com/RDFLib/rdflib/pull/1498)
* Increase fuseki start timeout from 15 to 30 seconds
  [PR #1516](https://github.com/RDFLib/rdflib/pull/1516)
* Forbid truthy values for lang when initializing Literal
  [PR #1494](https://github.com/RDFLib/rdflib/pull/1494)
* Add Py 3.10 to testing envs
  [PR #1473](https://github.com/RDFLib/rdflib/pull/1473)
* Add mypy to GitHub actions validate workflow
  [PR #1512](https://github.com/RDFLib/rdflib/pull/1512)
* Improve error messages from with-fuseki.sh
  [PR #1510](https://github.com/RDFLib/rdflib/pull/1510)
* Fix pipeline triggers
  [PR #1511](https://github.com/RDFLib/rdflib/pull/1511)
* Change python version used for mypy to 3.7
  [PR #1514](https://github.com/RDFLib/rdflib/pull/1514)
* Quench nt test userwarn
  [PR #1500](https://github.com/RDFLib/rdflib/pull/1500)
* Raise a more specific Exception when lang isn't valid
  [PR #1497](https://github.com/RDFLib/rdflib/pull/1497)
* Fix for issue893
  [PR #1504](https://github.com/RDFLib/rdflib/pull/1504)
* Fix for issue 893
  [PR #1501](https://github.com/RDFLib/rdflib/pull/1501)
* Re-make of nicholascar's “Concise Bounded Description” PR #968 ...
  [PR #1502](https://github.com/RDFLib/rdflib/pull/1502)
* Remove deprecated Statement class
  [PR #1496](https://github.com/RDFLib/rdflib/pull/1496)
* Fix BNode.skolemize() returning a URIRef instead of an RDFLibGenid.
  [PR #1493](https://github.com/RDFLib/rdflib/pull/1493)
* demo 980 resolution
  [PR #1495](https://github.com/RDFLib/rdflib/pull/1495)
* Hextuples Serializer
  [PR #1489](https://github.com/RDFLib/rdflib/pull/1489)
* Add bindings for rdflib namespaces. Import DCAM.
  [PR #1491](https://github.com/RDFLib/rdflib/pull/1491)
* fix for issue 1484 raised and solved by Graham Klyne:
  [PR #1490](https://github.com/RDFLib/rdflib/pull/1490)
* SDO HTTPS and DN creator script
  [PR #1485](https://github.com/RDFLib/rdflib/pull/1485)
* Fix typing of create_input_source
  [PR #1487](https://github.com/RDFLib/rdflib/pull/1487)
* guess_format() cater for JSON-LD files ending .json-ld
  [PR #1486](https://github.com/RDFLib/rdflib/pull/1486)
* Add GitHub actions workflow for validation
  [PR #1461](https://github.com/RDFLib/rdflib/pull/1461)
* Improved script for running with fuseki
  [PR #1476](https://github.com/RDFLib/rdflib/pull/1476)
* RFC: Add PythonInputSource to create py-based graphs
  [PR #1463](https://github.com/RDFLib/rdflib/pull/1463)
* Adapt for pytest and add back import of os in rdflib/parser.py
  [PR #1480](https://github.com/RDFLib/rdflib/pull/1480)
* Make the test pass on windows
  [PR #1478](https://github.com/RDFLib/rdflib/pull/1478)
* Add type hints
  [PR #1449](https://github.com/RDFLib/rdflib/pull/1449)
* Fix shield for CI status
  [PR #1474](https://github.com/RDFLib/rdflib/pull/1474)
* Fix test files with bare code
  [PR #1481](https://github.com/RDFLib/rdflib/pull/1481)
* Remove some remaining nosetest import
  [PR #1482](https://github.com/RDFLib/rdflib/pull/1482)
* Fix JSON-LD data import adds trailing slashes to IRIs (#1443)
  [PR #1456](https://github.com/RDFLib/rdflib/pull/1456)
* Iwana 20211114 t1305 pytestx
  [PR #1460](https://github.com/RDFLib/rdflib/pull/1460)
* Migrate from nosetest to pytest
  [PR #1452](https://github.com/RDFLib/rdflib/pull/1452)
* Add import of os
  [PR #1464](https://github.com/RDFLib/rdflib/pull/1464)
* replace pkg_resources with importlib.metadata
  [PR #1445](https://github.com/RDFLib/rdflib/pull/1445)
* A new Turtle serializer
  [PR #1425](https://github.com/RDFLib/rdflib/pull/1425)
* Fix typos discovered by codespell
  [PR #1446](https://github.com/RDFLib/rdflib/pull/1446)
* Use assertTrue instead of assert_ for python 3.11 compatibility.
  [PR #1448](https://github.com/RDFLib/rdflib/pull/1448)
* Undefined name: tmppath --> self.tmppath
  [PR #1438](https://github.com/RDFLib/rdflib/pull/1438)
* Fix Graph.parse URL handling on windows
  [PR #1441](https://github.com/RDFLib/rdflib/pull/1441)
* Make Store.namespaces an empty generator
  [PR #1432](https://github.com/RDFLib/rdflib/pull/1432)
* Export DCMITYPE
  [PR #1433](https://github.com/RDFLib/rdflib/pull/1433)

## 2021-12-20 RELEASE 6.1.0

A slightly messed-up release of what is now 6.1.1. Do not use!

## 2021-10-10 RELEASE 6.0.2

Minor release to add OWL.rational & OWL.real which are needed to allow the OWL-RL package to use only rdflib namespaces, not it's own versions.

* Add owl:rational and owl:real to match standard.
  [PR #1428](https://github.com/RDFLib/rdflib/pull/1428)

A few other small things have been added, see the following merged PRs list:

* rename arg LOVE to ns in rdfpipe
  [PR #1426](https://github.com/RDFLib/rdflib/pull/1426)
* Remove Tox reference to Python 3.6
  [PR #1422](https://github.com/RDFLib/rdflib/pull/1422)
* Add Brick DefinedNamespace
  [PR #1419](https://github.com/RDFLib/rdflib/pull/1419)
* Use setName on TokenConverter to set the name property
  [PR #1409](https://github.com/RDFLib/rdflib/pull/1409)
* Add test for adding JSON-LD to guess_format()
  [PR #1408](https://github.com/RDFLib/rdflib/pull/1408)
* Fix mypy type errors and add mypy to .drone.yml
  [PR #1407](https://github.com/RDFLib/rdflib/pull/1407)

## 2021-09-17 RELEASE 6.0.1

Minor release to fix a few small errors, in particular with JSON-LD parsing & serializing integration from rdflib-jsonld. Also, a few other niceties, such as allowing graph `add()`, `remove()` etc. to be chainable.

* Add test for adding JSON-LD to guess_format()
  [PR #1408](https://github.com/RDFLib/rdflib/pull/1408)
* Add JSON-LD to guess_format()
  [PR #1403](https://github.com/RDFLib/rdflib/pull/1403)
* add dateTimeStamp, fundamental & constraining facets, 7-prop data model
  [PR #1399](https://github.com/RDFLib/rdflib/pull/1399)
* fix: remove log message on import
  [PR #1398](https://github.com/RDFLib/rdflib/pull/1398)
* Make graph and other methods chainable
  [PR #1394](https://github.com/RDFLib/rdflib/pull/1394)
* fix: use correct name for json-ld
  [PR #1388](https://github.com/RDFLib/rdflib/pull/1388)
* Allowing Container Membership Properties in RDF namespace (#873)
  [PR #1386](https://github.com/RDFLib/rdflib/pull/1386)
* Update intro_to_sparql.rst
  [PR #1386](https://github.com/RDFLib/rdflib/pull/1384)
* Iterate over dataset return quads
  [PR #1382](https://github.com/RDFLib/rdflib/pull/1382)

## 2021-07-20 RELEASE 6.0.0

6.0.0 is a major stable release that drops support for Python 2 and Python 3 < 3.7. Type hinting is now present in much
of the toolkit as a result.

It includes the formerly independent JSON-LD parser/serializer, improvements to Namespaces that allow for IDE namespace
prompting, simplified use of `g.serialize()` (turtle default, no need to `decode()`) and many other updates to 
documentation, store backends and so on.

Performance of the in-memory store has also improved since Python 3.6 dictionary improvements.

There are numerous supplementary improvements to the toolkit too, such as:

* inclusion of Docker files for easier CI/CD
* black config files for standardised code formatting
* improved testing with mock SPARQL stores, rather than a reliance on DBPedia etc

_**All PRs merged since 5.0.0:**_

* Fixes 1190 - pin major version of pyparsing
  [PR #1366](https://github.com/RDFLib/rdflib/pull/1366)
* Add __init__ for shared jsonld module
  [PR #1365](https://github.com/RDFLib/rdflib/pull/1365)
* Update README with chat info
  [PR #1363](https://github.com/RDFLib/rdflib/pull/1363)
* add xsd dayTimeDuration and yearMonthDuration
  [PR #1364](https://github.com/RDFLib/rdflib/pull/1364)
* Updated film.py
  [PR #1359](https://github.com/RDFLib/rdflib/pull/1359)
* Migration from ClosedNamespace to DeclaredNamespace
  [PR #1074](https://github.com/RDFLib/rdflib/pull/1074)
* Add @expectedFailure unit tests for #1294 and type annotations for compare.py
  [PR #1346](https://github.com/RDFLib/rdflib/pull/1346)
* JSON-LD Integration
  [PR #1354](https://github.com/RDFLib/rdflib/pull/1354)
* ENH: Make ClosedNamespace extend Namespace
  [PR #1213](https://github.com/RDFLib/rdflib/pull/1213)
* Add unit test for #919 and more type hints for sparqlconnector and sparqlstore
  [PR #1348](https://github.com/RDFLib/rdflib/pull/1348)
* fix #876 Updated term.py to add xsd:normalizedString and xsd:token support for Literals
  [PR #1102](https://github.com/RDFLib/rdflib/pull/1102)
* Dev stack update
  [PR #1355](https://github.com/RDFLib/rdflib/pull/1355)
* Add make coverage instructions to README
  [PR #1353](https://github.com/RDFLib/rdflib/pull/1353)
* Improve running tests locally
  [PR #1352](https://github.com/RDFLib/rdflib/pull/1352)
* support day, month and year function for date
  [PR #1154](https://github.com/RDFLib/rdflib/pull/1154)
* Prevent `from_n3` from unescaping `\xhh`
  [PR #1343](https://github.com/RDFLib/rdflib/pull/1343)
* Complete clean up of docs for 6.0.0
  [PR #1296](https://github.com/RDFLib/rdflib/pull/1296)
* pathname2url removal
  [PR #1288](https://github.com/RDFLib/rdflib/pull/1288)
* Replace Sleepycat with BerkeleyDB
  [PR #1347](https://github.com/RDFLib/rdflib/pull/1347)
* Replace use of DBPedia with the new SimpleHTTPMock
  [PR #1345](https://github.com/RDFLib/rdflib/pull/1345)
* Update graph operator overloading for subclasses
  [PR #1349](https://github.com/RDFLib/rdflib/pull/1349)
* Speedup Literal.__hash__ and Literal.__eq__ by accessing directly _da…
  [PR #1321](https://github.com/RDFLib/rdflib/pull/1321)
* Implemented function translateAlgebra. This functions takes a SPARQL …
  [PR #1322](https://github.com/RDFLib/rdflib/pull/1322)
* attempt at adding coveralls support to drone runs
  [PR #1337](https://github.com/RDFLib/rdflib/pull/1337)
* Fix SPARQL update parsing to handle arbitrary amounts of triples in inserts
  [PR #1340](https://github.com/RDFLib/rdflib/pull/1340)
* Add pathlib.PurePath support for Graph.serialize and Graph.parse
  [PR #1309](https://github.com/RDFLib/rdflib/pull/1309)
* dataset examples file
  [PR #1289](https://github.com/RDFLib/rdflib/pull/1289)
* Add handling for 308 (Permanent Redirect)
  [PR #1342](https://github.com/RDFLib/rdflib/pull/1342)
* Speedup of __add_triple_context
  [PR #1320](https://github.com/RDFLib/rdflib/pull/1320)
* Fix prov ns
  [PR #1318](https://github.com/RDFLib/rdflib/pull/1318)
* Speedup __ctx_to_str.
  [PR #1319](https://github.com/RDFLib/rdflib/pull/1319)
* Speedup decodeUnicodeEscape by avoiding useless string replace.
  [PR #1324](https://github.com/RDFLib/rdflib/pull/1324)
* Fix errors reported by mypy
  [PR #1330](https://github.com/RDFLib/rdflib/pull/1330)
* Require setuptools, rdflib/plugins/sparql/__init__.py and rdflib/plugin.py import pkg_resources
  [PR #1339](https://github.com/RDFLib/rdflib/pull/1339)
* Fix tox config
  [PR #1313](https://github.com/RDFLib/rdflib/pull/1313)
* Fix formatting of xsd:decimal
  [PR #1335](https://github.com/RDFLib/rdflib/pull/1335)
* Add tests for issue #1299
  [PR #1328](https://github.com/RDFLib/rdflib/pull/1328)
* Add special handling for gYear and gYearMonth
  [PR #1315](https://github.com/RDFLib/rdflib/pull/1315)
* Replace incomplete example in intro_to_sparql.rst
  [PR #1331](https://github.com/RDFLib/rdflib/pull/1331)
* Added unit test for issue #977.
  [PR #1112](https://github.com/RDFLib/rdflib/pull/1112)
* Don't sort variables in TXTResultSerializer
  [PR #1310](https://github.com/RDFLib/rdflib/pull/1310)
* handle encoding of base64Binary Literals
  [PR #1258](https://github.com/RDFLib/rdflib/pull/1258)
* Add tests for Graph.transitive_{subjects,objects}
  [PR #1307](https://github.com/RDFLib/rdflib/pull/1307)
* Changed to support passing fully qualified queries through the graph …
  [PR #1253](https://github.com/RDFLib/rdflib/pull/1253)
* Upgrade to GitHub-native Dependabot
  [PR #1298](https://github.com/RDFLib/rdflib/pull/1298)
* Fix transitive_objects/subjects docstrings and signatures
  [PR #1305](https://github.com/RDFLib/rdflib/pull/1305)
* Fix typo in ClosedNamespace doc string
  [PR #1293](https://github.com/RDFLib/rdflib/pull/1293)
* Allow parentheses in uri
  [PR #1280](https://github.com/RDFLib/rdflib/pull/1280)
* Add notes about how to install from git
  [PR #1286](https://github.com/RDFLib/rdflib/pull/1286)
*  Feature/forward version to 6.0.0-alpha
  [PR #1285](https://github.com/RDFLib/rdflib/pull/1285)
* speedup notation3/turtle parser
  [PR #1272](https://github.com/RDFLib/rdflib/pull/1272)
* Correct behaviour of compute_qname for URNs
  [PR #1274](https://github.com/RDFLib/rdflib/pull/1274)
* Speedup __add_triple_context.
  [PR #1271](https://github.com/RDFLib/rdflib/pull/1271)
* Feature/coverage configuration
  [PR #1267](https://github.com/RDFLib/rdflib/pull/1267)
* optimize sparql.Bindings
  [PR #1192](https://github.com/RDFLib/rdflib/pull/1192)
* issue_771_add_key_error_if_spaces
  [PR #1070](https://github.com/RDFLib/rdflib/pull/1070)
* Typo fix
  [PR #1254](https://github.com/RDFLib/rdflib/pull/1254)
* Adding Namespace.__contains__()
  [PR #1237](https://github.com/RDFLib/rdflib/pull/1237)
* Add a Drone config file.
  [PR #1247](https://github.com/RDFLib/rdflib/pull/1247)
* Add sentence on names not valid as Python IDs.
  [PR #1234](https://github.com/RDFLib/rdflib/pull/1234)
* Add trig mimetype
  [PR #1238](https://github.com/RDFLib/rdflib/pull/1238)
* Move flake8 config
  [PR #1239](https://github.com/RDFLib/rdflib/pull/1239)
* Update SPARQL tests since the DBpedia was updated
  [PR #1240](https://github.com/RDFLib/rdflib/pull/1240)
* fix foaf ClosedNamespace
  [PR #1220](https://github.com/RDFLib/rdflib/pull/1220)
* add GeoSPARQL ClosedNamespace
  [PR #1221](https://github.com/RDFLib/rdflib/pull/1221)
* docs: fix simple typo, -> yield
  [PR #1223](https://github.com/RDFLib/rdflib/pull/1223)
* do not use current time in sparql TIMEZONE
  [PR #1193](https://github.com/RDFLib/rdflib/pull/1193)
* Reset graph on exit from context
  [PR #1206](https://github.com/RDFLib/rdflib/pull/1206)
* Fix usage of default-graph for POST and introduce POST_FORM
  [PR #1185](https://github.com/RDFLib/rdflib/pull/1185)
* Changes to graph.serialize()
  [PR #1183](https://github.com/RDFLib/rdflib/pull/1183)
* rd2dot Escape HTML in node label and URI text
  [PR #1209](https://github.com/RDFLib/rdflib/pull/1209)
* tests: retry on network error (CI)
  [PR #1203](https://github.com/RDFLib/rdflib/pull/1203)
* Add documentation and type hints for rdflib.query.Result and rdflib.graph.Graph
  [PR #1211](https://github.com/RDFLib/rdflib/pull/1211)
* fix typo
  [PR #1218](https://github.com/RDFLib/rdflib/pull/1218)
* Add architecture ppc64le to travis build
  [PR #1212](https://github.com/RDFLib/rdflib/pull/1212)
* small cleanups
  [PR #1191](https://github.com/RDFLib/rdflib/pull/1191)
* Remove the usage of assert in the SPARQLConnector
  [PR #1186](https://github.com/RDFLib/rdflib/pull/1186)
* Remove requests
  [PR #1175](https://github.com/RDFLib/rdflib/pull/1175)
* Support parsing paths specified with pathlib
  [PR #1180](https://github.com/RDFLib/rdflib/pull/1180)
* URI Validation Performance Improvements
  [PR #1177](https://github.com/RDFLib/rdflib/pull/1177)
* Fix serialize with multiple disks on windows
  [PR #1172](https://github.com/RDFLib/rdflib/pull/1172)
* Fix for issue #629 - Arithmetic Operations of DateTime in SPARQL
  [PR #1061](https://github.com/RDFLib/rdflib/pull/1061)
* Fixes #1043.
  [PR #1054](https://github.com/RDFLib/rdflib/pull/1054)
* N3 parser: do not create formulas if the Turtle mode is activated
  [PR #1142](https://github.com/RDFLib/rdflib/pull/1142)
* Move to using graph.parse() rather than deprecated graph.load()
  [PR #1167](https://github.com/RDFLib/rdflib/pull/1167)
* Small improvement to serialize docs
  [PR #1162](https://github.com/RDFLib/rdflib/pull/1162)
* Issue 1160 missing url fragment
  [PR #1163](https://github.com/RDFLib/rdflib/pull/1163)
* remove import side-effects
  [PR #1156](https://github.com/RDFLib/rdflib/pull/1156)
* Docs update
  [PR #1161](https://github.com/RDFLib/rdflib/pull/1161)
* replace cgi by html, fixes issue #1110
  [PR #1152](https://github.com/RDFLib/rdflib/pull/1152)
* Deprecate some more Graph API surface
  [PR #1151](https://github.com/RDFLib/rdflib/pull/1151)
* Add deprecation warning on graph.load()
  [PR #1150](https://github.com/RDFLib/rdflib/pull/1150)
* Remove all remnants of Python2 compatibility
  [PR #1149](https://github.com/RDFLib/rdflib/pull/1149)
* make csv2rdf work in py3
  [PR #1117](https://github.com/RDFLib/rdflib/pull/1117)
* Add a  __dir__ attribute to a closed namespace
  [PR #1134](https://github.com/RDFLib/rdflib/pull/1134)
* improved Graph().parse()
  [PR #1140](https://github.com/RDFLib/rdflib/pull/1140)
* Discussion around new dict-based store implementation
  [PR #1133](https://github.com/RDFLib/rdflib/pull/1133)
* fix 913
  [PR #1139](https://github.com/RDFLib/rdflib/pull/1139)
* Make parsers CharacterStream aware
  [PR #1145](https://github.com/RDFLib/rdflib/pull/1145)
* More Black formatting changes
  [PR #1146](https://github.com/RDFLib/rdflib/pull/1146)
* Fix comment
  [PR #1130](https://github.com/RDFLib/rdflib/pull/1130)
* Updating namespace.py to solve issue #801
  [PR #1044](https://github.com/RDFLib/rdflib/pull/1044)
* Fix namespaces for SOSA and SSN. Fix #1126.
  [PR #1128](https://github.com/RDFLib/rdflib/pull/1128)
* Create pull request template
  [PR #1114](https://github.com/RDFLib/rdflib/pull/1114)
* BNode context dicts for NT and N-Quads parsers
  [PR #1108](https://github.com/RDFLib/rdflib/pull/1108)
* Allow distinct blank node contexts from one NTriples parser to the next (#980)
  [PR #1107](https://github.com/RDFLib/rdflib/pull/1107)
* Autodetect parse() format
  [PR #1046](https://github.com/RDFLib/rdflib/pull/1046)
* fix #910: Updated evaluate.py so that union includes results of both branches, even when identical.
  [PR #1057](https://github.com/RDFLib/rdflib/pull/1057)
* Removal of six & styling
  [PR #1051](https://github.com/RDFLib/rdflib/pull/1051)
* Add SERVICE clause to documentation
  [PR #1041](https://github.com/RDFLib/rdflib/pull/1041)
* add test with ubuntu 20.04
  [PR #1038](https://github.com/RDFLib/rdflib/pull/1038)
* Improved logo
  [PR #1037](https://github.com/RDFLib/rdflib/pull/1037)
* Add requests to the tests_requirements
  [PR #1036](https://github.com/RDFLib/rdflib/pull/1036)
* Set update endpoint similar to query endpoint for sparqlstore if only one is given
  [PR #1033](https://github.com/RDFLib/rdflib/pull/1033)
* fix shebang typo
  [PR #1034](https://github.com/RDFLib/rdflib/pull/1034)
* Add the content type 'application/sparql-update' when preparing a SPARQL update request
  [PR #1022](https://github.com/RDFLib/rdflib/pull/1022)
* Fix typo in README.md
  [PR #1030](https://github.com/RDFLib/rdflib/pull/1030)
* add Python 3.8
  [PR #1023](https://github.com/RDFLib/rdflib/pull/1023)
* Fix n3 parser exponent syntax of floats with leading dot.
  [PR #1012](https://github.com/RDFLib/rdflib/pull/1012)
* DOC: Use sphinxcontrib-apidoc and various cleanups
  [PR #1010](https://github.com/RDFLib/rdflib/pull/1010)
* FIX: Change is comparison to == for tuple
  [PR #1009](https://github.com/RDFLib/rdflib/pull/1009)
* Update copyright year in docs conf.py
  [PR #1006](https://github.com/RDFLib/rdflib/pull/1006)

## 2020-04-18 RELEASE 5.0.0

5.0.0 is a major stable release and is the last release to support Python 2 & 3.4. 5.0.0 is mostly backwards-
compatible with 4.2.2 and is intended for long-term, bug fix only support.

5.0.0 comes two weeks after the 5.0.0RC1 and includes a small number of additional bug fixes. Note that 
rdflib-jsonld has released a version 0.5.0 to be compatible with rdflib 5.0.0.

_**All PRs merged since 5.0.0RC1:**_

### General Bugs Fixed:
  * Fix n3 parser exponent syntax of floats with leading dot.
    [PR #1012](https://github.com/RDFLib/rdflib/pull/1012)
  * FIX: Change is comparison to == for tuple
    [PR #1009](https://github.com/RDFLib/rdflib/pull/1009)
  * fix #913 : Added _parseBoolean function to enforce correct Lexical-to-value mapping
    [PR #995](https://github.com/RDFLib/rdflib/pull/995)  
    
### Enhanced Features:
  * Issue 1003
    [PR #1005](https://github.com/RDFLib/rdflib/pull/1005)
    
### SPARQL Fixes:
  * CONSTRUCT resolve with initBindings fixes #1001
    [PR #1002](https://github.com/RDFLib/rdflib/pull/1002)

### Documentation Fixes:
  * DOC: Use sphinxcontrib-apidoc and various cleanups
    [PR #1010](https://github.com/RDFLib/rdflib/pull/1010)
  * Update copyright year in docs conf.py
    [PR #1006](https://github.com/RDFLib/rdflib/pull/1006)
  * slightly improved styling, small index text changes
    [PR #1004](https://github.com/RDFLib/rdflib/pull/1004)

## 2020-04-04 RELEASE 5.0.0RC1

After more than three years, RDFLib 5.0.0rc1 is finally released.

This is a rollup of all of the bugfixes merged, and features introduced to RDFLib since 
RDFLib 4.2.2 was released in Jan 2017.

While all effort was taken to minimize breaking changes in this release, there are some.

Please see the upgrade4to5 document in the docs directory for more information on some specific differences from 4.2.2 to 5.0.0.

_**All issues closed and PRs merged since 4.2.2:**_

### General Bugs Fixed:
  * Pr 451 redux
    [PR #978](https://github.com/RDFLib/rdflib/pull/978)
  * NTriples fails to parse URIs with only a scheme
    [ISSUE #920](https://github.com/RDFLib/rdflib/issues/920), [PR #974](https://github.com/RDFLib/rdflib/pull/974)
  * Cannot clone on windows - Remove colons from test result files.
    [ISSUE #901](https://github.com/RDFLib/rdflib/issues/901), [PR #971](https://github.com/RDFLib/rdflib/pull/971)  
  * Add requirement for requests to setup.py
    [PR #969](https://github.com/RDFLib/rdflib/pull/969)
  * fixed URIRef including native unicode characters
    [PR #961](https://github.com/RDFLib/rdflib/pull/961)
  * DCTERMS.format not working
    [ISSUE #932](https://github.com/RDFLib/rdflib/issues/932)
  * infixowl.manchesterSyntax do not encode strings
    [PR #906](https://github.com/RDFLib/rdflib/pull/906)
  * Fix blank node label to not contain '_:' during parsing
    [PR #886](https://github.com/RDFLib/rdflib/pull/886)
  * rename new SPARQLWrapper to SPARQLConnector
    [PR #872](https://github.com/RDFLib/rdflib/pull/872)
  * Fix #859. Unquote and Uriquote Literal Datatype.
    [PR #860](https://github.com/RDFLib/rdflib/pull/860)
  * Parsing nquads
    [ISSUE #786](https://github.com/RDFLib/rdflib/issues/786)
  * ntriples spec allows for upper-cased lang tag, fixes #782
    [PR #784](https://github.com/RDFLib/rdflib/pull/784), [ISSUE #782](https://github.com/RDFLib/rdflib/issues/782)
  * Adds escaped single quote to literal parser
    [PR #736](https://github.com/RDFLib/rdflib/pull/736)
  * N3 parse error on single quote within single quotes 
    [ISSUE #732](https://github.com/RDFLib/rdflib/issues/732)
  * Fixed #725 
    [PR #730](https://github.com/RDFLib/rdflib/pull/730)
  * test for issue #725: canonicalization collapses BNodes
    [PR #726](https://github.com/RDFLib/rdflib/pull/726)
  * RGDA1 graph canonicalization sometimes still collapses distinct BNodes
    [ISSUE #725](https://github.com/RDFLib/rdflib/issues/725)
  * Accept header should use a q parameter
    [PR #720](https://github.com/RDFLib/rdflib/pull/720)
  * Added test for Issue #682 and fixed.
    [PR #718](https://github.com/RDFLib/rdflib/pull/718)
  * Incompatibility with Python3: unichr
    [ISSUE #687](https://github.com/RDFLib/rdflib/issues/687)
  * namespace.py include colon in ALLOWED_NAME_CHARS
    [PR #663](https://github.com/RDFLib/rdflib/pull/663)
  * namespace.py fix compute_qname missing namespaces
    [PR #649](https://github.com/RDFLib/rdflib/pull/649)
  * RDFa parsing Error! `__init__()` got an unexpected keyword argument 'encoding'
    [ISSUE #639](https://github.com/RDFLib/rdflib/issues/639)
  * Bugfix: `term.Literal.__add__`
    [PR #451](https://github.com/RDFLib/rdflib/pull/451)
  * fixup of #443
    [PR #445](https://github.com/RDFLib/rdflib/pull/445)
  * Microdata to rdf second edition bak
    [PR #444](https://github.com/RDFLib/rdflib/pull/444)

### Enhanced Features:
  * Register additional serializer plugins for SPARQL mime types.
    [PR #987](https://github.com/RDFLib/rdflib/pull/987)
  * Pr 388 redux
    [PR #979](https://github.com/RDFLib/rdflib/pull/979)
  * Allows RDF terms introduced by JSON-LD 1.1
    [PR #970](https://github.com/RDFLib/rdflib/pull/970)
  * make SPARQLConnector work with DBpedia
    [PR #941](https://github.com/RDFLib/rdflib/pull/941)
  * ClosedNamespace returns right exception for way of access
    [PR #866](https://github.com/RDFLib/rdflib/pull/866)
  * Not adding all namespaces for n3 serializer
    [PR #832](https://github.com/RDFLib/rdflib/pull/832)
  * Adds basic support of xsd:duration
    [PR #808](https://github.com/RDFLib/rdflib/pull/808)
  * Add possibility to set authority and basepath to skolemize graph
    [PR #807](https://github.com/RDFLib/rdflib/pull/807)
  * Change notation3 list realization to non-recursive function.
    [PR #805](https://github.com/RDFLib/rdflib/pull/805)
  * Suppress warning for not using custom encoding.
    [PR #800](https://github.com/RDFLib/rdflib/pull/800)
  * Add support to parsing large xml inputs
    [ISSUE #749](https://github.com/RDFLib/rdflib/issues/749)
    [PR #750](https://github.com/RDFLib/rdflib/pull/750)
  * improve hash efficiency by directly using str/unicode hash
    [PR #746](https://github.com/RDFLib/rdflib/pull/746)
  * Added the csvw prefix to the RDFa initial context.
    [PR #594](https://github.com/RDFLib/rdflib/pull/594)
  * syncing changes from pyMicrodata
    [PR #587](https://github.com/RDFLib/rdflib/pull/587)
  * Microdata parser: updated the parser to the latest version of the microdata->rdf note (published in December 2014)
    [PR #443](https://github.com/RDFLib/rdflib/pull/443)
  * Literal.toPython() support for xsd:hexBinary
    [PR #388](https://github.com/RDFLib/rdflib/pull/388)
  
### SPARQL Fixes:
  * Total order patch patch
    [PR #862](https://github.com/RDFLib/rdflib/pull/862)
  * use <<= instead of deprecated <<
    [PR #861](https://github.com/RDFLib/rdflib/pull/861)
  * Fix #847
    [PR #856](https://github.com/RDFLib/rdflib/pull/856)
  * RDF Literal `"1"^^xsd:boolean` should _not_ coerce to True
    [ISSUE #847](https://github.com/RDFLib/rdflib/issues/847)
  * Makes NOW() return an UTC date
    [PR #844](https://github.com/RDFLib/rdflib/pull/844)
  * NOW() SPARQL should return an xsd:dateTime with a timezone
    [ISSUE #843](https://github.com/RDFLib/rdflib/issues/843)
  * fix property paths bug: issue #715
    [PR #822](https://github.com/RDFLib/rdflib/pull/822), [ISSUE #715](https://github.com/RDFLib/rdflib/issues/715)
  * MulPath: correct behaviour of n3()
    [PR #820](https://github.com/RDFLib/rdflib/pull/820)
  * Literal total ordering
    [PR #793](https://github.com/RDFLib/rdflib/pull/793)
  * Remove SPARQLWrapper dependency
    [PR #744](https://github.com/RDFLib/rdflib/pull/744)
  * made UNION faster by not preventing duplicates
    [PR #741](https://github.com/RDFLib/rdflib/pull/741)
  * added a hook to add custom functions to SPARQL
    [PR #723](https://github.com/RDFLib/rdflib/pull/723)
  * Issue714
    [PR #717](https://github.com/RDFLib/rdflib/pull/717)
  * Use <<= instead of deprecated << in SPARQL parser
    [PR #417](https://github.com/RDFLib/rdflib/pull/417)
  * Custom FILTER function for SPARQL engine
    [ISSUE #274](https://github.com/RDFLib/rdflib/issues/274)
  
### Code Quality and Cleanups:
  * a slightly opinionated autopep8 run
    [PR #870](https://github.com/RDFLib/rdflib/pull/870)
  * remove rdfa and microdata parsers from core RDFLib
    [PR #828](https://github.com/RDFLib/rdflib/pull/828)
  * ClosedNamespace KeyError -> AttributeError
    [PR #827](https://github.com/RDFLib/rdflib/pull/827)
  * typo in rdflib/plugins/sparql/update.py
    [ISSUE #760](https://github.com/RDFLib/rdflib/issues/760)
  * Fix logging in interactive mode
    [PR #731](https://github.com/RDFLib/rdflib/pull/731)
  * make namespace module flake8-compliant, change exceptions in that mod…
    [PR #711](https://github.com/RDFLib/rdflib/pull/711)
  * delete ez_setup.py? 
    [ISSUE #669](https://github.com/RDFLib/rdflib/issues/669)
  * code duplication issue between rdflib and pymicrodata
    [ISSUE #582](https://github.com/RDFLib/rdflib/issues/582)
  * Transition from 2to3 to use of six.py to be merged in 5.0.0-dev
    [PR #519](https://github.com/RDFLib/rdflib/pull/519)
  * sparqlstore drop deprecated methods and args
    [PR #516](https://github.com/RDFLib/rdflib/pull/516)
  * python3 code seems shockingly inefficient
    [ISSUE #440](https://github.com/RDFLib/rdflib/issues/440)
  * removed md5_term_hash, fixes #240
    [PR #439](https://github.com/RDFLib/rdflib/pull/439), [ISSUE #240](https://github.com/RDFLib/rdflib/issues/240)
 
### Testing:
  * 3.7 for travis
    [PR #864](https://github.com/RDFLib/rdflib/pull/864)
  * Added trig unit tests to highlight some current parsing/serializing issues
    [PR #431](https://github.com/RDFLib/rdflib/pull/431)

### Documentation Fixes:
  * Fix a doc string in the query module
    [PR #976](https://github.com/RDFLib/rdflib/pull/976)
  * setup.py: Make the license field use an SPDX identifier
    [PR #789](https://github.com/RDFLib/rdflib/pull/789)
  * Update README.md
    [PR #764](https://github.com/RDFLib/rdflib/pull/764)
  * Update namespaces_and_bindings.rst
    [PR #757](https://github.com/RDFLib/rdflib/pull/757)
  * DOC: README.md: rdflib-jsonld, https uris
    [PR #712](https://github.com/RDFLib/rdflib/pull/712)
  * make doctest support py2/py3
    [ISSUE #707](https://github.com/RDFLib/rdflib/issues/707)
  * `pip install rdflib` (as per README.md) gets OSError on Mint 18.1
    [ISSUE #704](https://github.com/RDFLib/rdflib/issues/704)

## 2017-01-29 RELEASE 4.2.2

This is a bug-fix release, and the last release in the 4.X.X series.

### Bug fixes:

* SPARQL bugs fixed:
  * Fix for filters in sub-queries
    [#693](https://github.com/RDFLib/rdflib/pull/693)
  * Fixed bind, initBindings and filter problems
    [#294](https://github.com/RDFLib/rdflib/issues/294)
    [#555](https://github.com/RDFLib/rdflib/pull/555)
    [#580](https://github.com/RDFLib/rdflib/issues/580)
    [#586](https://github.com/RDFLib/rdflib/issues/586)
    [#601](https://github.com/RDFLib/rdflib/pull/601)
    [#615](https://github.com/RDFLib/rdflib/issues/615)
    [#617](https://github.com/RDFLib/rdflib/issues/617)
    [#619](https://github.com/RDFLib/rdflib/issues/619)
    [#630](https://github.com/RDFLib/rdflib/issues/630)
    [#653](https://github.com/RDFLib/rdflib/issues/653)
    [#686](https://github.com/RDFLib/rdflib/issues/686)
    [#688](https://github.com/RDFLib/rdflib/pull/688)
    [#692](https://github.com/RDFLib/rdflib/pull/692)
  * Fixed unexpected None value in SPARQL-update
    [#633](https://github.com/RDFLib/rdflib/issues/633)
    [#634](https://github.com/RDFLib/rdflib/pull/634)
  * Fix sparql, group by and count of null values with `optional`
    [#631](https://github.com/RDFLib/rdflib/issues/631)
  * Fixed sparql sub-query and aggregation bugs
    [#607](https://github.com/RDFLib/rdflib/issues/607)
    [#610](https://github.com/RDFLib/rdflib/pull/610)
    [#628](https://github.com/RDFLib/rdflib/issues/628)
    [#694](https://github.com/RDFLib/rdflib/pull/694)
  * Fixed parsing Complex BGPs as triples
    [#622](https://github.com/RDFLib/rdflib/pull/622)
    [#623](https://github.com/RDFLib/rdflib/issues/623)
  * Fixed DISTINCT being ignored inside aggregate functions
    [#404](https://github.com/RDFLib/rdflib/issues/404)
    [#611](https://github.com/RDFLib/rdflib/pull/611)
    [#678](https://github.com/RDFLib/rdflib/pull/678)
  * Fix unicode encoding errors in sparql processor
    [#446](https://github.com/RDFLib/rdflib/issues/446)
    [#599](https://github.com/RDFLib/rdflib/pull/599)
  * Fixed SPARQL select nothing no longer returning a `None` row
    [#554](https://github.com/RDFLib/rdflib/issues/554)
    [#592](https://github.com/RDFLib/rdflib/pull/592)
  * Fixed aggregate operators COUNT and SAMPLE to ignore unbound / NULL values
    [#564](https://github.com/RDFLib/rdflib/pull/564)
    [#563](https://github.com/RDFLib/rdflib/issues/563)
    [#567](https://github.com/RDFLib/rdflib/pull/567)
    [#568](https://github.com/RDFLib/rdflib/pull/568)
  * Fix sparql relative uris
    [#523](https://github.com/RDFLib/rdflib/issues/523)
    [#524](https://github.com/RDFLib/rdflib/pull/524)
  * SPARQL can now compare xsd:date type as well, fixes #532
    [#532](https://github.com/RDFLib/rdflib/issues/532)
    [#533](https://github.com/RDFLib/rdflib/pull/533)
  * fix sparql path order on python3: "TypeError: unorderable types: SequencePath() < SequencePath()""
    [#492](https://github.com/RDFLib/rdflib/issues/492)
    [#525](https://github.com/RDFLib/rdflib/pull/525)
  * SPARQL parser now robust to spurious semicolon
    [#381](https://github.com/RDFLib/rdflib/issues/381)
    [#528](https://github.com/RDFLib/rdflib/pull/528)
  * Let paths be comparable against all nodes even in py3 (preparedQuery error)
    [#545](https://github.com/RDFLib/rdflib/issues/545)
    [#552](https://github.com/RDFLib/rdflib/pull/552)
  * Made behavior of `initN` in `update` and `query` more consistent
    [#579](https://github.com/RDFLib/rdflib/issues/579)
    [#600](https://github.com/RDFLib/rdflib/pull/600)
* SparqlStore:
  * SparqlStore now closes underlying urllib response body
    [#638](https://github.com/RDFLib/rdflib/pull/638)
    [#683](https://github.com/RDFLib/rdflib/pull/683)
  * SparqlStore injectPrefixes only modifies query if prefixes present and if adds a newline in between
    [#521](https://github.com/RDFLib/rdflib/issues/521)
    [#522](https://github.com/RDFLib/rdflib/pull/522)
* Fixes and tests for AuditableStore
  [#537](https://github.com/RDFLib/rdflib/pull/537)
  [#557](https://github.com/RDFLib/rdflib/pull/557)
* Trig bugs fixed:
  * trig export of multiple graphs assigns wrong prefixes to prefixedNames
    [#679](https://github.com/RDFLib/rdflib/issues/679)
  * Trig serialiser writing empty named graph name for default graph
    [#433](https://github.com/RDFLib/rdflib/issues/433)
  * Trig parser can creating multiple contexts for the default graph
    [#432](https://github.com/RDFLib/rdflib/issues/432)
  * Trig serialisation handling prefixes incorrectly
    [#428](https://github.com/RDFLib/rdflib/issues/428)
    [#699](https://github.com/RDFLib/rdflib/pull/699)
* Fixed Nquads parser handling of triples in default graph
  [#535](https://github.com/RDFLib/rdflib/issues/535)
  [#536](https://github.com/RDFLib/rdflib/pull/536)
* Fixed TypeError in Turtle serializer (unorderable types: DocumentFragment() > DocumentFragment())
  [#613](https://github.com/RDFLib/rdflib/issues/613)
  [#648](https://github.com/RDFLib/rdflib/issues/648)
  [#666](https://github.com/RDFLib/rdflib/pull/666)
  [#676](https://github.com/RDFLib/rdflib/issues/676)
* Fixed serialization and parsing of inf/nan
  [#655](https://github.com/RDFLib/rdflib/pull/655)
  [#658](https://github.com/RDFLib/rdflib/pull/658)
* Fixed RDFa parser from failing on time elements with child nodes
  [#576](https://github.com/RDFLib/rdflib/issues/576)
  [#577](https://github.com/RDFLib/rdflib/pull/577)
* Fix double reduction of \\ escapes in from_n3
  [#546](https://github.com/RDFLib/rdflib/issues/546)
  [#548](https://github.com/RDFLib/rdflib/pull/548)
* Fixed handling of xsd:base64Binary
  [#646](https://github.com/RDFLib/rdflib/issues/646)
  [#674](https://github.com/RDFLib/rdflib/pull/674)
* Fixed Collection.__setitem__ broken
  [#604](https://github.com/RDFLib/rdflib/issues/604)
  [#605](https://github.com/RDFLib/rdflib/pull/605)
* Fix ImportError when __main__ already loaded
  [#616](https://github.com/RDFLib/rdflib/pull/616)
* Fixed broken top_level.txt file in distribution
  [#571](https://github.com/RDFLib/rdflib/issues/571)
  [#572](https://github.com/RDFLib/rdflib/pull/572)
  [#573](https://github.com/RDFLib/rdflib/pull/573)


### Enhancements:

* Added support for Python 3.5+
  [#526](https://github.com/RDFLib/rdflib/pull/526)
* More aliases for common formats (nt, turtle)
  [#701](https://github.com/RDFLib/rdflib/pull/701)
* Improved RDF1.1 ntriples support
  [#695](https://github.com/RDFLib/rdflib/issues/695)
  [#700](https://github.com/RDFLib/rdflib/pull/700)
* Dependencies updated and improved compatibility with pyparsing, html5lib, SPARQLWrapper and elementtree
  [#550](https://github.com/RDFLib/rdflib/pull/550)
  [#589](https://github.com/RDFLib/rdflib/issues/589)
  [#606](https://github.com/RDFLib/rdflib/issues/606)
  [#641](https://github.com/RDFLib/rdflib/pull/641)
  [#642](https://github.com/RDFLib/rdflib/issues/642)
  [#650](https://github.com/RDFLib/rdflib/pull/650)
  [#671](https://github.com/RDFLib/rdflib/issues/671)
  [#675](https://github.com/RDFLib/rdflib/pull/675)
  [#684](https://github.com/RDFLib/rdflib/pull/684)
  [#696](https://github.com/RDFLib/rdflib/pull/696)
* Improved prefix for SPARQL namespace in XML serialization
  [#493](https://github.com/RDFLib/rdflib/issues/493)
  [#588](https://github.com/RDFLib/rdflib/pull/588)
* Performance improvements:
  * SPARQL Aggregation functions don't build up memory for each row
    [#678](https://github.com/RDFLib/rdflib/pull/678)
  * Collections now support += (__iadd__), fixes slow creation of large lists
    [#609](https://github.com/RDFLib/rdflib/issues/609)
    [#612](https://github.com/RDFLib/rdflib/pull/612)
    [#691](https://github.com/RDFLib/rdflib/pull/691)
  * SPARQL Optimisation to expand BGPs in a smarter way
    [#547](https://github.com/RDFLib/rdflib/pull/547)
* SPARQLStore improvements
  * improved SPARQLStore BNode customizability
    [#511](https://github.com/RDFLib/rdflib/issues/511)
    [#512](https://github.com/RDFLib/rdflib/pull/512)
    [#513](https://github.com/RDFLib/rdflib/pull/513)
    [#603](https://github.com/RDFLib/rdflib/pull/603)
  * Adding the option of using POST for long queries in SPARQLStore
    [#672](https://github.com/RDFLib/rdflib/issues/672)
    [#673](https://github.com/RDFLib/rdflib/pull/673)
  * Exposed the timeout of SPARQLWrapper
    [#531](https://github.com/RDFLib/rdflib/pull/531)
* SPARQL prepared query now carries the original (unparsed) parameters
  [#565](https://github.com/RDFLib/rdflib/pull/565)
* added .n3 methods for path objects
  [#553](https://github.com/RDFLib/rdflib/pull/553)
* Added support for xsd:gYear and xsd:gYearMonth
  [#635](https://github.com/RDFLib/rdflib/issues/635)
  [#636](https://github.com/RDFLib/rdflib/pull/636)
* Allow duplicates in rdf:List
  [#223](https://github.com/RDFLib/rdflib/issues/223)
  [#690](https://github.com/RDFLib/rdflib/pull/690)
* Improved slicing of Resource objects
  [#529](https://github.com/RDFLib/rdflib/pull/529)


### Cleanups:

* cleanup: SPARQL Prologue and Query new style classes
  [#566](https://github.com/RDFLib/rdflib/pull/566)
* Reduce amount of warnings, especially closing opened file pointers
  [#518](https://github.com/RDFLib/rdflib/pull/518)
  [#651](https://github.com/RDFLib/rdflib/issues/651)
* Improved ntriples parsing exceptions to actually tell you what's wrong
  [#640](https://github.com/RDFLib/rdflib/pull/640)
  [#643](https://github.com/RDFLib/rdflib/pull/643)
* remove ancient and broken 2.3 support code.
  [#680](https://github.com/RDFLib/rdflib/issues/680)
  [#681](https://github.com/RDFLib/rdflib/pull/681)
* Logger output improved
  [#662](https://github.com/RDFLib/rdflib/pull/662)
* properly cite RGDA1
  [#624](https://github.com/RDFLib/rdflib/pull/624)
* Avoid class reference to imported function
  [#574](https://github.com/RDFLib/rdflib/issues/574)
  [#578](https://github.com/RDFLib/rdflib/pull/578)
* Use find_packages for package discovery.
  [#590](https://github.com/RDFLib/rdflib/pull/590)
* Prepared ClosedNamespace (and _RDFNamespace) to inherit from Namespace (5.0.0)
  [#551](https://github.com/RDFLib/rdflib/pull/551)
  [#595](https://github.com/RDFLib/rdflib/pull/595)
* Avoid verbose build logging
  [#534](https://github.com/RDFLib/rdflib/pull/534)
* (ultra petty) Remove an unused import
  [#593](https://github.com/RDFLib/rdflib/pull/593)


### Testing improvements:

* updating deprecated testing syntax
  [#697](https://github.com/RDFLib/rdflib/pull/697)
* make test 375 more portable (use sys.executable rather than python)
  [#664](https://github.com/RDFLib/rdflib/issues/664)
  [#668](https://github.com/RDFLib/rdflib/pull/668)
* Removed outdated, skipped test for #130 that depended on content from the internet
  [#256](https://github.com/RDFLib/rdflib/issues/256)
* enable all warnings during travis nosetests
  [#517](https://github.com/RDFLib/rdflib/pull/517)
* travis updates
  [#659](https://github.com/RDFLib/rdflib/issues/659)
* travis also builds release branches
  [#598](https://github.com/RDFLib/rdflib/pull/598)


### Doc improvements:

* Update list of builtin serialisers in docstring
  [#621](https://github.com/RDFLib/rdflib/pull/621)
* Update reference to "Emulating container types"
  [#575](https://github.com/RDFLib/rdflib/issues/575)
  [#581](https://github.com/RDFLib/rdflib/pull/581)
  [#583](https://github.com/RDFLib/rdflib/pull/583)
  [#584](https://github.com/RDFLib/rdflib/pull/584)
* docs: clarify the use of an identifier when persisting a triplestore
  [#654](https://github.com/RDFLib/rdflib/pull/654)
* DOC: fix simple typo, -> unnamed
  [#562](https://github.com/RDFLib/rdflib/pull/562)

## 2015-08-12 RELEASE 4.2.1

This is a bug-fix release.

### Minor enhancements:

* Added a Networkx connector
  [#471](https://github.com/RDFLib/rdflib/pull/471),
  [#507](https://github.com/RDFLib/rdflib/pull/507)
* Added a graph_tool connector
  [#473](https://github.com/RDFLib/rdflib/pull/473)
* Added a `graphs` method to the Dataset object
  [#504](https://github.com/RDFLib/rdflib/pull/504),
  [#495](https://github.com/RDFLib/rdflib/issues/495)
* Batch commits for `SPARQLUpdateStore`
  [#486](https://github.com/RDFLib/rdflib/pull/486)

### Bug fixes:

* Fixed bnode collision bug
  [#506](https://github.com/RDFLib/rdflib/pull/506),
  [#496](https://github.com/RDFLib/rdflib/pull/496),
  [#494](https://github.com/RDFLib/rdflib/issues/494)
* fix `util.from_n3()` parsing Literals with datatypes and Namespace support
  [#503](https://github.com/RDFLib/rdflib/pull/503),
  [#502](https://github.com/RDFLib/rdflib/issues/502)
* make `Identifier.__hash__` stable wrt. multi processes
  [#501](https://github.com/RDFLib/rdflib/pull/501),
  [#500](https://github.com/RDFLib/rdflib/issues/500)
* fix handling `URLInputSource` without content-type
  [#499](https://github.com/RDFLib/rdflib/pull/499),
  [#498](https://github.com/RDFLib/rdflib/pull/498)
* no relative import in `algebra` when run as a script
  [#497](https://github.com/RDFLib/rdflib/pull/497)
* Duplicate option in armstrong `theme.conf` removed
  [#491](https://github.com/RDFLib/rdflib/issues/491)
* `Variable.__repr__` returns a python representation string, not n3
  [#488](https://github.com/RDFLib/rdflib/pull/488)
* fixed broken example
  [#482](https://github.com/RDFLib/rdflib/pull/482)
* trig output fixes
  [#480](https://github.com/RDFLib/rdflib/pull/480)
* set PYTHONPATH to make rdfpipe tests use the right rdflib version
  [#477](https://github.com/RDFLib/rdflib/pull/477)
* fix RDF/XML problem with unqualified use of `rdf:about`
  [#470](https://github.com/RDFLib/rdflib/pull/470),
  [#468](https://github.com/RDFLib/rdflib/issues/468)
* `AuditableStore` improvements
  [#469](https://github.com/RDFLib/rdflib/pull/469),
  [#463](https://github.com/RDFLib/rdflib/pull/463)
* added asserts for `graph.set([s,p,o])` so `s` and `p` aren't `None`
  [#467](https://github.com/RDFLib/rdflib/pull/467)
* `threading.RLock` instances are context managers
  [#465](https://github.com/RDFLib/rdflib/pull/465)
* SPARQLStore does not transform Literal('') into Literal('None') anymore
  [#459](https://github.com/RDFLib/rdflib/pull/459),
  [#457](https://github.com/RDFLib/rdflib/issues/457)
* slight performance increase for graph.all_nodes()
  [#458](https://github.com/RDFLib/rdflib/pull/458)

### Testing improvements:

* travis: migrate to docker container infrastructure
  [#508](https://github.com/RDFLib/rdflib/pull/508)
* test for narrow python builds (chars > 0xFFFF) (related to
    [#453](https://github.com/RDFLib/rdflib/pull/453),
    [#454](https://github.com/RDFLib/rdflib/pull/454)
  )
  [#456](https://github.com/RDFLib/rdflib/issues/456),
  [#509](https://github.com/RDFLib/rdflib/pull/509)
* dropped testing py3.2
  [#448](https://github.com/RDFLib/rdflib/issues/448)
* Running a local fuseki server on travis and making it failsafe
  [#476](https://github.com/RDFLib/rdflib/pull/476),
  [#475](https://github.com/RDFLib/rdflib/issues/475),
  [#474](https://github.com/RDFLib/rdflib/pull/474),
  [#466](https://github.com/RDFLib/rdflib/pull/466),
  [#460](https://github.com/RDFLib/rdflib/issues/460)
* exclude `def main():` functions from test coverage analysis
  [#472](https://github.com/RDFLib/rdflib/pull/472)

## 2015-02-19 RELEASE 4.2.0

This is a new minor version of RDFLib including a handful of new features:

* Supporting N-Triples 1.1 syntax using UTF-8 encoding
  [#447](https://github.com/RDFLib/rdflib/pull/447),
  [#449](https://github.com/RDFLib/rdflib/pull/449),
  [#400](https://github.com/RDFLib/rdflib/issues/400)
* Graph comparison now really works using RGDA1 (RDF Graph Digest Algorithm 1)
  [#441](https://github.com/RDFLib/rdflib/pull/441)
  [#385](https://github.com/RDFLib/rdflib/issues/385)
* More graceful degradation than simple crashing for unicode chars > 0xFFFF on
  narrow python builds. Parsing such characters will now work, but issue a
  UnicodeWarning. If you run `python -W all` you will already see a warning on
  `import rdflib` will show a warning (ImportWarning).
  [#453](https://github.com/RDFLib/rdflib/pull/453),
  [#454](https://github.com/RDFLib/rdflib/pull/454)
* URLInputSource now supports json-ld
  [#425](https://github.com/RDFLib/rdflib/pull/425)
* SPARQLStore is now graph aware
  [#401](https://github.com/RDFLib/rdflib/pull/401),
  [#402](https://github.com/RDFLib/rdflib/pull/402)
* SPARQLStore now uses SPARQLWrapper for updates
  [#397](https://github.com/RDFLib/rdflib/pull/397)
* Certain logging output is immediately shown in interactive mode
  [#414](https://github.com/RDFLib/rdflib/pull/414)
* Python 3.4 fully supported
  [#418](https://github.com/RDFLib/rdflib/pull/418)

### Minor enhancements & bugs fixed:

* Fixed double invocation of 2to3
  [#437](https://github.com/RDFLib/rdflib/pull/437)
* PyRDFa parser missing brackets
  [#434](https://github.com/RDFLib/rdflib/pull/434)
* Correctly handle \uXXXX and \UXXXXXXXX escapes in n3 files
  [#426](https://github.com/RDFLib/rdflib/pull/426)
* Logging cleanups and keeping it on stderr
  [#420](https://github.com/RDFLib/rdflib/pull/420)
  [#414](https://github.com/RDFLib/rdflib/pull/414)
  [#413](https://github.com/RDFLib/rdflib/issues/413)
* n3: allow @base URI to have a trailing '#'
  [#407](https://github.com/RDFLib/rdflib/pull/407)
  [#379](https://github.com/RDFLib/rdflib/issues/379)
* microdata: add file:// to base if it's a filename so rdflib can parse its own
  output
  [#406](https://github.com/RDFLib/rdflib/pull/406)
  [#403](https://github.com/RDFLib/rdflib/issues/403)
* TSV Results parse skips empty bindings in result
  [#390](https://github.com/RDFLib/rdflib/pull/390)
* fixed accidental test run due to name
  [#389](https://github.com/RDFLib/rdflib/pull/389)
* Bad boolean list serialization to Turtle & fixed ambiguity between
  Literal(False) and None
  [#387](https://github.com/RDFLib/rdflib/pull/387)
  [#382](https://github.com/RDFLib/rdflib/pull/382)
* Current version number & PyPI link in README.md
  [#383](https://github.com/RDFLib/rdflib/pull/383)

## 2014-04-15 RELEASE 4.1.2

This is a bug-fix release.

* Fixed unicode/str bug in py3 for rdfpipe
  [#375](https://github.com/RDFLib/rdflib/issues/375)

## 2014-03-03 RELEASE 4.1.1

This is a bug-fix release.

This will be the last RDFLib release to support python 2.5.

* The RDF/XML Parser was made stricter, now raises exceptions for
  illegal repeated node-elements.
  [#363](https://github.com/RDFLib/rdflib/issues/363)

* The SPARQLUpdateStore now supports non-ascii unicode in update
  statements
  [#356](https://github.com/RDFLib/rdflib/issues/356)

* Fixed a bug in the NTriple/NQuad parser wrt. to unicode escape sequences
  [#352](https://github.com/RDFLib/rdflib/issues/352)

* HTML5Lib is no longer pinned to 0.95
  [#355](https://github.com/RDFLib/rdflib/issues/360)

* RDF/XML Serializer now uses parseType=Literal for well-formed XML literals

* A bug in the manchester OWL syntax was fixed
  [#355](https://github.com/RDFLib/rdflib/issues/355)

## 2013-12-31 RELEASE 4.1

This is a new minor version RDFLib, which includes a handful of new features:

* A TriG parser was added (we already had a serializer) - it is
  up-to-date wrt. to the newest spec from: http://www.w3.org/TR/trig/

* The Turtle parser was made up to date wrt. to the latest Turtle spec.

* Many more tests have been added - RDFLib now has over 2000
  (passing!) tests. This is mainly thanks to the NT, Turtle, TriG,
  NQuads and SPARQL test-suites from W3C. This also included many
  fixes to the nt and nquad parsers.

* ```ConjunctiveGraph``` and ```Dataset``` now support directly adding/removing
  quads with ```add/addN/remove``` methods.

* ```rdfpipe``` command now supports datasets, and reading/writing context
  sensitive formats.

* Optional graph-tracking was added to the Store interface, allowing
  empty graphs to be tracked for Datasets. The DataSet class also saw
  a general clean-up, see: [#309](https://github.com/RDFLib/rdflib/pull/309)

* After long deprecation, ```BackwardCompatibleGraph``` was removed.

### Minor enhancements/bugs fixed:

* Many code samples in the documentation were fixed thanks to @PuckCh

* The new ```IOMemory``` store was optimised a bit

* ```SPARQL(Update)Store``` has been made more generic.

* MD5 sums were never reinitialized in ```rdflib.compare```

* Correct default value for empty prefix in N3
  [#312](https://github.com/RDFLib/rdflib/issues/312)

* Fixed tests when running in a non UTF-8 locale
  [#344](https://github.com/RDFLib/rdflib/issues/344)

* Prefix in the original turtle have an impact on SPARQL query
  resolution
  [#313](https://github.com/RDFLib/rdflib/issues/313)

* Duplicate BNode IDs from N3 Parser
  [#305](https://github.com/RDFLib/rdflib/issues/305)

* Use QNames for TriG graph names
  [#330](https://github.com/RDFLib/rdflib/issues/330)

* \uXXXX escapes in Turtle/N3 were fixed
  [#335](https://github.com/RDFLib/rdflib/issues/335)

* A way to limit the number of triples retrieved from the
  ```SPARQLStore``` was added
  [#346](https://github.com/RDFLib/rdflib/pull/346)

* Dots in localnames in Turtle
  [#345](https://github.com/RDFLib/rdflib/issues/345)
  [#336](https://github.com/RDFLib/rdflib/issues/336)

* ```BNode``` as Graph's public ID
  [#300](https://github.com/RDFLib/rdflib/issues/300)

* Introduced ordering of ```QuotedGraphs```
  [#291](https://github.com/RDFLib/rdflib/issues/291)

## 2013-05-22 RELEASE 4.0.1

Following RDFLib tradition, some bugs snuck into the 4.0 release.
This is a bug-fixing release:

* the new URI validation caused lots of problems, but is
  necessary to avoid ''RDF injection'' vulnerabilities. In the
  spirit of ''be liberal in what you accept, but conservative in
  what you produce", we moved validation to serialisation time.

* the   ```rdflib.tools```   package    was   missing   from   the
  ```setup.py```  script, and  was therefore  not included  in the
  PYPI tarballs.

* RDF parser choked on empty namespace URI
  [#288](https://github.com/RDFLib/rdflib/issues/288)

* Parsing from ```sys.stdin``` was broken
  [#285](https://github.com/RDFLib/rdflib/issues/285)

* The new IO store had problems with concurrent modifications if
  several graphs used the same store
  [#286](https://github.com/RDFLib/rdflib/issues/286)

* Moved HTML5Lib dependency to the recently released 1.0b1 which
  support python3

## 2013-05-16 RELEASE 4.0

This release includes several major changes:

* The new SPARQL 1.1 engine (rdflib-sparql) has been included in
  the core distribution. SPARQL 1.1 queries and updates should
  work out of the box.

  * SPARQL paths are exposed as operators on ```URIRefs```, these can
    then be be used with graph.triples and friends:

    ```python
    from rdflib import Graph, URIRef
    from rdflib.namespace import FOAF, RDFS
    
    g = Graph()
    bob = URIRef("...")
    cls = URIRef("...")
    
    # List names of friends of Bob:
    g.triples((bob, FOAF.knows/FOAF.name , None))

    # All super-classes:
    g.triples((cls, RDFS.subClassOf * '+', None))
    ```

      * a new ```graph.update``` method will apply SPARQL update statements

* Several RDF 1.1 features are available:
  * A new ```DataSet``` class
  * ```XMLLiteral``` and ```HTMLLiterals```
  * ```BNode``` (de)skolemization is supported through ```BNode.skolemize```,
    ```URIRef.de_skolemize```, ```Graph.skolemize``` and ```Graph.de_skolemize```

* Handled of Literal equality was split into lexical comparison
  (for normal ```==``` operator) and value space (using new ```Node.eq```
  methods). This introduces some slight backwards incompatible
  changes, but was necessary, as the old version had
  inconsistent hash and equality methods that could lead the
  literals not working correctly in dicts/sets.
  The new way is more in line with how SPARQL 1.1 works.
  For the full details, see:

  https://github.com/RDFLib/rdflib/wiki/Literal-reworking

* Iterating over ```QueryResults``` will generate ```ResultRow``` objects,
  these allow access to variable bindings as attributes or as a
  dict. I.e.

  ```py
  for row in g.query('select ... ') :
     print row.age, row["name"]
  ```

* "Slicing" of Graphs and Resources as syntactic sugar:
  ([#271](https://github.com/RDFLib/rdflib/issues/271))

  ```py
  graph[bob : FOAF.knows/FOAF.name]
            -> generator over the names of Bobs friends
  ```

* The ```SPARQLStore``` and ```SPARQLUpdateStore``` are now included
  in the RDFLib core

* The documentation has been given a major overhaul, and examples
  for most features have been added.


### Minor Changes:

* String operations on URIRefs return new URIRefs: ([#258](https://github.com/RDFLib/rdflib/issues/258))
  ```py
  >>> URIRef('http://example.org/')+'test
  rdflib.term.URIRef('http://example.org/test')
  ```

* Parser/Serializer plugins are also found by mime-type, not just
  by plugin name:  ([#277](https://github.com/RDFLib/rdflib/issues/277))
* ```Namespace``` is no longer a subclass of ```URIRef```
* URIRefs and Literal language tags are validated on construction,
  avoiding some "RDF-injection" issues ([#266](https://github.com/RDFLib/rdflib/issues/266))
* A new memory store needs much less memory when loading large
  graphs ([#268](https://github.com/RDFLib/rdflib/issues/268))
* Turtle/N3 serializer now supports the base keyword correctly ([#248](https://github.com/RDFLib/rdflib/issues/248))
* py2exe support was fixed ([#257](https://github.com/RDFLib/rdflib/issues/257))
* Several bugs in the TriG serializer were fixed
* Several bugs in the NQuads parser were fixed

## 2013-03-01 RELEASE 3.4

This release introduced new parsers for structured data in HTML.
In particular formats: hturtle, rdfa, mdata and an auto-detecting
html format were added.  Thanks to Ivan Herman for this!

This release includes a lot of admin maintentance - correct
dependencies for different python versions, etc.  Several py3 bugs
were also fixed.

This release drops python 2.4 compatibility - it was just getting
too expensive for us to maintain. It should however be compatible
with any cpython from 2.5 through 3.3.

* ```node.md5_term``` is now deprecated, if you use it let us know.

* Literal.datatype/language are now read-only properties ([#226](https://github.com/RDFLib/rdflib/issues/226))
* Serializing to file fails in py3 ([#249](https://github.com/RDFLib/rdflib/issues/249))
* TriX serializer places two xmlns attributes on same element ([#250](https://github.com/RDFLib/rdflib/issues/250))
* RDF/XML parser fails on when XML namespace is not explicitly declared ([#247](https://github.com/RDFLib/rdflib/issues/247))
* Resource class should "unbox" Resource instances on add ([#215](https://github.com/RDFLib/rdflib/issues/215))
* Turtle/N3 does not encode final quote of a string ([#239](https://github.com/RDFLib/rdflib/issues/239))
* float Literal precision lost when serializing graph to turtle or n3 ([#237](https://github.com/RDFLib/rdflib/issues/237))
* plain-literal representation of xsd:decimals fixed
* allow read-only sleepycat stores
* language tag parsing in N3/Turtle fixes to allow several subtags.

## 2012-10-10 RELEASE 3.2.3

Almost identical to 3.2.2
A stupid bug snuck into 3.2.2, and querying graphs were broken.

* Fixes broken querying ([#234](https://github.com/RDFLib/rdflib/issues/234))
* graph.transitiveClosure now works with loops ([#206](https://github.com/RDFLib/rdflib/issues/206))

## 2012-09-25 RELEASE 3.2.2

This is mainly a maintenance release.

This release should be compatible with python 2.4 through to 3.

Changes:

* Improved serialization/parsing roundtrip tests led to some fixes
  of obscure parser/serializer bugs. In particular complex string
  Literals in ntriples improved a lot.
* The terms of a triple are now asserted to be RDFLib Node's in graph.add
  This should avoid getting strings and other things in the store. ([#200](https://github.com/RDFLib/rdflib/issues/200))
* Added a specific TurtleParser that does not require the store to be
  non-formula aware. ([#214](https://github.com/RDFLib/rdflib/issues/214))
* A trig-serializer was added, see:
  http://www4.wiwiss.fu-berlin.de/bizer/trig/
* BNode generation was made thread-safe ([#209](https://github.com/RDFLib/rdflib/issues/209))
  (also fixed better by dzinxed)
* Illegal BNode IDs removed from NT output: ([#212](https://github.com/RDFLib/rdflib/issues/212))
* and more minor bug fixes that had no issues

## 2012-04-24 RELEASE 3.2.1

This is mainly a maintenance release.

Changes:

* New setuptools entry points for query processors and results

* Literals constructed from other literals copy datatype/lang ([#188](https://github.com/RDFLib/rdflib/issues/188))
* Relative URIs are resolved incorrectly after redirects ([#130](https://github.com/RDFLib/rdflib/issues/130))
* Illegal prefixes in turtle output ([#161](https://github.com/RDFLib/rdflib/issues/161))
* Sleepcat store unstable prefixes ([#201](https://github.com/RDFLib/rdflib/issues/201))
* Consistent toPyton() for all node objects ([#174](https://github.com/RDFLib/rdflib/issues/174))
* Better random BNode ID in multi-thread environments ([#185](https://github.com/RDFLib/rdflib/issues/185))

## 2012-01-19 RELEASE 3.2.0

Major changes:
* Thanks to Thomas Kluyver, rdflib now works under python3,
  the setup.py script automatically runs 2to3.

* Unit tests were updated and cleaned up. Now all tests should pass.
* Documentation was updated and cleaned up.

* A new resource oriented API was added:
  http://code.google.com/p/rdflib/issues/detail?id=166

  Fixed many minor issues:
    * http://code.google.com/p/rdflib/issues/detail?id=177
  http://code.google.com/p/rdflib/issues/detail?id=129
      Restored compatibility with Python 2.4
    * http://code.google.com/p/rdflib/issues/detail?id=158
  Reworking of Query result handling
    * http://code.google.com/p/rdflib/issues/detail?id=193
  generating xml:base attribute in RDF/XML output
* http://code.google.com/p/rdflib/issues/detail?id=180
      serialize(format="pretty-xml") fails on cyclic links

## 2011-03-17 RELEASE 3.1.0

Fixed a range of minor issues:

* http://code.google.com/p/rdflib/issues/detail?id=128

  Literal.__str__ does not behave like unicode

* http://code.google.com/p/rdflib/issues/detail?id=141

  (RDFa Parser) Does not handle application/xhtml+xml

* http://code.google.com/p/rdflib/issues/detail?id=142

  RDFa TC #117: Fragment identifiers stripped from BASE

* http://code.google.com/p/rdflib/issues/detail?id=146

  Malformed literals produced when rdfa contains newlines

* http://code.google.com/p/rdflib/issues/detail?id=152

  Namespaces beginning with _ are invalid

* http://code.google.com/p/rdflib/issues/detail?id=156

  Turtle Files with a UTF-8 BOM fail to parse

* http://code.google.com/p/rdflib/issues/detail?id=154

  ClosedNamespace.__str__ returns URIRef not str

* http://code.google.com/p/rdflib/issues/detail?id=150

  IOMemory does not override open

* http://code.google.com/p/rdflib/issues/detail?id=153

  Timestamps with microseconds *and* "Z" timezone are not parsed

* http://code.google.com/p/rdflib/issues/detail?id=118

  DateTime literals with offsets fail to convert to Python

* http://code.google.com/p/rdflib/issues/detail?id=157

  Timestamps with timezone information are not parsed

* http://code.google.com/p/rdflib/issues/detail?id=151

        problem with unicode literals in rdflib.compare.graph_diff

* http://code.google.com/p/rdflib/issues/detail?id=149

  BerkeleyDB Store broken with create=False

* http://code.google.com/p/rdflib/issues/detail?id=134

  Would be useful if Graph.query could propagate kwargs to a

  plugin processor

* http://code.google.com/p/rdflib/issues/detail?id=133

  Graph.connected exception when passed empty graph

* http://code.google.com/p/rdflib/issues/detail?id=129

  Not compatible with Python 2.4

* http://code.google.com/p/rdflib/issues/detail?id=119

  Support Python's set operations on Graph

* http://code.google.com/p/rdflib/issues/detail?id=130

  NT output encoding to utf-8 broken as it goes through

  _xmlcharrefreplace

* http://code.google.com/p/rdflib/issues/detail?id=121#c1

  Store SPARQL Support

## 2010-05-13 RELEASE 3.0.0

Working test suite with all tests passing.

Removed dependency on setuptools.

(Issue #43) Updated Package and Module Names to follow
conventions outlined in
http://www.python.org/dev/peps/pep-0008/

Removed SPARQL bits and non core plugins. They are mostly
moving to http://code.google.com/p/rdfextras/ at least until
they are stable.

Fixed datatype for Literal(True).

Fixed Literal to enforce constraint of having either a language
or datatype but not both.

Fixed Literal's repr.

Fixed to Graph Add/Sub/Mul opterators.

Upgraded RDFa parser to pyRdfa.

Upgraded N3 parser to the one from CWM.

Fixed unicode encoding issue involving N3Parser.

N3 serializer improvements.

Fixed HTTP content-negotiation

Fixed Store.namespaces method (which caused a few issues
depending on Store implementation being used.)

Fixed interoperability issue with plugin module.

Fixed use of Deprecated functionality.

## 2009-03-30 RELEASE 2.4.1

Fixed Literal comparison case involving Literal's with
datatypes of XSD.base64Binary.

Fixed case where XSD.date was matching before XSD.dateTime for
datetime instances.

Fixed jython interoperability issue (issue #53).

Fixed Literal repr to handle apostrophes correctly (issue #28).

Fixed Literal's repr to be consistent with its ```__init__``` (issue #33).

## 2007-04-04 RELEASE 2.4.0

Improved Literal comparison / equality

Sparql cleanup.

getLiteralValue now returns the Literal object instead of the
result of toPython().  Now that Literals override a good
coverage of comparison operators, they should be passed around
as first class objects in the SPARQL evaluation engine.

Added support for session bnodes re: sparql

Fixed prolog reduce/reduce conflict.  Added Py_None IncRefs
where they were being passed into Python method invocations
(per drewp's patch)

Fixed sparql queries involving empty namespace prefix.

Fixed the selected variables sparql issue

Fixed <BASE> support in SPARQL queries.

Fixed involving multiple unions and queries are nested more
than one level (bug in _getAllVariables causing failure when
parent.top is None)

Fixed test_sparql_equals.py.

Fixed sparql json result comma errors issue.

Fixed test_sparql_json_results.py (SELECT * variables out of
order)

Added a 4Suite-based SPARQL XML Writer implementation.  If
4Suite is not installed, the fallback python saxutils is used
instead

applied patch from
http://rdflib.net/issues/2007/02/23/bugs_in_rdflib.sparql.queryresult/issue

The restriction on GRAPH patterns with variables has been
relieved a bit to allow such usage when the variable is
provided as an initial binding

Fix for OPTIONAL patterns.  P1 OPT P2, where P1 and P2 shared
variables which were bound to BNodes were not unifying on
these BNode variable efficiently / correctly.  The fix was to
add bindings for 'stored' BNodes so they aren't confused for
wildcards




Added support to n3 parser for retaining namespace bindings.

Fixed several RDFaParser bugs.

Added serializer specific argument support.

Fixed a few PrettyXMLSerializer issues and added a max_depth
option.

Fixed some TurtleSerializer issues.

Fixed some N3Serializer issues.



Added support easy_install

added link to long_descriptin for easy_install -U rdflib==dev
to work; added download_url back

added continuous-releases-using-subversion bit



Added rdflib_tools package
  Added rdfpipe
  Added initial EARLPluging



Improved test running... using nose... added tests

Exposed generated test cases for nose to find.
added bit to configure 'setup.py nosetests' to run doc tests

added nose test bits



Added md5_term_hash method to terms.

Added commit_pending_transaction argument to Graph's close
method.

Added DeprecationWarning to rdflib.constants

Added a NamespaceDict class for those who want to avoid the
Namespace as subclass of URIRef issues

Added bind function

Fixed type of Namespace re: URIRef vs. unicode

Improved ValueError message

Changed value method's any argument to default to True

Changed ```__repr__``` to always reflect that it's an rdf.Literal --
as this is the case even though we now have it acting like the
corresponding type in some casses

A DISTINCT was added to the SELECT clause to ensure duplicate
triples are not returned (an RDF graph is a set of triples) -
which can happen for certain join expressions.

Support for ConditionalAndExpressionList and
RelationalExpressionList (|| and && operators in FILTER)

Fixed context column comparison.  The hash integer was being
compared with 'F' causing a warning:Warning: Truncated
incorrect DOUBLE value: 'F'

applied patch in
http://rdflib.net/issues/2006/12/13/typos_in_abstractsqlstore.py/issue

fix for
http://rdflib.net/issues/2006/12/07/problems_with_graph.seq()_when_sequences_contain_more_than_9_items./issue





General code cleanup (removing redundant imports, changing
relative imports to absolute imports etc)

Removed usage of deprecated bits.

Added a number of test cases.

Added DeprecationWarning for save method

refactoring of GraphPattern

ReadOnlyGraphAggregate uses Graph constructor properly to
setup (optionally) a common store


Fixed bug with . (fullstop) in localname parts.

Changed Graph's value method to return None instead of raising
an AssertionError.

Fixed conversion of (exiplicit) MySQL ports to integers.

Fixed MySQL store so it properly calculates ```__len__``` of
individual Graphs

Aligned with how BerkeleyDB is generating events (remove events
are expressed in terms of interned strings)

Added code to catch unpickling related exceptions

Added BerkeleyDB store implementation.

Merged TextIndex from michel-events branch.

## 2006-10-15 RELEASE 2.3.3

Added TriXParser, N3Serializer and TurtleSerializer.

Added events to store interface: StoreCreated, TripleAdded and
TripleRemoved.

Added Journal Reader and Writer.

Removed BerkeleyDB level journaling.

Added support for triple quoted Literal's.

Fixed some corner cases with Literal comparison.

Fixed PatternResolution for patterns that return contexts only.

Fixed NodePickler not to choke on unhashable objects.

Fixed Namespace's ```__getattr__``` hack to ignore names starting
with __

Added SPARQL != operator.

Fixed query result ```__len__``` (more efficient).

Fixed and improved RDFa parser.

redland patches from
http://rdflib.net/pipermail/dev/2006-September/000069.html

various patches for the testsuite -
http://rdflib.net/pipermail/dev/2006-September/000069.html

## 2006-08-01 RELEASE 2.3.2

Added SPARQL query support.

Added XSD to/from Python datatype support to Literals.

Fixed ConjunctiveGraph so that it is a proper subclass of Graph.

Added Deprecation Warning when BackwardCompatGraph gets used.

Added RDFa parser.

Added Collection Class for working with RDF Collections.

Added method to Graph for testing connectedness

Fixed bug in N3 parser where identical BNodes were not being combined.

Fixed literal quoting in N3 serializer.

Fixed RDF/XML serializer to skip over N3 bits.

Changed Literal and URIRef instantiation to catch
UnicodeDecodeErrors - which were being thrown when the default
decoding method (ascii) was hitting certain characters.

Changed Graph's bind method to also override the binding in
the case of an existing generated bindings.

Added FOPLRelationalModel - a set of utility classes that
implement a minimal Relational Model of FOPL implemented as a
SQL database (uses identifier/value interning and integer
half-md5-hashes for space and index efficiency).

Changed MySQL store to use FOPLRelationalModel plus fixes and
improvements.

Added more test cases.

Cleaned up source code to follow pep8 / pep257.

## 2006-02-27 RELEASE 2.3.1

Added save method to BackwardCompatibleGraph so that
example.py etc work again.

Applied patch from Drew Perttula to add local_time_zone
argument to util's date_time method.

Fixed a relativize bug in the rdf/xml serializer.

Fixed NameError: global name 'URIRef' is not defined error in
BerkeleyDB.py by adding missing import.

Applied patch for Seq to sort list by integer, added by Drew
Hess.

Added a preserve_bnode_ids option to rdf/xml parser.

Applied assorted patches for tests (see
http://tracker.asemantics.com/rdflib/ticket/8 )

Applied redland.diff (see
http://tracker.asemantics.com/rdflib/ticket/9 )

Applied changes specified
http://tracker.asemantics.com/rdflib/ticket/7

Added a set method to Graph.

Fixed RDF/XML serializer so that it does not choke on n3 bits
(rather it'll just ignore them)

## 2005-12-23 RELEASE 2.3.0

See http://rdflib.net/2.3.0/ for most up-to-date release notes

Added N3 support to Graph and Store.

Added Sean's n3p parser, and ntriples parser.

BerkeleyDB implementation has been revamped in the process of
expanding it to support the new requirements n3
requirements. It also now persists a journal -- more to come.

detabified source files.

Literal and parsers now distinguish between datatype of None and datatype of "".

Store-agnostic 'fallback' implementation of REGEX matching
(inefficient but provides the capability to stores that don't
support it natively). Implemented as a 'wrapper' around any
Store which replaces REGEX terms with None (before dispatching
to the store) and whittles out results that don't match the
given REGEX term expression(s).

Store-agnostic 'fallback' implementation of transactional
rollbacks (also inefficient but provides the capability to
stores that don't support it natively). Implemented as a
wrapper that tracks a 'thread-safe' list of reversal
operations (for every add, track the remove call that reverts
the store, and vice versa). Upon store.rollback(), execute the
reverse operations. However, this doesn't guarantee
durability, since if the system fails before the rollbacks are
all executed, the store will remain in an invalid state, but
it provides Atomicity in the best case scenario.

## 2005-10-10 RELEASE 2.2.3

Fixed BerkeleyDB backend to commit after an add and
remove. This should help just a bit with those unclean
shutdowns ;)

Fixed use of logging so that it does not mess with the root
logger. Thank you, Arve, for pointing this one out.

Fixed Graph's value method to have default for subject in
addition to predicate and object.

Fixed Fourthought backend to be consistent with interface. It
now supports an empty constructor and an open method that
takes a configuration string.

## 2005-09-10 RELEASE 2.2.2

Applied patch from inkel to add encoding argument to all
serialization related methods.

Fixed XMLSerializer bug regarding default namespace bindings.

Fixed namespace binding bug involving binding a second default
namespace.

Applied patch from Gunnar AAstrand Grimnes to add context
support to ```__iadd__``` on Graph. (Am considering the lack of
context support a bug. Any users currently using ```__iadd__```, let
me know if this breaks any of your code.)

Added Fourthought backend contributed by Chimezie Ogbuji.

Fixed a RDF/XML parser bug relating to XMLLiteral and
escaping.

Fixed setup.py so that install does not try to uninstall
(rename_old) before installing; there's now an uninstall
command if one needs to uninstall.

## 2005-08-25 RELEASE 2.2.1

Fixed issue regarding Python2.3 compatibility.

Fixed minor issue with URIRef's absolute method.

## 2005-08-12 RELEASE 2.1.4

Added optional base argument to URIRef.

Fixed bug where load and parse had inconsistent behavior.

Added a FileInputSource.

Added skeleton sparql parser and test framework.

Included pyparsing (pyparsing.sourceforge.net) for sparql parsing.

Added attribute support to namespaces.

## 2005-06-28 RELEASE 2.1.3

Added Ivan's sparql-p implementation.

Literal is now picklable.

Added optional base argument to serialize methods about which to relativize.

Applied patch to remove some dependencies on Python 2.4
features.

Fixed BNode's n3 serialization bug (recently introduced).

Fixed a collections related bug.

## 2005-05-13 RELEASE 2.1.2

Added patch from Sidnei da Silva that adds a sqlobject based backend.

Fixed bug in PrettyXMLSerializer (rdf prefix decl was missing sometimes)

Fixed bug in RDF/XML parser where empty collections where
causing exceptions.

## 2005-05-01 RELEASE 2.1.1

Fixed a number of bugs relating to 2.0 backward compatibility.

Fixed split_uri to handle URIs with _ in them properly.

Fixed bug in RDF/XML handler's absolutize that would cause some URIRefs to end in ##

Added check_context to Graph.

Added patch the improves IOMemory implementation.

## 2005-04-12 RELEASE 2.1.0

Merged TripleStore and InformationStore into Graph.

Added plugin support (or at least cleaned up, made consistent the
plugin support that existed).

Added value and seq methods to Graph.

Renamed prefix_mapping to bind.

Added namespaces method that is a generator over all prefix,
namespace bindings.

Added notion of NamespaceManager.

Added couple new backends, IOMemory and ZODB.

## 2005-03-19 RELEASE 2.0.6

Added pretty-xml serializer (inlines BNodes where possible,
typed nodes, Collections).

Fixed bug in NTParser and n3 methods where not all characters
where being escaped.

Changed label and comment methods to return default passed in
when there is no label or comment. Moved methods to Store
Class. Store no longer inherits from Schema.

Fixed bug involving a case with rdf:about='#'

Changed InMemoryBackend to update third index in the same style it
does the first two.

## 2005-01-08 RELEASE 2.0.5

Added publicID argument to Store's load method.

Added RDF and RDFS to top level rdflib package.

## 2004-10-14 RELEASE 2.0.4

Removed unfinished functionality.

Fixed bug where another prefix other than rdf was getting
defined for the rdf namespace (causing an assertion to fail).

Fixed bug in serializer where nodeIDs were not valid NCNames.

## 2004-04-21 RELEASE 2.0.3

Added missing "from __future__ import generators" statement to
InformationStore.

Simplified RDF/XML serializer fixing a few bugs involving
BNodes.

Added a reset method to RDF/XML parser.

Changed 'if foo' to "if foo is not None" in a few places in
the RDF/XML parser.

Fully qualified imports in rdflib.syntax {parser, serializer}.

Context now goes through InformationStore (was bypassing it
going directly to backend).

## 2004-03-22 RELEASE 2.0.2

Improved performance of Identifier equality tests.

Added missing "from __future__ import generators" statements
needed to run on Python2.2.

Added alternative to shlib.move() if it isn't present.

Fixed bug that occurred when specifying a backend to
InformationStore's constructor.

Fixed bug recently introduced into InformationStore's remove
method.

## 2004-03-15 RELEASE 2.0.1

Fixed a bug in the SleepyCatBackend multi threaded concurrency
support. (Tested fairly extensively under the following
conditions: multi threaded, multi process, and both).

> NOTE: fix involved change to database format -- so 2.0.1 will not be
> able to open databases created with 2.0.0

Removed the use of the Concurrent wrapper around
InMemoryBackend and modified InMemoryBackend to handle
concurrent requests. (Motivated by Concurrent's poor
performance on bigger TripleStores.)

Improved the speed of len(store) by making backends
responsible for implementing ```__len__```.

Context objects now have a identifier property.

## 2004-03-10 RELEASE 2.0.0

Fixed a few bugs in the SleepyCatBackend multi process
concurrency support.

Removed rdflib.Resource

Changed remove to now take a triple pattern and removed
remove_triples method.

Added ```__iadd__``` method to Store in support of store +=
another_store.

## 2004-01-04 RELEASE 1.3.2

Added a serialization dispatcher.

Added format arg to save method.

Store now remembers prefix/namespace bindings.

Backends are now more pluggable

...

## 2003-10-14 RELEASE 1.3.1

Fixed bug in serializer where triples where only getting
serialized the first time.

Added type checking for contexts.

Fixed bug that caused comparisons with a Literal to fail when
the right hand side was not a string.

Added DB_INIT_CDB flag to SCBacked for supporting multiple
reader/single writer access

Changed rdf:RDF to be optional to conform with latest spec.

Fixed handling of XMLLiterals

## 2003-04-40 RELEASE 1.3.0

Removed bag_id support and added it to OLD_TERMS.

Added a double hash for keys in SCBacked.

Fixed _HTTPClient so that it no longer removes metadata about
a context right after it adds it.

Added a KDTreeStore and RedlandStore backends.

Added a StoreTester.

## 2003-02-28 RELEASE 1.2.4

Fixed bug in SCBackend where language and datatype information
where being ignored.

Fixed bug in transitive_subjects.

Updated some of the test cases that where not up to date.

async_load now adds more http header and error information to
the InformationStore.

## 2003-02-11 RELEASE 1.2.3

Fixed bug in load methods where relative URLs where not being
absolutized correctly on Windows.

Fixed serializer so that it throws an exception when trying to
serialize a graph with a predicate that can not be split.

## 2003-02-07 RELEASE 1.2.2

Added an exists method to the BackwardCompatibility mixin.

Added versions of remove, remove_triples and triples methods
to the BackwardCompatility mixin for TripleStores that take an
s, p, o as opposed to an (s, p, o).

## 2003-02-03 RELEASE 1.2.1

Added support for parsing XMLLiterals.

Added support for proper charmod checking (only works in
Python2.3).

Fixed remaining rdfcore test cases that where not passing.

Fixed windows bug in AbstractInformationStore's run method.

## 2003-01-02 RELEASE 1.2.0

Added systemID, line #, and column # to error messages.

BNode prefix is now composed of ascii_letters instead of letters.

Added a bsddb backed InformationStore.

Added an asynchronous load method, methods for scheduling context
updates, and a run method.

## 2002-12-16 RELEASE 1.1.5

Introduction of InformationStore, a TripleStore with the
addition of context support.

Resource ```__getitem__``` now returns object (no longer returns a
Resource for the object).

Fixed bug in parser that was introduced in last release
regaurding unqualified names.

## 2002-12-10 RELEASE 1.1.4

Interface realigned with last stable release.

Serializer now uses more of the abbreviated forms where
possible.

Parser optimized and cleaned up.

Added third index to InMemoryStore.

The load and parse methods now take a single argument.

Added a StringInputSource for to support parsing from strings.

Renamed rdflib.BTreeTripleStore.TripleStore to
rdflib.BTreeTripleStore.BTreeTripleStore.

Minor reorganization of mix-in classes.

## 2002-12-03 RELEASE 1.1.3

BNodes now created with a more unique identifier so BNodes
from different sessions do not collide.

Added initial support for XML Literals (for now they are
parsed into Literals).

Resource is no longer a special kind of URIRef.

Resource no longer looks at range to determine default return
type for ```__getitem__```. Instead there is now a get(predicate, default)
method.

## 2002-11-21 RELEASE 1.1.2

Fixed Literal's ```__eq__``` method so that Literal('foo')=='foo' etc.

Fixed Resource's ```__setitem__``` method so that it does not raise
a dictionary changed size while iterating exception.

## 2002-11-09 RELEASE 1.1.1

Resource is now a special kind of URIRef

Resource's ```__getitem__``` now looks at rdfs:range to determine
return type in default case.

## 2002-11-05 RELEASE 1.1.0

### A new development branch

Cleaned up interface and promoted it to SIR: Simple Interface
for RDF.

Updated parser to use SAX2 interfaces instead of using expat directly.

Added BTreeTripleStore, a ZODB BTree TripleStore backend. And
a default pre-mixed TripleStore that uses it.

Synced with latest (Editor's draft) RDF/XML spec.

Added datatype support.

Cleaned up interfaces for load/parse: removed generate_path
from loadsave and renamed parse_URI to parse.

## 2002-10-08 RELEASE 0.9.6

### The end of a development branch

BNode can now be created with specified value.

Literal now has a language attribute.

Parser now creates Literals with language attribute set
appropriately as determined by xml:lang attributes.


TODO: Serializer-Literals-language attribute

TODO: Change ```__eq__``` so that Literal("foo")=="foo" etc

TripleStores now support "in" operator.
For example: if (s, p, o) in store: print "Found ", s, p, o

Added APIs/object for working at level of a Resource. NOTE:
This functionality is still experimental

Consecutive Collections now parse correctly.

## 2002-08-06 RELEASE 0.9.5

Added support for rdf:parseType="Collection"

Added items generator for getting items in a Collection

Renamed rdflib.triple_store to rdflib.TripleStore to better follow
python style conventions.

Added an Identifier Class

Moved each node into its own Python module.

Added rdflib.util with a first and uniq function.

Added a little more to example.py

Removed generate_uri since we have BNodes now.

## 2002-07-29 RELEASE 0.9.4

Added support for proposed rdf:nodeID to both the parser and
serializer.

Reimplemented serializer which now nests things where
possible.

Added partial support for XML Literal parseTypes.

## 2002-07-16 RELEASE 0.9.3

Fixed bug where bNodes where being created for nested property
elements when they where not supposed to be.

Added lax mode that will convert rdf/xml files that contain bare
IDs etc. Also, lax mode will only report parse errors instead of
raising exceptions.

Added missing check for valid attribute names in the case of
production 5.18 of latest WD spec.

## 2002-07-05 RELEASE 0.9.2

Added missing constants for SUBPROPERTYOF, ISDEFINEDBY.

Added test case for running all of the rdf/xml test cases.

Reimplemented rdf/xml parser to conform to latest WD.

## 2002-06-10 RELEASE 0.9.1

There is now a remove and a remove_triples (no more overloaded
remove).

Layer 2 has been merged with layer 1 since there is no longer a
need for them to be separate layers.

The generate_uri method has moved to LoadSave since triple stores
do not have a notion of a uri. [Also, with proper bNode support on
its way the need for a generate_uri might not be as high.]

Fixed bug in node's n3 function: URI -> URIRef.

Replaced string based exceptions with class based exceptions.

Added PyUnit TestCase for parser.py

Added N-Triples parser.

Added ```__len__``` and ```__eq__``` methods to store interface.

## 2002-06-04 RELEASE 0.9.0

Initial release after being split from redfootlib.<|MERGE_RESOLUTION|>--- conflicted
+++ resolved
@@ -1,4 +1,3 @@
-<<<<<<< HEAD
 ## 2025-03-29 RELEASE 7.1.4
 
 A tidy-up release with no major updates over 7.1.3. This may be the last 7.x 
@@ -44,15 +43,6 @@
 
 ## 2025-01-10 RELEASE 7.1.2
 
-A minor release that inadvertently removed support for Python 3.8. This release 
-how now been deleted.
-
-All the improved features initially made available in this release that were 
-compatible with Python 3.8 have been preserved in the 7.1.3 release. The main 
-additions to 7.1.2 not preserved in 7.1.3 are updated type hints.
-=======
-## 2025-01-10 RELEASE 7.1.2
-
 A minor release that bumped up a few dev dependencies and achieved a few small but notable improvements, particularly with longturtle sorting:
 
 Feature PRs:
@@ -73,7 +63,6 @@
 * coverage to 7.6.10
 * pytest to 8.3.4
 * poetry to 2.0.0
->>>>>>> 71264cc0
 
 ## 2024-10-17 RELEASE 7.1.1
 
