# This file is used for building a docker image of the latest rdflib release. It
# will be updated by dependabot when new releases are made.
<<<<<<< HEAD
rdflib==7.1.1
html5rdf==1.2.0
=======
rdflib==7.1.2
html5rdf==1.2.1
>>>>>>> 6dc95f80
<|MERGE_RESOLUTION|>--- conflicted
+++ resolved
@@ -1,9 +1,4 @@
 # This file is used for building a docker image of the latest rdflib release. It
 # will be updated by dependabot when new releases are made.
-<<<<<<< HEAD
-rdflib==7.1.1
-html5rdf==1.2.0
-=======
-rdflib==7.1.2
-html5rdf==1.2.1
->>>>>>> 6dc95f80
+rdflib==7.1.3
+html5rdf==1.2.0