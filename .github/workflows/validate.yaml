--- conflicted
+++ resolved
@@ -87,12 +87,8 @@
             1>&2 echo "Running with fuseki"
             test_harness+="./with-fuseki.sh"
           fi
-<<<<<<< HEAD
-          black --config black.toml --check ./rdflib || true
+          black --config black.toml --check --diff ./rdflib || true
           isort --check-only --diff ./rdflib
-=======
-          black --config black.toml --check --diff ./rdflib || true
->>>>>>> b2cae90a
           flake8 --exit-zero rdflib
           mypy --show-error-context --show-error-codes
           "${test_harness[@]}" pytest -ra --cov
