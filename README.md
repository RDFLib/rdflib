--- conflicted
+++ resolved
@@ -45,11 +45,8 @@
 ## Versions & Releases
 
 * `main` branch in this repository is the current unstable release - version 8 alpha
-<<<<<<< HEAD
 * `7.4.0` a few small fixes, add test matrix for active python versions, and move v7 documentation to MkDocs
 * `7.3.0` many fixes and usability improvements, particularly for the Dataset class. See changelog for details
-=======
->>>>>>> bcdc7a62
 * `7.2.1` tiny clean up release, relaxes Python version requirement
 * `7.2.0` general fixes and usability improvements, see changelog for details
 * `7.1.4` tidy-up release, possibly last 7.x release
