--- conflicted
+++ resolved
@@ -30,15 +30,10 @@
 
 * [rdflib](https://github.com/RDFLib/rdflib) - the RDFLib core
 * [sparqlwrapper](https://github.com/RDFLib/sparqlwrapper) - a simple Python wrapper around a SPARQL service to remotely execute your queries
-<<<<<<< HEAD
-* [pyLODE](https://github.com/RDFLib/pyLODE) - An OWL ontology documentation tool using Python and templating, based on LODE
-* [pySHACL](https://github.com/RDFLib/pySHACL) - A pure Python module which allows for the validation of RDF graphs against SHACL graphs
-=======
 * [pyLODE](https://github.com/RDFLib/pyLODE) - An OWL ontology documentation tool using Python and templating, based on LODE.
 * [pyrdfa3](https://github.com/RDFLib/pyrdfa3) - RDFa 1.1 distiller/parser library: can extract RDFa 1.1/1.0 from (X)HTML, SVG, or XML in general.
 * [pymicrodata](https://github.com/RDFLib/pymicrodata) - A module to extract RDF from an HTML5 page annotated with microdata.
 * [pySHACL](https://github.com/RDFLib/pySHACL) - A pure Python module which allows for the validation of RDF graphs against SHACL graphs.
->>>>>>> 71264cc0
 * [OWL-RL](https://github.com/RDFLib/OWL-RL) - A simple implementation of the OWL2 RL Profile which expands the graph with all possible triples that OWL RL defines.
 
 Please see the list for all packages/repositories here:
@@ -51,18 +46,12 @@
 
 * `main` branch in this repository is the current unstable release - version 8 alpha
 * `7.1.4` tidy-up release, possibly last 7.x release
-<<<<<<< HEAD
 * `7.1.3` current stable release, small improvements to 7.1.1
 * `7.1.2` previously deleted release
 * `7.1.1` previous stable release
     * see <https://github.com/RDFLib/rdflib/releases/tag/7.1.1>
 * `7.0.0` previous stable release, supports Python 3.8.1+ only.
     * see [Releases](https://github.com/RDFLib/rdflib/releases)
-=======
-* `7.1.2` current stable release, small improvements on to 7.1.1
-* `7.1.1` previous stable release
-    * see <https://github.com/RDFLib/rdflib/releases/tag/7.1.1>
->>>>>>> 71264cc0
 * `6.x.y` supports Python 3.7+ only. Many improvements over 5.0.0
     * see <https://github.com/RDFLib/rdflib/releases/tag/6.3.2>
 * `5.x.y` supports Python 2.7 and 3.4+ and is [mostly backwards compatible with 4.2.2](https://rdflib.readthedocs.io/en/stable/upgrade4to5.html).
@@ -85,11 +74,6 @@
 Alternatively manually download the package from the Python Package
 Index (PyPI) at https://pypi.python.org/pypi/rdflib
 
-<<<<<<< HEAD
-=======
-The current version of RDFLib is 7.1.2, see the ``CHANGELOG.md`` file for what's new in this release.
-
->>>>>>> 71264cc0
 ### Installation of the current main branch (for developers)
 
 With *pip* you can also install rdflib from the git repository with one of the following options:
