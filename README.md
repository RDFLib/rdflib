--- conflicted
+++ resolved
@@ -43,18 +43,13 @@
 
 ## Versions & Releases
 
-<<<<<<< HEAD
 * `main` branch in this repository is the current unstable release
 * `7.1.3` current stable release, small improvements to 7.1.1
 * `7.1.2` previously deleted release
+* `7.1.1` previous stable release
+    * see <https://github.com/RDFLib/rdflib/releases/tag/7.1.1>
 * `7.0.0` previous stable release, supports Python 3.8.1+ only.
     * see [Releases](https://github.com/RDFLib/rdflib/releases)
-=======
-* `main` branch in this repository is the unstable release
-* `7.1.2` current stable release, small improvements on to 7.1.1
-* `7.1.1` previous stable release
-    * see <https://github.com/RDFLib/rdflib/releases/tag/7.1.1>
->>>>>>> d0f42b80
 * `6.x.y` supports Python 3.7+ only. Many improvements over 5.0.0
     * see <https://github.com/RDFLib/rdflib/releases/tag/6.3.2>
 * `5.x.y` supports Python 2.7 and 3.4+ and is [mostly backwards compatible with 4.2.2](https://rdflib.readthedocs.io/en/stable/upgrade4to5.html).
@@ -77,11 +72,7 @@
 Alternatively manually download the package from the Python Package
 Index (PyPI) at https://pypi.python.org/pypi/rdflib
 
-<<<<<<< HEAD
 The current version of RDFLib is 7.1.3, see the ``CHANGELOG.md`` file for what's new in this release.
-=======
-The current version of RDFLib is 7.1.2, see the ``CHANGELOG.md`` file for what's new in this release.
->>>>>>> d0f42b80
 
 ### Installation of the current main branch (for developers)
 
