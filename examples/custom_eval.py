"""
This example shows how a custom evaluation function can be added to
handle certain SPARQL Algebra elements.

A custom function is added that adds `rdfs:subClassOf` "inference" when
asking for `rdf:type` triples.

Here the custom eval function is added manually, normally you would use
<<<<<<< HEAD
setuptools and entry_points to do it:
i.e. in your setup.py::

```python
entry_points = {
    'rdf.plugins.sparqleval': [
        'myfunc = mypackage:MyFunction',
        ],
}
```
=======
entry points to do it. See the [Plugins Usage Documentation](../plugins.md).
>>>>>>> bcdc7a62
"""

from pathlib import Path

import rdflib
from rdflib.namespace import FOAF, RDF, RDFS
from rdflib.plugins.sparql.evaluate import evalBGP

EXAMPLES_DIR = Path(__file__).parent


inferred_sub_class = (
    RDFS.subClassOf * "*"  # type: ignore[operator]
)  # any number of rdfs.subClassOf


def customEval(ctx, part):  # noqa: N802
    """
    Rewrite triple patterns to get super-classes
    """

    if part.name == "BGP":
        # rewrite triples
        triples = []
        for t in part.triples:
            if t[1] == RDF.type:
                bnode = rdflib.BNode()
                triples.append((t[0], t[1], bnode))
                triples.append((bnode, inferred_sub_class, t[2]))
            else:
                triples.append(t)

        # delegate to normal evalBGP
        return evalBGP(ctx, triples)

    raise NotImplementedError()


if __name__ == "__main__":
    # add function directly, normally we would use setuptools and entry_points
    rdflib.plugins.sparql.CUSTOM_EVALS["exampleEval"] = customEval

    g = rdflib.Graph()
    g.parse(f"{EXAMPLES_DIR / 'foaf.n3'}")

    # Add the subClassStmt so that we can query for it!
    g.add((FOAF.Person, RDFS.subClassOf, FOAF.Agent))

    # Find all FOAF Agents
    for x in g.query(
        f"""
        PREFIX foaf: <{FOAF}>

        SELECT *
        WHERE {{
            ?s a foaf:Agent .
        }}
        """
    ):
        print(x)<|MERGE_RESOLUTION|>--- conflicted
+++ resolved
@@ -6,20 +6,7 @@
 asking for `rdf:type` triples.
 
 Here the custom eval function is added manually, normally you would use
-<<<<<<< HEAD
-setuptools and entry_points to do it:
-i.e. in your setup.py::
-
-```python
-entry_points = {
-    'rdf.plugins.sparqleval': [
-        'myfunc = mypackage:MyFunction',
-        ],
-}
-```
-=======
 entry points to do it. See the [Plugins Usage Documentation](../plugins.md).
->>>>>>> bcdc7a62
 """
 
 from pathlib import Path
