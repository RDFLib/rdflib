[project]
name = "rdflib"
version = "8.0.0a0"
description = """RDFLib is a Python library for working with RDF, \
a simple yet powerful language for representing information."""
<<<<<<< HEAD
authors = [{name="Daniel 'eikeon' Krech", email="eikeon@eikeon.com"}]
maintainers = [{name="RDFLib Team", email="rdflib-dev@googlegroups.com"}]
=======
authors = [{ name = "Daniel 'eikeon' Krech", email = "eikeon@eikeon.com" }]
maintainers = [{ name = "RDFLib Team", email = "rdflib-dev@googlegroups.com" }]
>>>>>>> 7d8b4b39
repository = "https://github.com/RDFLib/rdflib"
documentation = "https://rdflib.readthedocs.org/"
license = "BSD-3-Clause"
classifiers = [
    "Programming Language :: Python",
    "Programming Language :: Python :: 3",
    "Programming Language :: Python :: 3.9",
    "Programming Language :: Python :: 3.10",
    "Programming Language :: Python :: 3.11",
    "Programming Language :: Python :: 3.12",
    "Programming Language :: Python :: 3.13",
    "License :: OSI Approved :: BSD License",
    "Topic :: Software Development :: Libraries :: Python Modules",
    "Operating System :: OS Independent",
    "Natural Language :: English"
]
requires-python = ">=3.9,<4"
readme = "README.md"
packages = [
    { include = "rdflib" },
]
include = [
    { path = "test", format = "sdist" },
    { path = "docs", format = "sdist" },
    { path = "examples", format = "sdist" },
]
dynamic = [ "dependencies" ]
<<<<<<< HEAD


=======
dependencies = [
    'isodate >=0.7.2,<1.0.0; python_version < "3.11"',
    'pyparsing >=3.2.0,<4'
]

>>>>>>> 7d8b4b39
[project.scripts]
rdfpipe = 'rdflib.tools.rdfpipe:main'
csv2rdf = 'rdflib.tools.csv2rdf:main'
rdf2dot = 'rdflib.tools.rdf2dot:main'
rdfs2dot = 'rdflib.tools.rdfs2dot:main'
rdfgraphisomorphism = 'rdflib.tools.graphisomorphism:main'

<<<<<<< HEAD
[tool.poetry.dependencies]
python = ">=3.9,<4"
isodate = {version=">=0.7.2,<1.0.0", python = "<3.11"}
pyparsing = ">=3.2.0,<4"
berkeleydb = {version = "^18.1.0", optional = true}
networkx = {version = ">=2,<4", optional = true}
html5rdf = {version = ">=1.2.1,<2", optional = true}
lxml = [
    {version = ">=4.8.0,<6.0", optional = true, python = "<3.11"},
    {version = ">=4.9.3,<6.0", optional = true, python = ">=3.11"}
]
orjson = {version = ">=3.9.14,<4", optional = true}

[project.group.dev.dependencies]
=======
[tool.poetry.group.dev.dependencies]
>>>>>>> 7d8b4b39
black = "24.10.0"
mypy = "^1.13.0"
lxml-stubs = ">=0.4,<0.6"
pip-tools = "^7.4.1"

[project.group.tests.dependencies]
pytest = ">=7.1.3,<9.0.0"
pytest-cov = ">=4,<7"
coverage = {version = "^7.0.1", extras = ["toml"]}
types-setuptools = ">=68.0.0.3,<72.0.0.0"
setuptools = ">=68,<72"
wheel = ">=0.42,<0.46"

[project.group.docs.dependencies]
sphinx = ">=7.1.2,<8"
myst-parser = ">=2,<4"
sphinxcontrib-apidoc = ">=0.3,<0.6"
sphinx-autodoc-typehints = ">=2.3.0,<2.4.0"
typing-extensions = "^4.11.0"

[project.group.lint.dependencies]
ruff = ">=0.7.2,<1"

[project.optional-dependencies]
<<<<<<< HEAD
berkeleydb = ["berkeleydb"]
networkx = ["networkx"]
=======
berkeleydb = ["berkeleydb >18.1.0"]
networkx = ["networkx >=2,<4"]
>>>>>>> 7d8b4b39
# html support is optional, it is used only in tokenizing `rdf:HTML` type Literals
html = ["html5rdf >=1.2.1,<2"]
# lxml support is optional, it is used only for parsing XML-formatted SPARQL results
lxml = [
    'lxml >=4.8.0,<6.0; python_version <"3.11"',
    'lxml >=4.9.3,<6.0; python_version >="3.11"',
]
orjson = ["orjson >=3.9.14,<4"]

[build-system]
requires = ["poetry-core>=2.0.0"]
build-backend = "poetry.core.masonry.api"

[tool.ruff]
# https://beta.ruff.rs/docs/configuration/
target-version = "py39"
# Same as Black.
line-length = 88

[tool.ruff.lint]
select = [
    "E", # pycodestyle errors
    "W", # pycodestyle warnings
    "F", # Pyflakes
    "I", # isort
    "N", # pep8-naming
    "RUF100", # Unused noqa directive
    "UP001", # Remove unused imports
    "UP003", # Use {} instead of type(...)
    "UP004", # Class inherits from object
    "UP005", # is deprecated, use
    "UP009", # UTF-8 encoding declaration is unnecessary
    "UP010", # Unnecessary __future__ import for target Python version
    "UP011", # Unnecessary parentheses to functools.lru_cache
    "UP012", # Unnecessary call to encode as UTF-8
    "UP017", # Use datetime.UTC alias
    "UP018", # Unnecessary {literal_type} call (rewrite as a literal)
    "UP019", # typing.Text is deprecated, use str
    "UP020", # Use builtin open
    "UP021", # universal_newlines is deprecated, use text
    "UP022", # Sending stdout and stderr to PIPE is deprecated, use capture_output
    "UP023", # cElementTree is deprecated, use ElementTree
    "UP024", # Replace aliased errors with OSError
    "UP025", # Remove unicode literals from strings
    "UP026", # mock is deprecated, use unittest.mock
    "UP029", # Unnecessary builtin import
    "UP034", # Avoid extraneous parentheses
    "UP035", # Import from {target} instead:
    "UP036", # Version block is outdated for minimum Python version
    "UP037", # Remove quotes from type annotation
    "UP039", # Unnecessary parentheses after class definition
    "FA", # flake8-future-annotations
]

ignore = [
    "E501", # line too long:
    # Disabled based on black recommendations
    # https://black.readthedocs.io/en/stable/faq.html#why-are-flake8-s-e203-and-w503-violated
    "E203", # whitespace before ':'
    "E231", # missing whitespace after ','
]

[tool.ruff.lint.per-file-ignores]
"rdflib/plugins/sparql/*" = [
    "N801", # Class name should be UpperCamelCase
    "N802", # Function name should be lowercase
    "N803", # Argument name should be lowercase
    "N806", # Variable in function should be lowercase
    "N812", # Lowercase imported as non lowercase
    "N816", # Variable in class scope should be mixedCase
]
"rdflib/namespace/_*" = [
    "N815", # Variable in class scope should not be mixedCase
    "N999", # Invalid module name
]
"rdflib/plugins/parsers/{trix,rdfxml,notation3}.py" = [
    "N802", # Function name should be lowercase
    "N803", # Argument name should be lowercase
    "N806", # Variable in function should be lowercase
    "N816", # Variable in class scope should be mixedCase
]
"rdflib/plugins/serializers/{turtle,longturtle,trig}.py" = [
    "N802", # Function name should be lowercase
    "N806", # Variable in function should be lowercase
    "N815", # Variable in class scope should not be mixedCase
]
"test/utils/namespace/_*" = [
    "N815", # Variable in class scope should not be mixedCase
    "N999", # Invalid module name
]
"{test/conftest.py,rdflib/namespace/__init__.py,rdflib/__init__.py,rdflib/plugins/sparql/__init__.py}" = [
    "E402", # Module level import not at top of file
]

[tool.black]
line-length = "88"
target-version = ['py39']
required-version = "24.10.0"
include = '\.pyi?$'
exclude = '''
(
  /(
      \.eggs         # exclude a few common directories in the
    | \.git          # root of the project
    | \.hg
    | \.mypy_cache
    | \.pytest_cache
    | \.tox
    | \.venv
    | \.var
    | \.github
    | _build
    | htmlcov
    | benchmarks
    | test_reports
    | rdflib.egg-info
    | buck-out
    | build
    | dist
    | venv
  )/
)
'''

[tool.pytest.ini_options]
addopts = [
   "--doctest-modules",
   "--ignore=admin",
   "--ignore=devtools",
   "--ignore=rdflib/extras/external_graph_libs.py",
   "--ignore-glob=docs/*.py",
   "--doctest-glob=docs/*.rst",
   "--strict-markers",
]
filterwarnings = [
    # The below warning is a consequence of how pytest doctest detects mocks and how DefinedNamespace behaves when an undefined attribute is being accessed.
    "ignore:Code. pytest_mock_example_attribute_that_shouldnt_exist is not defined in namespace .*:UserWarning",
    # The below warning is a consequence of how pytest detects fixtures and how DefinedNamespace behaves when an undefined attribute is being accessed.
    "ignore:Code. _pytestfixturefunction is not defined in namespace .*:UserWarning",
]
markers = [
    "webtest: mark a test as using the internet",
]
# log_cli = true
# log_cli_level = "DEBUG"
log_format = "%(asctime)s.%(msecs)03d %(levelname)-8s %(name)-12s %(filename)s:%(lineno)s:%(funcName)s %(message)s"
log_date_format = "%Y-%m-%dT%H:%M:%S"
log_cli_format = "%(asctime)s.%(msecs)03d %(levelname)-8s %(name)-12s %(filename)s:%(lineno)s:%(funcName)s %(message)s"
log_cli_date_format = "%Y-%m-%dT%H:%M:%S"

[tool.isort]
profile = "black"
py_version = 39
line_length = 88
src_paths= ["rdflib", "test", "devtools", "examples"]
supported_extensions = ["pyw", "pyi", "py"]
skip = [
    '.eggs',         # exclude a few common directories in the
    '.git',          # root of the project
    '.hg',
    '.mypy_cache',
    '.pytest_cache',
    '.tox',
    '.venv',
    '.var',
    '.github',
    '_build',
    'htmlcov',
    'benchmarks',
    'test_reports',
    'rdflib.egg-info',
    'buck-out',
    'build',
    'dist',
    'venv',
]

[tool.mypy]
files = ['rdflib', 'test', 'devtools', 'examples']
python_version = "3.9"
warn_unused_configs = true
ignore_missing_imports = true
disallow_subclassing_any = false
warn_unreachable = true
warn_unused_ignores = true
no_implicit_optional = false
implicit_reexport = false

[[tool.mypy.overrides]]
module = "rdflib.*"
check_untyped_defs = true

[tool.coverage.run]
branch = true
source = ["rdflib"]
omit = ["*/_type_checking.py"]

[tool.coverage.report]
exclude_lines = [
    # Have to re-enable the standard pragma
    "pragma: no cover",

    # TYPE_CHECKING guarded code only affects type checkers.
    "^ *if (False|TYPE_CHECKING):",
    # constant used in protocols and abstract methods, does not run anything
    # and has no side effects.
    '^ +\.\.\.$',

    # Don't complain if non-runnable code isn't run:
    "if 0:",
    "if __name__ == .__main__.:",
    "if __name__==.__main__.:"
]

[tool.poetry.requires-plugins]
poetry-plugin-export = ">=1.8.0"<|MERGE_RESOLUTION|>--- conflicted
+++ resolved
@@ -3,13 +3,8 @@
 version = "8.0.0a0"
 description = """RDFLib is a Python library for working with RDF, \
 a simple yet powerful language for representing information."""
-<<<<<<< HEAD
-authors = [{name="Daniel 'eikeon' Krech", email="eikeon@eikeon.com"}]
-maintainers = [{name="RDFLib Team", email="rdflib-dev@googlegroups.com"}]
-=======
 authors = [{ name = "Daniel 'eikeon' Krech", email = "eikeon@eikeon.com" }]
 maintainers = [{ name = "RDFLib Team", email = "rdflib-dev@googlegroups.com" }]
->>>>>>> 7d8b4b39
 repository = "https://github.com/RDFLib/rdflib"
 documentation = "https://rdflib.readthedocs.org/"
 license = "BSD-3-Clause"
@@ -37,16 +32,11 @@
     { path = "examples", format = "sdist" },
 ]
 dynamic = [ "dependencies" ]
-<<<<<<< HEAD
-
-
-=======
 dependencies = [
     'isodate >=0.7.2,<1.0.0; python_version < "3.11"',
     'pyparsing >=3.2.0,<4'
 ]
 
->>>>>>> 7d8b4b39
 [project.scripts]
 rdfpipe = 'rdflib.tools.rdfpipe:main'
 csv2rdf = 'rdflib.tools.csv2rdf:main'
@@ -54,30 +44,13 @@
 rdfs2dot = 'rdflib.tools.rdfs2dot:main'
 rdfgraphisomorphism = 'rdflib.tools.graphisomorphism:main'
 
-<<<<<<< HEAD
-[tool.poetry.dependencies]
-python = ">=3.9,<4"
-isodate = {version=">=0.7.2,<1.0.0", python = "<3.11"}
-pyparsing = ">=3.2.0,<4"
-berkeleydb = {version = "^18.1.0", optional = true}
-networkx = {version = ">=2,<4", optional = true}
-html5rdf = {version = ">=1.2.1,<2", optional = true}
-lxml = [
-    {version = ">=4.8.0,<6.0", optional = true, python = "<3.11"},
-    {version = ">=4.9.3,<6.0", optional = true, python = ">=3.11"}
-]
-orjson = {version = ">=3.9.14,<4", optional = true}
-
-[project.group.dev.dependencies]
-=======
 [tool.poetry.group.dev.dependencies]
->>>>>>> 7d8b4b39
 black = "24.10.0"
 mypy = "^1.13.0"
 lxml-stubs = ">=0.4,<0.6"
 pip-tools = "^7.4.1"
 
-[project.group.tests.dependencies]
+[tool.poetry.group.tests.dependencies]
 pytest = ">=7.1.3,<9.0.0"
 pytest-cov = ">=4,<7"
 coverage = {version = "^7.0.1", extras = ["toml"]}
@@ -85,24 +58,19 @@
 setuptools = ">=68,<72"
 wheel = ">=0.42,<0.46"
 
-[project.group.docs.dependencies]
+[tool.poetry.group.docs.dependencies]
 sphinx = ">=7.1.2,<8"
 myst-parser = ">=2,<4"
 sphinxcontrib-apidoc = ">=0.3,<0.6"
 sphinx-autodoc-typehints = ">=2.3.0,<2.4.0"
 typing-extensions = "^4.11.0"
 
-[project.group.lint.dependencies]
+[tool.poetry.group.lint.dependencies]
 ruff = ">=0.7.2,<1"
 
 [project.optional-dependencies]
-<<<<<<< HEAD
-berkeleydb = ["berkeleydb"]
-networkx = ["networkx"]
-=======
 berkeleydb = ["berkeleydb >18.1.0"]
 networkx = ["networkx >=2,<4"]
->>>>>>> 7d8b4b39
 # html support is optional, it is used only in tokenizing `rdf:HTML` type Literals
 html = ["html5rdf >=1.2.1,<2"]
 # lxml support is optional, it is used only for parsing XML-formatted SPARQL results
