--- conflicted
+++ resolved
@@ -1,10 +1,6 @@
 [project]
 name = "rdflib"
-<<<<<<< HEAD
-version = "7.1.4a"
-=======
 version = "7.1.3a0"
->>>>>>> 6dc95f80
 description = """RDFLib is a Python library for working with RDF, \
 a simple yet powerful language for representing information."""
 authors = [{ name = "Daniel 'eikeon' Krech", email = "eikeon@eikeon.com" }]
@@ -70,11 +66,7 @@
 typing-extensions = "^4.11.0"
 
 [tool.poetry.group.lint.dependencies]
-<<<<<<< HEAD
-ruff = ">=0.0.286,<0.10.0"
-=======
 ruff = "0.8.6"
->>>>>>> 6dc95f80
 
 [project.optional-dependencies]
 berkeleydb = ["berkeleydb >18.1.0"]
@@ -174,15 +166,9 @@
 ]
 
 [tool.black]
-<<<<<<< HEAD
-line-length = 88
-target-version = ['py38']
-required-version = "24.4.2"
-=======
 line-length = "88"
 target-version = ['py39']
 required-version = "24.10.0"
->>>>>>> 6dc95f80
 include = '\.pyi?$'
 exclude = '''
 (
