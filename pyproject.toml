--- conflicted
+++ resolved
@@ -52,13 +52,8 @@
 lxml-stubs = ">=0.4,<0.6"
 
 [tool.poetry.group.tests.dependencies]
-<<<<<<< HEAD
 pytest = ">=7.1.3,<9.0.0"
-pytest-cov = "^4.0.0"
-=======
-pytest = "^7.1.3"
 pytest-cov = ">=4,<6"
->>>>>>> a54b63aa
 coverage = {version = "^7.0.1", extras = ["toml"]}
 types-setuptools = ">=68.0.0.3,<70.0.0.0"
 setuptools = ">=68,<70"
