<<<<<<< HEAD
[tool]
[tool.poetry]
authors = ["Daniel 'eikeon' Krech <eikeon@eikeon.com>", "RDFLib Team <rdflib-dev@googlegroups.com>"]
classifiers = [
  "Programming Language :: Python",
  "Programming Language :: Python :: 3",
  "Programming Language :: Python :: 3.6",
  "Programming Language :: Python :: 3.7",
  "Programming Language :: Python :: 3.8",
  "License :: OSI Approved :: BSD License",
  "Topic :: Software Development :: Libraries :: Python Modules",
  "Operating System :: OS Independent",
  "Natural Language :: English",
=======
[tool.poetry]
name = "rdflib"
version = "6.3.0a0"
description = """RDFLib is a Python library for working with RDF, \
a simple yet powerful language for representing information."""
authors = ["Daniel 'eikeon' Krech <eikeon@eikeon.com>"]
maintainers = ["RDFLib Team <rdflib-dev@googlegroups.com>"]
repository = "https://github.com/RDFLib/rdflib"
documentation = "https://rdflib.readthedocs.org/"
license = "BSD-3-Clause"
classifiers=[
    "Programming Language :: Python",
    "Programming Language :: Python :: 3",
    "Programming Language :: Python :: 3.7",
    "Programming Language :: Python :: 3.8",
    "Programming Language :: Python :: 3.9",
    "Programming Language :: Python :: 3.10",
    "Programming Language :: Python :: 3.11",
    "License :: OSI Approved :: BSD License",
    "Topic :: Software Development :: Libraries :: Python Modules",
    "Operating System :: OS Independent",
    "Natural Language :: English"
]
readme = "README.md"

[tool.poetry.scripts]
rdfpipe = 'rdflib.tools.rdfpipe:main'
csv2rdf = 'rdflib.tools.csv2rdf:main'
rdf2dot = 'rdflib.tools.rdf2dot:main'
rdfs2dot = 'rdflib.tools.rdfs2dot:main'
rdfgraphisomorphism = 'rdflib.tools.graphisomorphism:main'

[tool.poetry.dependencies]
python = "^3.7"
isodate = "^0.6.0"
pyparsing = ">=2.1.0,<4"
importlib-metadata = {version = "^4.0.0", python = ">=3.7,<3.8"}
berkeleydb = {version = "^18.1.0", optional = true}
networkx = {version = "^2.0.0", optional = true}
html5lib = {version = "^1.0", optional = true}
lxml = {version = "^4.3.0", optional = true}

[tool.poetry.group.dev.dependencies]
black = "23.1.0"
isort = "^5.10.0"
mypy = "1.0.1"
lxml-stubs = "^0.4.0"

[tool.poetry.group.tests.dependencies]
pytest = "^7.1.3"
pytest-cov = "^4.0.0"
coverage = {version = "^7.0.1", extras = ["toml"]}
types-setuptools = ">=65.6.0.3,<68.0.0.0"
setuptools = ">=65.6.3,<68.0.0"

[tool.poetry.group.docs.dependencies]
sphinx = ">4.0.0"
myst-parser = "^0.18.0"
sphinxcontrib-apidoc = "^0.3.0"
sphinxcontrib-kroki = "^1.3.0"
sphinx-autodoc-typehints = "^1.17.1"

[tool.poetry.group.flake8.dependencies]
flake8 = ">=4.0.1" # flakeheaven is incompatible with flake8 >=5.0 (https://github.com/flakeheaven/flakeheaven/issues/132)
flakeheaven = "^3.2.1"
pep8-naming = "^0.13.2"

[tool.poetry.extras]
berkeleydb = ["berkeleydb"]
networkx = ["networkx"]
html = ["html5lib"]
lxml = ["lxml"]

[build-system]
requires = ["poetry-core>=1.4.0"]
build-backend = "poetry.core.masonry.api"

[tool.flakeheaven]
format = "grouped"
baseline = ".flakeheaven.baseline"

[tool.flakeheaven.plugins]
pycodestyle = [
  "+*",
  # mirrored from setup.cfg
  "-E501",
  "-E203",
  "-W503",
  "-E231",
]
pyflakes = [
  "+*",
>>>>>>> d74ccad7
]
description = "RDFLib is a Python library for working with RDF, a simple yet powerful language for representing information."
homepage = "https://github.com/RDFLib/rdflib"
license = "BSD-3-Clause"
name = "rdflib"
version = "6.0.0a0"

<<<<<<< HEAD
[tool.poetry.scripts]
"csv2rdf" = "rdflib.tools.csv2rdf:main"
"rdf2dot" = "rdflib.tools.rdf2dot:main"
"rdfgraphisomorphism" = "rdflib.tools.graphisomorphism:main"
"rdfpipe" = "rdflib.tools.rdfpipe:main"
"rdfs2dot" = "rdflib.tools.rdfs2dot:main"

[tool.poetry.dependencies]
doctest-ignore-unicode = {optional = true, version = "*"}
html5lib = {optional = true, version = "*"}
isodate = "*"
networkx = {optional = true, version = "*"}
nose = {optional = true, version = "*"}
pyparsing = "*"
python = "^3.6"
sphinx = {version = "<5", optional = true}
sphinxcontrib-apidoc = {optional = true, version = "*"}

[tool.poetry.dev-dependencies]
doctest-ignore-unicode = "*"
html5lib = "*"
networkx = "*"
nose = "*"
sphinx = "<5"
sphinxcontrib-apidoc = "*"
mypy = "^0.812"
darker = "^1.2.3"
isort = "^5.8.0"
tox = "^3.23.1"

[tool.poetry.extras]
docs = ["sphinx", "sphinxcontrib-apidoc"]
html = ["html5lib"]
tests = ["doctest-ignore-unicode", "html5lib", "networkx", "nose"]
=======
[tool.flakeheaven.exceptions."rdflib/plugins/sparql/*"]
pep8-naming = ["-N802", "-N803", "-N806", "-N812", "-N816", "-N801"]
[tool.flakeheaven.exceptions."rdflib/namespace/_*"]
pep8-naming = ["-N815"]
[tool.flakeheaven.exceptions."rdflib/plugins/parsers/notation3.py"]
pep8-naming = ["-N802", "-N803", "-N806", "-N816"]
[tool.flakeheaven.exceptions."rdflib/plugins/serializers/turtle.py"]
pep8-naming = ["-N802", "-N806", "-N815"]
[tool.flakeheaven.exceptions."rdflib/__init__.py"]
pycodestyle = ["-E402"]
[tool.flakeheaven.exceptions."test/utils/namespace/_*"]
pep8-naming = ["-N815"]
[tool.flakeheaven.exceptions."rdflib/plugins/parsers/rdfxml.py"]
pep8-naming = ["-N802"]
[tool.flakeheaven.exceptions."rdflib/plugins/parsers/trix.py"]
pep8-naming = ["-N802"]

[tool.black]
required-version = "23.1.0"
line-length = "88"
target-version = ['py37']
include = '\.pyi?$'
exclude = '''
(
  /(
      \.eggs         # exclude a few common directories in the
    | \.git          # root of the project
    | \.hg
    | \.mypy_cache
    | \.pytest_cache
    | \.tox
    | \.venv
    | \.var
    | \.github
    | _build
    | htmlcov
    | benchmarks
    | test_reports
    | rdflib.egg-info
    | buck-out
    | build
    | dist
    | venv
  )/
)
'''

[tool.pytest.ini_options]
addopts = [
   "--doctest-modules",
   "--ignore=admin",
   "--ignore=devtools",
   "--ignore=rdflib/extras/external_graph_libs.py",
   "--ignore-glob=docs/*.py",
   "--doctest-glob=docs/*.rst",
]
doctest_optionflags = "ALLOW_UNICODE"
filterwarnings = [
    # The below warning is a consequence of how pytest doctest detects mocks and how DefinedNamespace behaves when an undefined attribute is being accessed.
    "ignore:Code. pytest_mock_example_attribute_that_shouldnt_exist is not defined in namespace .*:UserWarning",
    # The below warning is a consequence of how pytest detects fixtures and how DefinedNamespace behaves when an undefined attribute is being accessed.
    "ignore:Code. _pytestfixturefunction is not defined in namespace .*:UserWarning",
]
# log_cli = true
# log_cli_level = "DEBUG"
log_format = "%(asctime)s.%(msecs)03d %(levelname)-8s %(name)-12s %(filename)s:%(lineno)s:%(funcName)s %(message)s"
log_date_format = "%Y-%m-%dT%H:%M:%S"
log_cli_format = "%(asctime)s.%(msecs)03d %(levelname)-8s %(name)-12s %(filename)s:%(lineno)s:%(funcName)s %(message)s"
log_cli_date_format = "%Y-%m-%dT%H:%M:%S"

[tool.isort]
profile = "black"
py_version = 37
line_length = 88
src_paths= ["rdflib", "test", "devtools", "examples"]
supported_extensions = ["pyw", "pyi", "py"]
skip = [
    '.eggs',         # exclude a few common directories in the
    '.git',          # root of the project
    '.hg',
    '.mypy_cache',
    '.pytest_cache',
    '.tox',
    '.venv',
    '.var',
    '.github',
    '_build',
    'htmlcov',
    'benchmarks',
    'test_reports',
    'rdflib.egg-info',
    'buck-out',
    'build',
    'dist',
    'venv',
]

[tool.mypy]
files = ['rdflib', 'test', 'devtools', 'examples']
python_version = "3.7"
warn_unused_configs = true
ignore_missing_imports = true
disallow_subclassing_any = false
warn_unreachable = true
warn_unused_ignores = true
no_implicit_optional = false

[[tool.mypy.overrides]]
module = "pyparsing.*"
# This is here because of an upstream issue with pyparsing:
# https://github.com/pyparsing/pyparsing/issues/385
# Once the issue is fixed this should be removed.
follow_imports = "skip"

[tool.coverage.run]
branch = true
source = ["rdflib"]
omit = ["*/_type_checking.py"]

[tool.coverage.report]
exclude_lines = [
    # Have to re-enable the standard pragma
    "pragma: no cover",

    # TYPE_CHECKING guarded code only affects type checkers.
    "^ *if (False|TYPE_CHECKING):",
    # constant used in protocols and abstract methods, does not run anything
    # and has no side effects.
    '^ +\.\.\.$',

    # Don't complain if non-runnable code isn't run:
    "if 0:",
    "if __name__ == .__main__.:",
    "if __name__==.__main__.:"
]
>>>>>>> d74ccad7
<|MERGE_RESOLUTION|>--- conflicted
+++ resolved
@@ -1,18 +1,3 @@
-<<<<<<< HEAD
-[tool]
-[tool.poetry]
-authors = ["Daniel 'eikeon' Krech <eikeon@eikeon.com>", "RDFLib Team <rdflib-dev@googlegroups.com>"]
-classifiers = [
-  "Programming Language :: Python",
-  "Programming Language :: Python :: 3",
-  "Programming Language :: Python :: 3.6",
-  "Programming Language :: Python :: 3.7",
-  "Programming Language :: Python :: 3.8",
-  "License :: OSI Approved :: BSD License",
-  "Topic :: Software Development :: Libraries :: Python Modules",
-  "Operating System :: OS Independent",
-  "Natural Language :: English",
-=======
 [tool.poetry]
 name = "rdflib"
 version = "6.3.0a0"
@@ -105,50 +90,9 @@
 ]
 pyflakes = [
   "+*",
->>>>>>> d74ccad7
-]
-description = "RDFLib is a Python library for working with RDF, a simple yet powerful language for representing information."
-homepage = "https://github.com/RDFLib/rdflib"
-license = "BSD-3-Clause"
-name = "rdflib"
-version = "6.0.0a0"
-
-<<<<<<< HEAD
-[tool.poetry.scripts]
-"csv2rdf" = "rdflib.tools.csv2rdf:main"
-"rdf2dot" = "rdflib.tools.rdf2dot:main"
-"rdfgraphisomorphism" = "rdflib.tools.graphisomorphism:main"
-"rdfpipe" = "rdflib.tools.rdfpipe:main"
-"rdfs2dot" = "rdflib.tools.rdfs2dot:main"
-
-[tool.poetry.dependencies]
-doctest-ignore-unicode = {optional = true, version = "*"}
-html5lib = {optional = true, version = "*"}
-isodate = "*"
-networkx = {optional = true, version = "*"}
-nose = {optional = true, version = "*"}
-pyparsing = "*"
-python = "^3.6"
-sphinx = {version = "<5", optional = true}
-sphinxcontrib-apidoc = {optional = true, version = "*"}
-
-[tool.poetry.dev-dependencies]
-doctest-ignore-unicode = "*"
-html5lib = "*"
-networkx = "*"
-nose = "*"
-sphinx = "<5"
-sphinxcontrib-apidoc = "*"
-mypy = "^0.812"
-darker = "^1.2.3"
-isort = "^5.8.0"
-tox = "^3.23.1"
-
-[tool.poetry.extras]
-docs = ["sphinx", "sphinxcontrib-apidoc"]
-html = ["html5lib"]
-tests = ["doctest-ignore-unicode", "html5lib", "networkx", "nose"]
-=======
+]
+pep8-naming = ["+*"]
+
 [tool.flakeheaven.exceptions."rdflib/plugins/sparql/*"]
 pep8-naming = ["-N802", "-N803", "-N806", "-N812", "-N816", "-N801"]
 [tool.flakeheaven.exceptions."rdflib/namespace/_*"]
@@ -283,5 +227,4 @@
     "if 0:",
     "if __name__ == .__main__.:",
     "if __name__==.__main__.:"
-]
->>>>>>> d74ccad7
+]