--- conflicted
+++ resolved
@@ -66,11 +66,7 @@
 typing-extensions = "^4.11.0"
 
 [tool.poetry.group.lint.dependencies]
-<<<<<<< HEAD
 ruff = ">=0.0.286,<0.10.0"
-=======
-ruff = "0.8.6"
->>>>>>> 6dc95f80
 
 [project.optional-dependencies]
 berkeleydb = ["berkeleydb >18.1.0"]
@@ -170,15 +166,9 @@
 ]
 
 [tool.black]
-<<<<<<< HEAD
 line-length = 88
 target-version = ['py38']
 required-version = "24.4.2"
-=======
-line-length = "88"
-target-version = ['py39']
-required-version = "24.10.0"
->>>>>>> 6dc95f80
 include = '\.pyi?$'
 exclude = '''
 (
