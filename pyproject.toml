--- conflicted
+++ resolved
@@ -1,31 +1,25 @@
-[project]
+[tool.poetry]
 name = "rdflib"
-<<<<<<< HEAD
-version = "8.0.0a0"
-=======
 version = "7.1.4a"
->>>>>>> 8bbb30d0
 description = """RDFLib is a Python library for working with RDF, \
 a simple yet powerful language for representing information."""
-authors = [{ name = "Daniel 'eikeon' Krech", email = "eikeon@eikeon.com" }]
-maintainers = [{ name = "RDFLib Team", email = "rdflib-dev@googlegroups.com" }]
+authors = ["Daniel 'eikeon' Krech <eikeon@eikeon.com>"]
+maintainers = ["RDFLib Team <rdflib-dev@googlegroups.com>"]
 repository = "https://github.com/RDFLib/rdflib"
 documentation = "https://rdflib.readthedocs.org/"
 license = "BSD-3-Clause"
-classifiers = [
+classifiers=[
     "Programming Language :: Python",
     "Programming Language :: Python :: 3",
+    "Programming Language :: Python :: 3.8",
     "Programming Language :: Python :: 3.9",
     "Programming Language :: Python :: 3.10",
     "Programming Language :: Python :: 3.11",
-    "Programming Language :: Python :: 3.12",
-    "Programming Language :: Python :: 3.13",
     "License :: OSI Approved :: BSD License",
     "Topic :: Software Development :: Libraries :: Python Modules",
     "Operating System :: OS Independent",
     "Natural Language :: English"
 ]
-requires-python = ">=3.9,<4"
 readme = "README.md"
 packages = [
     { include = "rdflib" },
@@ -35,28 +29,33 @@
     { path = "docs", format = "sdist" },
     { path = "examples", format = "sdist" },
 ]
-dynamic = [ "dependencies" ]
-dependencies = [
-    'isodate >=0.7.2,<1.0.0; python_version < "3.11"',
-    'pyparsing >=3.2.0,<4'
-]
-
-[project.scripts]
+
+[tool.poetry.scripts]
 rdfpipe = 'rdflib.tools.rdfpipe:main'
 csv2rdf = 'rdflib.tools.csv2rdf:main'
 rdf2dot = 'rdflib.tools.rdf2dot:main'
 rdfs2dot = 'rdflib.tools.rdfs2dot:main'
 rdfgraphisomorphism = 'rdflib.tools.graphisomorphism:main'
 
+[tool.poetry.dependencies]
+python = "^3.8.1"
+isodate = {version=">=0.7.2,<1.0.0", python = "<3.11"}
+pyparsing = ">=2.1.0,<4"
+berkeleydb = {version = "^18.1.0", optional = true}
+networkx = {version = ">=2,<4", optional = true}
+html5rdf = {version = ">=1.2,<2", optional = true}
+lxml = {version = ">=4.3,<6.0", optional = true}
+orjson = {version = ">=3.9.14,<4", optional = true}
+
 [tool.poetry.group.dev.dependencies]
-black = "24.10.0"
-mypy = "^1.13.0"
+black = "24.4.2"
+mypy = "^1.1.0"
 lxml-stubs = ">=0.4,<0.6"
 pip-tools = "^7.4.1"
 
 [tool.poetry.group.tests.dependencies]
 pytest = ">=7.1.3,<9.0.0"
-pytest-cov = ">=4,<7"
+pytest-cov = ">=4,<6"
 coverage = {version = "^7.0.1", extras = ["toml"]}
 types-setuptools = ">=68.0.0.3,<72.0.0.0"
 setuptools = ">=68,<72"
@@ -66,35 +65,28 @@
 sphinx = ">=7.1.2,<8"
 myst-parser = ">=2,<4"
 sphinxcontrib-apidoc = ">=0.3,<0.6"
-sphinx-autodoc-typehints = ">=2.3.0,<2.4.0"
-typing-extensions = "^4.11.0"
+sphinx-autodoc-typehints = ">=1.25.3,<=2.0.1"
+typing-extensions = "^4.5.0"
 
 [tool.poetry.group.lint.dependencies]
-<<<<<<< HEAD
-ruff = "0.8.6"
-=======
 ruff = ">=0.0.286,<0.10.0"
->>>>>>> 8bbb30d0
-
-[project.optional-dependencies]
-berkeleydb = ["berkeleydb >18.1.0"]
-networkx = ["networkx >=2,<4"]
+
+[tool.poetry.extras]
+berkeleydb = ["berkeleydb"]
+networkx = ["networkx"]
 # html support is optional, it is used only in tokenizing `rdf:HTML` type Literals
-html = ["html5rdf >=1.2.1,<2"]
+html = ["html5rdf"]
 # lxml support is optional, it is used only for parsing XML-formatted SPARQL results
-lxml = [
-    'lxml >=4.8.0,<6.0; python_version <"3.11"',
-    'lxml >=4.9.3,<6.0; python_version >="3.11"',
-]
-orjson = ["orjson >=3.9.14,<4"]
+lxml = ["lxml"]
+orjson = ["orjson"]
 
 [build-system]
-requires = ["poetry-core>=2.0.0"]
+requires = ["poetry-core>=1.4.0"]
 build-backend = "poetry.core.masonry.api"
 
 [tool.ruff]
 # https://beta.ruff.rs/docs/configuration/
-target-version = "py39"
+target-version = "py38"
 # Same as Black.
 line-length = 88
 
@@ -174,15 +166,9 @@
 ]
 
 [tool.black]
-<<<<<<< HEAD
-line-length = "88"
-target-version = ['py39']
-required-version = "24.10.0"
-=======
 line-length = 88
 target-version = ['py38']
 required-version = "24.4.2"
->>>>>>> 8bbb30d0
 include = '\.pyi?$'
 exclude = '''
 (
@@ -237,7 +223,7 @@
 
 [tool.isort]
 profile = "black"
-py_version = 39
+py_version = 37
 line_length = 88
 src_paths= ["rdflib", "test", "devtools", "examples"]
 supported_extensions = ["pyw", "pyi", "py"]
@@ -264,7 +250,7 @@
 
 [tool.mypy]
 files = ['rdflib', 'test', 'devtools', 'examples']
-python_version = "3.9"
+python_version = "3.8"
 warn_unused_configs = true
 ignore_missing_imports = true
 disallow_subclassing_any = false
@@ -297,7 +283,4 @@
     "if 0:",
     "if __name__ == .__main__.:",
     "if __name__==.__main__.:"
-]
-
-[tool.poetry.requires-plugins]
-poetry-plugin-export = ">=1.8.0"+]