# Contributing Guide

Thank you for considering contributing to RDFLib. Contributors should understand and agree with 
the RDFLib Charter, below. 

## Charter

### Vision 

The RDFLib community wishes to provide a free and open source toolkit for the manipulation
of RDF data. 

This provision is for the community and by the community with contributors giving
their time and skills freely and asking for nothing in return, other than acknowledgements 
of them as contributors.

The toolkit is released for use under the [BSD 3-Clause License](https://opensource.org/license/bsd-3-clause)
to be as permissible as possibly: users can do what they wish with the toolkit.

### Scope

The community implements what it perceives to be core RDF manipulation functions within the RDFLib main
library. It also implements specifications related to RDF, such as the SPARQL Query Language, 
SHACL the Shapes Validation Language, RDFS and OWL reasoning and the parsing and 
serialisation of RDF file formats. Some of these related implementations are modules 
within RDFLib, others are stand-alone repositories within the RDFLib family. See <https://rdflib.dev>
for a listing.

The community encourages implementers of other RDFLib-related libraries to communicate them to us. 

### Membership

There are no restrictions on users of, and contributors to RDFLib, therefore there is no strict 
membership category. We ask only that contributors contribute according to the various technical 
protocols in the [Developers guide](./developers.md) and the [Documentation guide](./docs.md).

### Governance

RDFLib had been governed by an evolving set of core developers over its 20+ year lifetime. There are 
no strict rules as to who is or isn't a core developer and the recent practice for organisation has been
for the most involved developers to contact the mailing list and recent contributors directly to discuss
major releases and other issues.

If you would like to be involved in core development and/or governance, please just create an Issue in 
the issue tracker about this, or contact the most active developers and/or the mailing list.

## Ways to contribute

Some ways in which you can contribute to RDFLib are:

- Create Issues on our [Issue Tracker](https://github.com/RDFLib/rdflib/issues/) 
  for things that don't work or for feature requests
- Address open issues:
  [![GitHub issues](https://img.shields.io/github/issues/RDFLib/rdflib)](https://github.com/RDFLib/rdflib/issues)
  by creating Pull Requests
- Fix
  [expected failure](https://docs.pytest.org/en/latest/how-to/skipping.html#xfail-mark-test-functions-as-expected-to-fail)
  tests: [![GitHub search query](https://img.shields.io/badge/GitHub-search-green)](https://github.com/search?q=xfail+repo%3ARDFLib%2Frdflib+path%3Atest%2F**.py&amp%3Btype=code&type=code)
- Add additional
  [expected failure](https://docs.pytest.org/en/latest/how-to/skipping.html#xfail-mark-test-functions-as-expected-to-fail)
  tests for open issues:
  [![GitHub issues](https://img.shields.io/github/issues/RDFLib/rdflib)](https://github.com/RDFLib/rdflib/issues)
- Add tests for untested code:
  [![Coveralls branch](https://img.shields.io/coveralls/RDFLib/rdflib/main.svg)](https://coveralls.io/r/RDFLib/rdflib?branch=main)
- Review pull requests marked with the
  [![review wanted](https://img.shields.io/badge/-review%20wanted-28ead2)](https://github.com/RDFLib/rdflib/labels/review%20wanted)
  label.
- Answer questions on Stack Overflow:
  [![Stack Exchange questions](https://img.shields.io/stackexchange/stackoverflow/t/rdflib)](https://stackoverflow.com/questions/tagged/rdflib)
- Convert
  [`unittest`](https://docs.python.org/3/library/unittest.html)
  based tests to
  [`pytest`](https://docs.pytest.org/en/latest/)
  based tests:
  [![GitHub search query](https://img.shields.io/badge/GitHub-search-green)](https://github.com/search?q=unittest+repo%3ARDFLib%2Frdflib+path%3Atest%2F**.py&type=code)
- Add, correct or improve docstrings:
  [![rtd latest](https://img.shields.io/badge/docs-latest-informational)](https://rdflib.readthedocs.io/en/latest/)
- Update the RDFLib Wikipedia entry:
  [![Wikipedia: RDFLib](https://img.shields.io/badge/Wikipedia-RDFLib-informational)](https://en.wikipedia.org/wiki/RDFLib)
- Update the RDFLib Wikidata entry:
  [![Wikidata: Q7276224](https://img.shields.io/badge/Wikidata-Q7276224-informational)](https://www.wikidata.org/wiki/Q7276224)
- Participate on Gitter/Matrix chat:
  [![Gitter](https://badges.gitter.im/RDFLib/rdflib.svg)](https://gitter.im/RDFLib/rdflib?utm_source=badge&utm_medium=badge&utm_campaign=pr-badge) [![Matrix](https://img.shields.io/matrix/rdflib:matrix.org?label=matrix.org%20chat)](https://matrix.to/#/#RDFLib_rdflib:gitter.im)
- Participate in GitHub discussions:
  [![GitHub Discussions](https://img.shields.io/github/discussions/RDFLib/rdflib)](https://github.com/RDFLib/rdflib/discussions)
- Fix linting failures (see ruff settings in `pyproject.toml` and `#
  noqa:` directives in the codebase).

## Technical contributions

<<<<<<< HEAD
Contributions that involve changes to the RDFLib repository have to be made with
pull requests and should follow the [RDFLib developers guide](./developers.md).
=======
If you would like to make technical contributions to RDFLIb, the _main_ way to do
this is via creating Pull Requests to fix bugs or add features.
>>>>>>> bcdc7a62

Please read the [RDFLib developers guide](./developers.md) for this.

## Code of Conduct

All contributions to the project should be consistent with the
[code of conduct](./CODE_OF_CONDUCT.md) adopted by RDFLib.<|MERGE_RESOLUTION|>--- conflicted
+++ resolved
@@ -88,13 +88,8 @@
 
 ## Technical contributions
 
-<<<<<<< HEAD
 Contributions that involve changes to the RDFLib repository have to be made with
 pull requests and should follow the [RDFLib developers guide](./developers.md).
-=======
-If you would like to make technical contributions to RDFLIb, the _main_ way to do
-this is via creating Pull Requests to fix bugs or add features.
->>>>>>> bcdc7a62
 
 Please read the [RDFLib developers guide](./developers.md) for this.
 
