--- conflicted
+++ resolved
@@ -213,15 +213,14 @@
             )
 
         req = Request(system_id, None, myheaders)
-<<<<<<< HEAD
-        file = urlopen(req)
+        
         # Check for Link header
         _link = file.getheader("Link", None)
         if not _link is None:
-            #Parse the link header
+            # Parse the link header
             link_url = None
             parsed_links = parse_link_header(_link)                        
-            #Any "alternate" entries match the media_type?
+            # Any "alternate" entries match the media_type?
             alt_links = parsed_links.get("alternate", [])
             for alt_link in alt_links:
                 pref = -1
@@ -236,14 +235,11 @@
                 if pref == 0:
                     # First preference media type was found
                     break
-                #otherwise continue checking for higher priority match
-            #Follow target if one found
+                # otherwise continue checking for higher priority match
+            # Follow target if one found
             if not link_url is None:
                 link_url = urljoin(self.url, link_url)
                 req = Request(link_url, None, myheaders)
-                file = urlopen(req)
-
-=======
 
         def _urlopen(req: Request):
             try:
@@ -260,7 +256,6 @@
                     raise
 
         file = _urlopen(req)
->>>>>>> a24d5349
         # Fix for issue 130 https://github.com/RDFLib/rdflib/issues/130
         self.url = file.geturl()  # in case redirections took place
         self.setPublicId(self.url)
