"""
Parser plugin interface.

This module defines the parser plugin interface and contains other
related parser support code.

The module is mainly useful for those wanting to write a parser that
can plugin to rdflib. If you are wanting to invoke a parser you likely
want to do so through the Graph class parse method.

"""
from __future__ import absolute_import
from __future__ import division
from __future__ import print_function

import os
import sys

<<<<<<< HEAD
from six import BytesIO
from six import string_types
from six import text_type
from os.path import splitext

from six.moves.urllib.request import pathname2url
from six.moves.urllib.request import Request
from six.moves.urllib.request import url2pathname
from six.moves.urllib.parse import urljoin
from six.moves.urllib.request import urlopen
=======
from io import BytesIO


from urllib.request import pathname2url
from urllib.request import Request
from urllib.request import url2pathname
from urllib.parse import urljoin
from urllib.request import urlopen

>>>>>>> 037ea51e
from xml.sax import xmlreader

from rdflib import __version__
from rdflib.term import URIRef
from rdflib.namespace import Namespace

__all__ = [
    "Parser",
    "InputSource",
    "StringInputSource",
    "URLInputSource",
    "FileInputSource",
]


class Parser(object):
    def __init__(self):
        pass

    def parse(self, source, sink):
        pass


class InputSource(xmlreader.InputSource, object):
    """
    TODO:
    """

    def __init__(self, system_id=None):
        xmlreader.InputSource.__init__(self, system_id=system_id)
        self.content_type = None
        self.auto_close = False  # see Graph.parse(), true if opened by us

    def close(self):
        f = self.getByteStream()
        if f and hasattr(f, "close"):
            f.close()


class StringInputSource(InputSource):
    """
    TODO:
    """

    def __init__(self, value, system_id=None):
        super(StringInputSource, self).__init__(system_id)
        stream = BytesIO(value)
        self.setByteStream(stream)
        # TODO:
        #   encoding = value.encoding
        #   self.setEncoding(encoding)


headers = {
    "User-agent": "rdflib-%s (http://rdflib.net/; eikeon@eikeon.com)" % __version__
}


class URLInputSource(InputSource):
    """
    TODO:
    """

    def __init__(self, system_id=None, format=None):
        super(URLInputSource, self).__init__(system_id)
        self.url = system_id

        # copy headers to change
        myheaders = dict(headers)
        if format == "application/rdf+xml":
            myheaders["Accept"] = "application/rdf+xml, */*;q=0.1"
        elif format == "n3":
            myheaders["Accept"] = "text/n3, */*;q=0.1"
        elif format == "turtle":
            myheaders["Accept"] = "text/turtle,application/x-turtle, */*;q=0.1"
        elif format == "nt":
            myheaders["Accept"] = "text/plain, */*;q=0.1"
        elif format == "json-ld":
            myheaders[
                "Accept"
            ] = "application/ld+json, application/json;q=0.9, */*;q=0.1"
        else:
            myheaders["Accept"] = (
                "application/rdf+xml,text/rdf+n3;q=0.9,"
                + "application/xhtml+xml;q=0.5, */*;q=0.1"
            )

        req = Request(system_id, None, myheaders)
        file = urlopen(req)
        # Fix for issue 130 https://github.com/RDFLib/rdflib/issues/130
        self.url = file.geturl()  # in case redirections took place
        self.setPublicId(self.url)
        self.content_type = file.info().get("content-type")
        if self.content_type is not None:
            self.content_type = self.content_type.split(";", 1)[0]
        self.setByteStream(file)
        # TODO: self.setEncoding(encoding)
        self.response_info = file.info()  # a mimetools.Message instance

    def __repr__(self):
        return self.url


class FileInputSource(InputSource):
    def __init__(self, file):
        base = urljoin("file:", pathname2url(os.getcwd()))
        system_id = URIRef(urljoin("file:", pathname2url(file.name)), base=base)
        super(FileInputSource, self).__init__(system_id)
        self.file = file
        self.setByteStream(file)
        # TODO: self.setEncoding(encoding)

    def __repr__(self):
        return repr(self.file)


def create_input_source(
    source=None, publicID=None, location=None, file=None, data=None, format=None
):
    """
    Return an appropriate InputSource instance for the given
    parameters.
    """

    # test that exactly one of source, location, file, and data is not None.
    if (
        sum(
            (
                source is not None,
                location is not None,
                file is not None,
                data is not None,
            )
        )
        != 1
    ):
        raise ValueError("exactly one of source, location, file or data must be given")

    input_source = None

    if source is not None:
        if isinstance(source, InputSource):
            input_source = source
        else:
            if isinstance(source, str):
                location = source
            elif hasattr(source, "read") and not isinstance(source, Namespace):
                f = source
                input_source = InputSource()
                input_source.setByteStream(f)
                if f is sys.stdin:
                    input_source.setSystemId("file:///dev/stdin")
                elif hasattr(f, "name"):
                    input_source.setSystemId(f.name)
            else:
                raise Exception(
                    "Unexpected type '%s' for source '%s'" % (type(source), source)
                )

    absolute_location = None  # Further to fix for issue 130

    auto_close = False  # make sure we close all file handles we open
    if location is not None:
        # Fix for Windows problem https://github.com/RDFLib/rdflib/issues/145
        if format is None:
            from rdflib.util  import guess_format
            format = guess_format(location)
        if os.path.exists(location):
            location = pathname2url(location)
        base = urljoin("file:", "%s/" % pathname2url(os.getcwd()))
        absolute_location = URIRef(location, base=base).defrag()
        if absolute_location.startswith("file:///"):
            filename = url2pathname(absolute_location.replace("file:///", "/"))
            file = open(filename, "rb")
        else:
            input_source = URLInputSource(absolute_location, format)
            input_source.content_type=format
        auto_close = True
        # publicID = publicID or absolute_location  # Further to fix
        # for issue 130

    if file is not None:
        input_source = FileInputSource(file)
        input_source.content_type=format

    if data is not None:
        if isinstance(data, str):
            data = data.encode("utf-8")
        input_source = StringInputSource(data)
        auto_close = True

    if input_source is None:
        raise Exception("could not create InputSource")
    else:
        input_source.auto_close |= auto_close
        if publicID is not None:  # Further to fix for issue 130
            input_source.setPublicId(publicID)
        # Further to fix for issue 130
        elif input_source.getPublicId() is None:
            input_source.setPublicId(absolute_location or "")
        return input_source

SUFFIX_FORMAT_MAP = {
    'rdf': 'xml',
    'rdfs': 'xml',
    'owl': 'xml',
    'n3': 'n3',
    'ttl': 'turtle',
    'nt': 'nt',
    'trix': 'trix',
    'xhtml': 'rdfa',
    'html': 'rdfa',
    'svg': 'rdfa',
    'nq': 'nquads',
    'trig': 'trig'
}

<|MERGE_RESOLUTION|>--- conflicted
+++ resolved
@@ -16,18 +16,6 @@
 import os
 import sys
 
-<<<<<<< HEAD
-from six import BytesIO
-from six import string_types
-from six import text_type
-from os.path import splitext
-
-from six.moves.urllib.request import pathname2url
-from six.moves.urllib.request import Request
-from six.moves.urllib.request import url2pathname
-from six.moves.urllib.parse import urljoin
-from six.moves.urllib.request import urlopen
-=======
 from io import BytesIO
 
 
@@ -37,7 +25,6 @@
 from urllib.parse import urljoin
 from urllib.request import urlopen
 
->>>>>>> 037ea51e
 from xml.sax import xmlreader
 
 from rdflib import __version__
