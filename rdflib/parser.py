--- conflicted
+++ resolved
@@ -9,11 +9,8 @@
 want to do so through the Graph class parse method.
 
 """
-<<<<<<< HEAD
-
-=======
+
 import codecs
->>>>>>> aa527747
 import os
 import sys
 
