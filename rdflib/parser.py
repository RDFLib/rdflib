--- conflicted
+++ resolved
@@ -41,11 +41,8 @@
 from rdflib.namespace import Namespace
 
 if TYPE_CHECKING:
-<<<<<<< HEAD
     from http.client import HTTPMessage, HTTPResponse
-=======
     from rdflib import Graph
->>>>>>> 1226b52d
 
 __all__ = [
     "Parser",
@@ -199,7 +196,6 @@
     TODO:
     """
 
-<<<<<<< HEAD
     @classmethod
     def getallmatchingheaders(cls, message: 'HTTPMessage', name):
         # This is reimplemented here, because the method
@@ -232,10 +228,7 @@
                 alts.append(parts[0].strip("<>"))
         return alts
 
-    def __init__(self, system_id=None, format=None):
-=======
     def __init__(self, system_id: Optional[str] = None, format: Optional[str] = None):
->>>>>>> 1226b52d
         super(URLInputSource, self).__init__(system_id)
         self.url = system_id
 
