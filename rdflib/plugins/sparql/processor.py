--- conflicted
+++ resolved
@@ -6,7 +6,7 @@
 """
 from __future__ import annotations
 
-from typing import Any, Mapping, Optional, Union
+from typing import Any, Callable, List, Mapping, Optional, Union
 
 from rdflib.graph import Graph
 from rdflib.plugins.sparql.algebra import translateQuery, translateUpdate
@@ -15,12 +15,7 @@
 from rdflib.plugins.sparql.sparql import Query, Update
 from rdflib.plugins.sparql.update import evalUpdate
 from rdflib.query import Processor, Result, UpdateProcessor
-<<<<<<< HEAD
-from typing import List, Callable, Optional
-
-=======
 from rdflib.term import Identifier
->>>>>>> 89982f83
 
 
 def prepareQuery(
@@ -149,20 +144,10 @@
            documentation.
         """
 
-<<<<<<< HEAD
-        if not isinstance(strOrQuery, Query):
-            parsetree = parseQuery(strOrQuery)
-            query = translateQuery(parsetree, base, initNs)
-        else:
-            query = strOrQuery
-
-        for translator in self.translators:
-            query = translator(query)
-
-        return evalQuery(self.graph, query, initBindings, base)
-=======
         if isinstance(strOrQuery, str):
             strOrQuery = translateQuery(parseQuery(strOrQuery), base, initNs)
 
-        return evalQuery(self.graph, strOrQuery, initBindings, base)
->>>>>>> 89982f83
+        for translator in self.translators:
+            strOrQuery = translator(strOrQuery)
+
+        return evalQuery(self.graph, strOrQuery, initBindings, base)