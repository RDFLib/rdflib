"""SPARQL implementation for RDFLib
<<<<<<< HEAD

!!! example "New in version 4.0"
=======
>>>>>>> bcdc7a62
"""

from importlib.metadata import entry_points
from typing import TYPE_CHECKING

SPARQL_LOAD_GRAPHS = True
"""
If True, using FROM <uri> and FROM NAMED <uri>
will load/parse more data
"""


SPARQL_DEFAULT_GRAPH_UNION = True
"""
If True - the default graph in the RDF Dataset is the union of all
named graphs (like RDFLib's ConjunctiveGraph)
"""


CUSTOM_EVALS = {}
"""
Custom evaluation functions

These must be functions taking (ctx, part) and raise
NotImplementedError if they cannot handle a certain part
"""


PLUGIN_ENTRY_POINT = "rdf.plugins.sparqleval"


from . import operators, parser, parserutils
from .processor import prepareQuery, prepareUpdate, processUpdate

assert parser
assert operators
assert parserutils


all_entry_points = entry_points()
if hasattr(all_entry_points, "select"):
    for ep in all_entry_points.select(group=PLUGIN_ENTRY_POINT):
        CUSTOM_EVALS[ep.name] = ep.load()
else:
    # Prior to Python 3.10, this returns a dict instead of the selection interface
    if TYPE_CHECKING:
        assert isinstance(all_entry_points, dict)
    for ep in all_entry_points.get(PLUGIN_ENTRY_POINT, []):
        CUSTOM_EVALS[ep.name] = ep.load()

__all__ = [
    "prepareQuery",
    "prepareUpdate",
    "processUpdate",
    "operators",
    "parser",
    "parserutils",
    "CUSTOM_EVALS",
]<|MERGE_RESOLUTION|>--- conflicted
+++ resolved
@@ -1,9 +1,4 @@
 """SPARQL implementation for RDFLib
-<<<<<<< HEAD
-
-!!! example "New in version 4.0"
-=======
->>>>>>> bcdc7a62
 """
 
 from importlib.metadata import entry_points
