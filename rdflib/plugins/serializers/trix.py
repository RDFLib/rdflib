from __future__ import annotations

<<<<<<< HEAD
from typing import IO, Any, Optional
=======
from typing import IO, Any
>>>>>>> bcdc7a62

from rdflib.graph import ConjunctiveGraph, Graph
from rdflib.namespace import Namespace
from rdflib.plugins.serializers.xmlwriter import XMLWriter
from rdflib.serializer import Serializer
from rdflib.term import BNode, Literal, URIRef

__all__ = ["TriXSerializer"]

# TODO: Move this somewhere central
TRIXNS = Namespace("http://www.w3.org/2004/03/trix/trix-1/")
XMLNS = Namespace("http://www.w3.org/XML/1998/namespace")


class TriXSerializer(Serializer):
    """TriX RDF graph serializer."""

    def __init__(self, store: Graph):
        super(TriXSerializer, self).__init__(store)
        if not store.context_aware:
            raise Exception(
                "TriX serialization only makes sense for context-aware stores"
            )

    def serialize(
        self,
        stream: IO[bytes],
<<<<<<< HEAD
        base: Optional[str] = None,
        encoding: Optional[str] = None,
        **kwargs: Any,
    ) -> None:
=======
        base: str | None = None,
        encoding: str | None = None,
        **kwargs: Any,
    ):
>>>>>>> bcdc7a62
        nm = self.store.namespace_manager

        self.writer = XMLWriter(stream, nm, encoding, extra_ns={"": TRIXNS})

        self.writer.push(TRIXNS["TriX"])
        # if base is given here, use that, if not and a base is set for the graph use that
        if base is None and self.store.base is not None:
            base = self.store.base
        if base is not None:
            self.writer.attribute("http://www.w3.org/XML/1998/namespacebase", base)
        self.writer.namespaces()

        if isinstance(self.store, ConjunctiveGraph):
            for subgraph in self.store.contexts():
                self._writeGraph(subgraph)
        elif isinstance(self.store, Graph):
            self._writeGraph(self.store)
        else:
            raise Exception(f"Unknown graph type: {type(self.store)}")

        self.writer.pop()
        stream.write("\n".encode("latin-1"))

    def _writeGraph(self, graph):  # noqa: N802
        self.writer.push(TRIXNS["graph"])
        if graph.base:
            self.writer.attribute(
                "http://www.w3.org/XML/1998/namespacebase", graph.base
            )
        if isinstance(graph.identifier, URIRef):
            self.writer.element(TRIXNS["uri"], content=str(graph.identifier))

        for triple in graph.triples((None, None, None)):
            self._writeTriple(triple)
        self.writer.pop()

    def _writeTriple(self, triple):  # noqa: N802
        self.writer.push(TRIXNS["triple"])
        for component in triple:
            if isinstance(component, URIRef):
                self.writer.element(TRIXNS["uri"], content=str(component))
            elif isinstance(component, BNode):
                self.writer.element(TRIXNS["id"], content=str(component))
            elif isinstance(component, Literal):
                if component.datatype:
                    self.writer.element(
                        TRIXNS["typedLiteral"],
                        content=str(component),
                        attributes={TRIXNS["datatype"]: str(component.datatype)},
                    )
                elif component.language:
                    self.writer.element(
                        TRIXNS["plainLiteral"],
                        content=str(component),
                        attributes={XMLNS["lang"]: str(component.language)},
                    )
                else:
                    self.writer.element(TRIXNS["plainLiteral"], content=str(component))
        self.writer.pop()<|MERGE_RESOLUTION|>--- conflicted
+++ resolved
@@ -1,10 +1,6 @@
 from __future__ import annotations
 
-<<<<<<< HEAD
-from typing import IO, Any, Optional
-=======
 from typing import IO, Any
->>>>>>> bcdc7a62
 
 from rdflib.graph import ConjunctiveGraph, Graph
 from rdflib.namespace import Namespace
@@ -32,17 +28,10 @@
     def serialize(
         self,
         stream: IO[bytes],
-<<<<<<< HEAD
-        base: Optional[str] = None,
-        encoding: Optional[str] = None,
-        **kwargs: Any,
-    ) -> None:
-=======
         base: str | None = None,
         encoding: str | None = None,
         **kwargs: Any,
     ):
->>>>>>> bcdc7a62
         nm = self.store.namespace_manager
 
         self.writer = XMLWriter(stream, nm, encoding, extra_ns={"": TRIXNS})
