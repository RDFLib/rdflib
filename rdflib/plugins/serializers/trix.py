from __future__ import annotations

<<<<<<< HEAD
from typing import IO
=======
from typing import IO, Any, Optional
>>>>>>> 4ea72ac4

from rdflib.graph import ConjunctiveGraph, Graph
from rdflib.namespace import Namespace
from rdflib.plugins.serializers.xmlwriter import XMLWriter
from rdflib.serializer import Serializer
from rdflib.term import BNode, Literal, URIRef

__all__ = ["TriXSerializer"]

# TODO: Move this somewhere central
TRIXNS = Namespace("http://www.w3.org/2004/03/trix/trix-1/")
XMLNS = Namespace("http://www.w3.org/XML/1998/namespace")


class TriXSerializer(Serializer):
    def __init__(self, store: Graph):
        super(TriXSerializer, self).__init__(store)
        if not store.context_aware:
            raise Exception(
                "TriX serialization only makes sense for context-aware stores"
            )

    def serialize(
        self,
        stream: IO[bytes],
<<<<<<< HEAD
        base: str | None = None,
        encoding: str | None = None,
        **args,
    ):
=======
        base: Optional[str] = None,
        encoding: Optional[str] = None,
        **kwargs: Any,
    ) -> None:
>>>>>>> 4ea72ac4
        nm = self.store.namespace_manager

        self.writer = XMLWriter(stream, nm, encoding, extra_ns={"": TRIXNS})

        self.writer.push(TRIXNS["TriX"])
        # if base is given here, use that, if not and a base is set for the graph use that
        if base is None and self.store.base is not None:
            base = self.store.base
        if base is not None:
            self.writer.attribute("http://www.w3.org/XML/1998/namespacebase", base)
        self.writer.namespaces()

        if isinstance(self.store, ConjunctiveGraph):
            for subgraph in self.store.contexts():
                self._writeGraph(subgraph)
        elif isinstance(self.store, Graph):
            self._writeGraph(self.store)
        else:
            raise Exception(f"Unknown graph type: {type(self.store)}")

        self.writer.pop()
        stream.write("\n".encode("latin-1"))

    def _writeGraph(self, graph):  # noqa: N802
        self.writer.push(TRIXNS["graph"])
        if graph.base:
            self.writer.attribute(
                "http://www.w3.org/XML/1998/namespacebase", graph.base
            )
        if isinstance(graph.identifier, URIRef):
            self.writer.element(TRIXNS["uri"], content=str(graph.identifier))

        for triple in graph.triples((None, None, None)):
            self._writeTriple(triple)
        self.writer.pop()

    def _writeTriple(self, triple):  # noqa: N802
        self.writer.push(TRIXNS["triple"])
        for component in triple:
            if isinstance(component, URIRef):
                self.writer.element(TRIXNS["uri"], content=str(component))
            elif isinstance(component, BNode):
                self.writer.element(TRIXNS["id"], content=str(component))
            elif isinstance(component, Literal):
                if component.datatype:
                    self.writer.element(
                        TRIXNS["typedLiteral"],
                        content=str(component),
                        attributes={TRIXNS["datatype"]: str(component.datatype)},
                    )
                elif component.language:
                    self.writer.element(
                        TRIXNS["plainLiteral"],
                        content=str(component),
                        attributes={XMLNS["lang"]: str(component.language)},
                    )
                else:
                    self.writer.element(TRIXNS["plainLiteral"], content=str(component))
        self.writer.pop()<|MERGE_RESOLUTION|>--- conflicted
+++ resolved
@@ -1,10 +1,6 @@
 from __future__ import annotations
 
-<<<<<<< HEAD
-from typing import IO
-=======
-from typing import IO, Any, Optional
->>>>>>> 4ea72ac4
+from typing import IO, Any
 
 from rdflib.graph import ConjunctiveGraph, Graph
 from rdflib.namespace import Namespace
@@ -30,17 +26,10 @@
     def serialize(
         self,
         stream: IO[bytes],
-<<<<<<< HEAD
         base: str | None = None,
         encoding: str | None = None,
-        **args,
+        **kwargs: Any,
     ):
-=======
-        base: Optional[str] = None,
-        encoding: Optional[str] = None,
-        **kwargs: Any,
-    ) -> None:
->>>>>>> 4ea72ac4
         nm = self.store.namespace_manager
 
         self.writer = XMLWriter(stream, nm, encoding, extra_ns={"": TRIXNS})
