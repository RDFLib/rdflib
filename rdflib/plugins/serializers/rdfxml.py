--- conflicted
+++ resolved
@@ -2,11 +2,7 @@
 
 import xml.dom.minidom
 from collections.abc import Generator
-<<<<<<< HEAD
-from typing import IO, TYPE_CHECKING
-=======
-from typing import IO, TYPE_CHECKING, Any, Optional
->>>>>>> 4ea72ac4
+from typing import IO, TYPE_CHECKING, Any
 from xml.sax.saxutils import escape, quoteattr
 
 from rdflib.collection import Collection
@@ -52,15 +48,9 @@
     def serialize(
         self,
         stream: IO[bytes],
-<<<<<<< HEAD
         base: str | None = None,
         encoding: str | None = None,
-        **args,
-=======
-        base: Optional[str] = None,
-        encoding: Optional[str] = None,
         **kwargs: Any,
->>>>>>> 4ea72ac4
     ) -> None:
         # if base is given here, use that, if not and a base is set for the graph use that
         if base is not None:
@@ -184,15 +174,9 @@
     def serialize(
         self,
         stream: IO[bytes],
-<<<<<<< HEAD
         base: str | None = None,
         encoding: str | None = None,
-        **args,
-=======
-        base: Optional[str] = None,
-        encoding: Optional[str] = None,
         **kwargs: Any,
->>>>>>> 4ea72ac4
     ) -> None:
         self.__serialized: dict[IdentifiedNode | Literal, int] = {}
         store = self.store
