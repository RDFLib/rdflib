--- conflicted
+++ resolved
@@ -1,12 +1,7 @@
 from __future__ import annotations
 
 import xml.dom.minidom
-<<<<<<< HEAD
-from collections.abc import Generator
-from typing import IO, TYPE_CHECKING, Any
-=======
 from typing import IO, Any, Dict, Generator, Optional, Set, Tuple
->>>>>>> 8bbb30d0
 from xml.sax.saxutils import escape, quoteattr
 
 from rdflib.collection import Collection
@@ -20,9 +15,6 @@
 
 from .xmlwriter import ESCAPE_ENTITIES
 
-if TYPE_CHECKING:
-    pass
-
 __all__ = ["fix", "XMLSerializer", "PrettyXMLSerializer"]
 
 
@@ -30,13 +22,14 @@
     def __init__(self, store: Graph):
         super(XMLSerializer, self).__init__(store)
 
-    def __bindings(self) -> Generator[tuple[str, URIRef], None, None]:
+    def __bindings(self) -> Generator[Tuple[str, URIRef], None, None]:
         store = self.store
         nm = store.namespace_manager
-        bindings: dict[str, URIRef] = {}
+        bindings: Dict[str, URIRef] = {}
 
         for predicate in set(store.predicates()):
-            prefix, namespace, name = nm.compute_qname_strict(predicate)
+            # type error: Argument 1 to "compute_qname_strict" of "NamespaceManager" has incompatible type "Node"; expected "str"
+            prefix, namespace, name = nm.compute_qname_strict(predicate)  # type: ignore[arg-type]
             bindings[prefix] = URIRef(namespace)
 
         RDFNS = URIRef("http://www.w3.org/1999/02/22-rdf-syntax-ns#")  # noqa: N806
@@ -52,13 +45,8 @@
     def serialize(
         self,
         stream: IO[bytes],
-<<<<<<< HEAD
-        base: str | None = None,
-        encoding: str | None = None,
-=======
         base: Optional[str] = None,
         encoding: Optional[str] = None,
->>>>>>> 8bbb30d0
         **kwargs: Any,
     ) -> None:
         # if base is given here, use that, if not and a base is set for the graph use that
@@ -67,7 +55,7 @@
         elif self.store.base is not None:
             self.base = self.store.base
         self.__stream = stream
-        self.__serialized: dict[Identifier, int] = {}
+        self.__serialized: Dict[Identifier, int] = {}
         encoding = self.encoding
         self.write = write = lambda uni: stream.write(uni.encode(encoding, "replace"))
 
@@ -97,7 +85,8 @@
 
         # write out triples by subject
         for subject in self.store.subjects():
-            self.subject(subject, 1)
+            # type error: Argument 1 to "subject" of "XMLSerializer" has incompatible type "Node"; expected "Identifier"
+            self.subject(subject, 1)  # type: ignore[arg-type]
 
         # endRDF
         write("</rdf:RDF>\n")
@@ -125,7 +114,9 @@
                     write(">\n")
 
                     for predicate, object in self.store.predicate_objects(subject):
-                        self.predicate(predicate, object, depth + 1)
+                        # type error: Argument 1 to "predicate" of "XMLSerializer" has incompatible type "Node"; expected "Identifier"
+                        # type error: Argument 2 to "predicate" of "XMLSerializer" has incompatible type "Node"; expected "Identifier"
+                        self.predicate(predicate, object, depth + 1)  # type: ignore[arg-type]
                     write("%s</%s>\n" % (indent, element_name))
 
                 else:
@@ -178,21 +169,16 @@
 class PrettyXMLSerializer(Serializer):
     def __init__(self, store: Graph, max_depth=3):
         super(PrettyXMLSerializer, self).__init__(store)
-        self.forceRDFAbout: set[URIRef] = set()
+        self.forceRDFAbout: Set[URIRef] = set()
 
     def serialize(
         self,
         stream: IO[bytes],
-<<<<<<< HEAD
-        base: str | None = None,
-        encoding: str | None = None,
-=======
         base: Optional[str] = None,
         encoding: Optional[str] = None,
->>>>>>> 8bbb30d0
         **kwargs: Any,
     ) -> None:
-        self.__serialized: dict[IdentifiedNode | Literal, int] = {}
+        self.__serialized: Dict[Identifier, int] = {}
         store = self.store
         # if base is given here, use that, if not and a base is set for the graph use that
         if base is not None:
@@ -206,7 +192,7 @@
         self.writer = writer = XMLWriter(stream, nm, encoding)
         namespaces = {}
 
-        possible: set[Node] = set(store.predicates()).union(
+        possible: Set[Node] = set(store.predicates()).union(
             store.objects(None, RDF.type)
         )
 
@@ -226,7 +212,7 @@
 
         writer.namespaces(namespaces.items())
 
-        subject: IdentifiedNode | Literal
+        subject: IdentifiedNode
         # Write out subjects that can not be inline
         # type error: Incompatible types in assignment (expression has type "Node", variable has type "IdentifiedNode")
         for subject in store.subjects():  # type: ignore[assignment]
@@ -258,7 +244,7 @@
         # Set to None so that the memory can get garbage collected.
         self.__serialized = None  # type: ignore[assignment]
 
-    def subject(self, subject: IdentifiedNode | Literal, depth: int = 1):
+    def subject(self, subject: Identifier, depth: int = 1):
         store = self.store
         writer = self.writer
 
@@ -279,7 +265,8 @@
                 type = None
 
             element = type or RDFVOC.Description
-            writer.push(element)
+            # type error: Argument 1 to "push" of "XMLWriter" has incompatible type "Node"; expected "str"
+            writer.push(element)  # type: ignore[arg-type]
 
             if isinstance(subject, BNode):
 
@@ -297,13 +284,14 @@
                 writer.attribute(RDFVOC.about, self.relativize(subject))
 
             if (subject, None, None) in store:
-                for _predicate, _object in store.predicate_objects(subject):
-                    object_: IdentifiedNode | Literal = _object  # type: ignore[assignment]
-                    predicate: IdentifiedNode = _predicate  # type: ignore[assignment]
-                    if not (predicate == RDF.type and object_ == type):
-                        self.predicate(predicate, object_, depth + 1)
-
-            writer.pop(element)
+                for predicate, object in store.predicate_objects(subject):
+                    if not (predicate == RDF.type and object == type):
+                        # type error: Argument 1 to "predicate" of "PrettyXMLSerializer" has incompatible type "Node"; expected "Identifier"
+                        # type error: Argument 2 to "predicate" of "PrettyXMLSerializer" has incompatible type "Node"; expected "Identifier"
+                        self.predicate(predicate, object, depth + 1)  # type: ignore[arg-type]
+
+            # type error: Argument 1 to "pop" of "XMLWriter" has incompatible type "Node"; expected "Optional[str]"
+            writer.pop(element)  # type: ignore[arg-type]
 
         elif subject in self.forceRDFAbout:
             # TODO FIXME?: this looks like a duplicate of first condition
@@ -313,10 +301,7 @@
             self.forceRDFAbout.remove(subject)  # type: ignore[arg-type]
 
     def predicate(
-        self,
-        predicate: IdentifiedNode,
-        object: IdentifiedNode | Literal,
-        depth: int = 1,
+        self, predicate: Identifier, object: Identifier, depth: int = 1
     ) -> None:
         writer = self.writer
         store = self.store
@@ -379,7 +364,7 @@
             else:
                 if first(
                     store.triples_choices(
-                        # type error: Argument 1 to "triples_choices" of "Graph" has incompatible type "tuple[Identifier, URIRef, list[URIRef]]"; expected "Union[tuple[List[Node], Node, Node], tuple[Node, list[Node], Node], tuple[Node, Node, list[Node]]]"
+                        # type error: Argument 1 to "triples_choices" of "Graph" has incompatible type "Tuple[Identifier, URIRef, List[URIRef]]"; expected "Union[Tuple[List[Node], Node, Node], Tuple[Node, List[Node], Node], Tuple[Node, Node, List[Node]]]"
                         (object, RDF.type, [OWL_NS.Class, RDFS.Class])  # type: ignore[arg-type]
                     )
                 ) and isinstance(object, URIRef):
