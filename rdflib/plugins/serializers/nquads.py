--- conflicted
+++ resolved
@@ -1,11 +1,7 @@
 from __future__ import annotations
 
 import warnings
-<<<<<<< HEAD
-from typing import IO, Any
-=======
 from typing import IO, Any, Optional
->>>>>>> 8bbb30d0
 
 from rdflib.graph import ConjunctiveGraph, Graph
 from rdflib.plugins.serializers.nt import _quoteLiteral
@@ -28,13 +24,8 @@
     def serialize(
         self,
         stream: IO[bytes],
-<<<<<<< HEAD
-        base: str | None = None,
-        encoding: str | None = None,
-=======
         base: Optional[str] = None,
         encoding: Optional[str] = None,
->>>>>>> 8bbb30d0
         **kwargs: Any,
     ) -> None:
         if base is not None:
