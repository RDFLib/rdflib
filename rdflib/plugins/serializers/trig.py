"""
Trig RDF graph serializer for RDFLib.
See <http://www.w3.org/TR/trig/> for syntax specification.
"""

from __future__ import annotations

<<<<<<< HEAD
from typing import IO, TYPE_CHECKING, Any, Union
=======
from typing import IO, TYPE_CHECKING, Any, Dict, List, Optional, Tuple, Union
>>>>>>> 8bbb30d0

from rdflib.graph import ConjunctiveGraph, Graph
from rdflib.plugins.serializers.turtle import TurtleSerializer
from rdflib.term import BNode, Node

if TYPE_CHECKING:
    from rdflib.graph import _ContextType, _SubjectType

__all__ = ["TrigSerializer"]


class TrigSerializer(TurtleSerializer):
    short_name = "trig"
    indentString = 4 * " "

    def __init__(self, store: Union[Graph, ConjunctiveGraph]):
        self.default_context: Node | None
        if store.context_aware:
            if TYPE_CHECKING:
                assert isinstance(store, ConjunctiveGraph)
            self.contexts = list(store.contexts())
            self.default_context = store.default_context.identifier
            if store.default_context:
                self.contexts.append(store.default_context)
        else:
            self.contexts = [store]
            self.default_context = None

        super(TrigSerializer, self).__init__(store)

    def preprocess(self) -> None:
        for context in self.contexts:
            # do not write unnecessary prefix (ex: for an empty default graph)
            if len(context) == 0:
                continue
            self.store = context
            # Don't generate a new prefix for a graph URI if one already exists
            self.getQName(context.identifier, False)
            self._subjects = {}

            for triple in context:
                self.preprocessTriple(triple)

            for subject in self._subjects.keys():
                self._references[subject] += 1

            self._contexts[context] = (self.orderSubjects(), self._subjects)

    def reset(self) -> None:
        super(TrigSerializer, self).reset()
        self._contexts: dict[
            _ContextType,
            tuple[list[_SubjectType], dict[_SubjectType, bool]],
        ] = {}

    def serialize(
        self,
        stream: IO[bytes],
<<<<<<< HEAD
        base: str | None = None,
        encoding: str | None = None,
        spacious: bool | None = None,
        **kwargs: Any,
    ):
=======
        base: Optional[str] = None,
        encoding: Optional[str] = None,
        spacious: Optional[bool] = None,
        **kwargs: Any,
    ) -> None:
>>>>>>> 8bbb30d0
        self.reset()
        self.stream = stream
        # if base is given here, use that, if not and a base is set for the graph use that
        if base is not None:
            self.base = base
        elif self.store.base is not None:
            self.base = self.store.base

        if spacious is not None:
            self._spacious = spacious

        self.preprocess()

        self.startDocument()

        firstTime = True
        for store, (ordered_subjects, subjects) in self._contexts.items():
            if not ordered_subjects:
                continue

            self._serialized = {}
            self.store = store
            self._subjects = subjects

            if self.default_context and store.identifier == self.default_context:
                self.write(self.indent() + "\n{")
            else:
                iri: str | None
                if isinstance(store.identifier, BNode):
                    iri = store.identifier.n3()
                else:
                    # Show the full graph URI if a prefix for it doesn't already exist
                    iri = self.getQName(store.identifier, False)
                    if iri is None:
                        iri = store.identifier.n3()
                self.write(self.indent() + "\n%s {" % iri)

            self.depth += 1
            for subject in ordered_subjects:
                if self.isDone(subject):
                    continue
                if firstTime:
                    firstTime = False
                if self.statement(subject) and not firstTime:
                    self.write("\n")
            self.depth -= 1
            self.write("}\n")

        self.endDocument()
        stream.write("\n".encode("latin-1"))<|MERGE_RESOLUTION|>--- conflicted
+++ resolved
@@ -5,11 +5,7 @@
 
 from __future__ import annotations
 
-<<<<<<< HEAD
-from typing import IO, TYPE_CHECKING, Any, Union
-=======
 from typing import IO, TYPE_CHECKING, Any, Dict, List, Optional, Tuple, Union
->>>>>>> 8bbb30d0
 
 from rdflib.graph import ConjunctiveGraph, Graph
 from rdflib.plugins.serializers.turtle import TurtleSerializer
@@ -26,7 +22,7 @@
     indentString = 4 * " "
 
     def __init__(self, store: Union[Graph, ConjunctiveGraph]):
-        self.default_context: Node | None
+        self.default_context: Optional[Node]
         if store.context_aware:
             if TYPE_CHECKING:
                 assert isinstance(store, ConjunctiveGraph)
@@ -60,27 +56,19 @@
 
     def reset(self) -> None:
         super(TrigSerializer, self).reset()
-        self._contexts: dict[
+        self._contexts: Dict[
             _ContextType,
-            tuple[list[_SubjectType], dict[_SubjectType, bool]],
+            Tuple[List[_SubjectType], Dict[_SubjectType, bool]],
         ] = {}
 
     def serialize(
         self,
         stream: IO[bytes],
-<<<<<<< HEAD
-        base: str | None = None,
-        encoding: str | None = None,
-        spacious: bool | None = None,
-        **kwargs: Any,
-    ):
-=======
         base: Optional[str] = None,
         encoding: Optional[str] = None,
         spacious: Optional[bool] = None,
         **kwargs: Any,
     ) -> None:
->>>>>>> 8bbb30d0
         self.reset()
         self.stream = stream
         # if base is given here, use that, if not and a base is set for the graph use that
@@ -108,7 +96,7 @@
             if self.default_context and store.identifier == self.default_context:
                 self.write(self.indent() + "\n{")
             else:
-                iri: str | None
+                iri: Optional[str]
                 if isinstance(store.identifier, BNode):
                     iri = store.identifier.n3()
                 else:
