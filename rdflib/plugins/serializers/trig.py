--- conflicted
+++ resolved
@@ -5,11 +5,7 @@
 
 from __future__ import annotations
 
-<<<<<<< HEAD
-from typing import IO, TYPE_CHECKING, Union
-=======
-from typing import IO, TYPE_CHECKING, Any, Optional, Union
->>>>>>> 4ea72ac4
+from typing import IO, TYPE_CHECKING, Any, Union
 
 from rdflib.graph import ConjunctiveGraph, Graph
 from rdflib.plugins.serializers.turtle import TurtleSerializer
@@ -68,19 +64,11 @@
     def serialize(
         self,
         stream: IO[bytes],
-<<<<<<< HEAD
         base: str | None = None,
         encoding: str | None = None,
         spacious: bool | None = None,
-        **args,
+        **kwargs: Any,
     ):
-=======
-        base: Optional[str] = None,
-        encoding: Optional[str] = None,
-        spacious: Optional[bool] = None,
-        **kwargs: Any,
-    ) -> None:
->>>>>>> 4ea72ac4
         self.reset()
         self.stream = stream
         # if base is given here, use that, if not and a base is set for the graph use that
