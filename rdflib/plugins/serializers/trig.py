--- conflicted
+++ resolved
@@ -1,19 +1,15 @@
 """
 Trig RDF graph serializer for RDFLib.
 See <http://www.w3.org/2010/01/Trig/Trig> for syntax specification.
+"""
 
-Originally https://github.com/mammadori/rdflib with some minor changes.
+from rdflib.plugins.serializers.turtle import TurtleSerializer
+from rdflib.plugins.serializers.turtle import _GEN_QNAME_FOR_DT
+from rdflib.plugins.serializers.turtle import VERB
 
-"""
-from rdflib.plugins.serializers.turtle import TurtleSerializer, VERB, _GEN_QNAME_FOR_DT
 from rdflib.term import BNode, Literal
-from collections import defaultdict
 
-__all__ = ['TriGSerializer']
 
-<<<<<<< HEAD
-class TriGSerializer(TurtleSerializer):
-=======
 from collections import defaultdict
 
 
@@ -21,7 +17,6 @@
 
 
 class TrigSerializer(TurtleSerializer):
->>>>>>> 6b696bc6
 
     short_name = "trig"
     indentString = 4 * u' '
@@ -32,12 +27,12 @@
         else:
             self.contexts = [store]
 
-        super(TriGSerializer, self).__init__(store)
+        super(TrigSerializer, self).__init__(store)
 
     def preprocess(self):
         for context in self.contexts:
             for triple in context:
-               self.preprocessTriple(triple, context.identifier)
+                self.preprocessTriple(triple, context.identifier)
 
     def preprocessTriple(self, triple, identifier):
         s, p, o = triple
@@ -49,7 +44,7 @@
             if node in self.keywords:
                 continue
             # Don't use generated prefixes for subjects and objects
-            self.getQName(node, gen_prefix=(i==VERB))
+            self.getQName(node, gen_prefix=(i == VERB))
             if isinstance(node, Literal) and node.datatype:
                 self.getQName(node.datatype, gen_prefix=_GEN_QNAME_FOR_DT)
         p = triple[1]
@@ -57,7 +52,7 @@
             self._references[p] = self.refCount(p) + 1
 
     def reset(self):
-        super(TriGSerializer, self).reset()
+        super(TrigSerializer, self).reset()
         self._contexts = defaultdict(set)
 
     def serialize(self, stream, base=None, encoding=None,
@@ -70,7 +65,8 @@
             self._spacious = spacious
 
         self.preprocess()
-        subjects_list = self.orderSubjects()
+        # @@FIXME: Unused code ...
+        # subjects_list = self.orderSubjects()
 
         self.startDocument()
 
@@ -92,5 +88,4 @@
             self.write('}\n')
 
         self.endDocument()
-        stream.write(u"\n".encode('ascii'))
-
+        stream.write(u"\n".encode('ascii'))