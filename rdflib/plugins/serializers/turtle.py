--- conflicted
+++ resolved
@@ -223,15 +223,9 @@
     def serialize(
         self,
         stream: IO[bytes],
-<<<<<<< HEAD
-        base: Optional[str] = None,
-        encoding: Optional[str] = None,
-        spacious: Optional[bool] = None,
-=======
         base: str | None = None,
         encoding: str | None = None,
         spacious: bool | None = None,
->>>>>>> 6143ffa0
         **kwargs: Any,
     ) -> None:
         self.reset()
