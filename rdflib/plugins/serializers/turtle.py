--- conflicted
+++ resolved
@@ -219,15 +219,9 @@
     def serialize(
         self,
         stream: IO[bytes],
-<<<<<<< HEAD
-        base: Optional[str] = None,
-        encoding: Optional[str] = None,
-        spacious: Optional[bool] = None,
-=======
         base: str | None = None,
         encoding: str | None = None,
         spacious: bool | None = None,
->>>>>>> 6dc95f80
         **kwargs: Any,
     ) -> None:
         self.reset()
