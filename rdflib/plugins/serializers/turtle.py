--- conflicted
+++ resolved
@@ -6,11 +6,17 @@
 from __future__ import annotations
 
 from collections import defaultdict
-from collections.abc import Mapping, Sequence
 from typing import (
     IO,
     TYPE_CHECKING,
     Any,
+    DefaultDict,
+    Dict,
+    List,
+    Mapping,
+    Optional,
+    Sequence,
+    Tuple,
 )
 
 from rdflib.exceptions import Error
@@ -20,7 +26,7 @@
 from rdflib.term import BNode, Literal, Node, URIRef
 
 if TYPE_CHECKING:
-    from rdflib.graph import _ObjectType, _PredicateType, _SubjectType, _TripleType
+    from rdflib.graph import _PredicateType, _SubjectType, _TripleType
 
 __all__ = ["RecursiveSerializer", "TurtleSerializer"]
 
@@ -30,11 +36,11 @@
     predicateOrder = [RDF.type, RDFS.label]
     maxDepth = 10
     indentString = "  "
-    roundtrip_prefixes: tuple[Any, ...] = ()
+    roundtrip_prefixes: Tuple[Any, ...] = ()
 
     def __init__(self, store: Graph):
         super(RecursiveSerializer, self).__init__(store)
-        self.stream: IO[bytes] | None = None
+        self.stream: Optional[IO[bytes]] = None
         self.reset()
 
     def addNamespace(self, prefix: str, uri: URIRef) -> None:
@@ -60,13 +66,13 @@
         """Return true if subject is serialized"""
         return subject in self._serialized
 
-    def orderSubjects(self) -> list[_SubjectType]:
-        seen: dict[_SubjectType, bool] = {}
-        subjects: list[_SubjectType] = []
+    def orderSubjects(self) -> List[_SubjectType]:
+        seen: Dict[_SubjectType, bool] = {}
+        subjects: List[_SubjectType] = []
 
         for classURI in self.topClasses:
             members = list(self.store.subjects(RDF.type, classURI))
-            members = sorted(members)
+            members.sort()
 
             subjects.extend(members)
             for member in members:
@@ -96,12 +102,12 @@
     def reset(self) -> None:
         self.depth = 0
         # Typed none because nothing is using it ...
-        self.lists: dict[None, None] = {}
-        self.namespaces: dict[str, URIRef] = {}
-        self._references: defaultdict[Node, int] = defaultdict(int)
-        self._serialized: dict[_SubjectType, bool] = {}
-        self._subjects: dict[_SubjectType, bool] = {}
-        self._topLevels: dict[_SubjectType, bool] = {}
+        self.lists: Dict[None, None] = {}
+        self.namespaces: Dict[str, URIRef] = {}
+        self._references: DefaultDict[Node, int] = defaultdict(int)
+        self._serialized: Dict[_SubjectType, bool] = {}
+        self._subjects: Dict[_SubjectType, bool] = {}
+        self._topLevels: Dict[_SubjectType, bool] = {}
 
         if self.roundtrip_prefixes:
             if hasattr(self.roundtrip_prefixes, "__iter__"):
@@ -114,12 +120,12 @@
 
     def buildPredicateHash(
         self, subject: _SubjectType
-    ) -> Mapping[_PredicateType, list[_ObjectType]]:
+    ) -> Mapping[_PredicateType, List[Node]]:
         """
         Build a hash key by predicate to a list of objects for the given
         subject
         """
-        properties: dict[_PredicateType, list[_ObjectType]] = {}
+        properties: Dict[_PredicateType, List[Node]] = {}
         for s, p, o in self.store.triples((subject, None, None)):
             oList = properties.get(p, [])
             oList.append(o)
@@ -127,27 +133,27 @@
         return properties
 
     def sortProperties(
-        self, properties: Mapping[_PredicateType, list[_ObjectType]]
-    ) -> list[_PredicateType]:
+        self, properties: Mapping[_PredicateType, List[Node]]
+    ) -> List[_PredicateType]:
         """Take a hash from predicate uris to lists of values.
         Sort the lists of values.  Return a sorted list of properties."""
         # Sort object lists
-        property_keys = list(properties.keys())
-        for prop in property_keys:
-            properties[prop].sort()
+        for prop, objects in properties.items():
+            objects.sort()
 
         # Make sorted list of properties
-        propList: list[_PredicateType] = []
-        seen: dict[_PredicateType, bool] = {}
-        for prop1 in self.predicateOrder:
-            if (prop1 in property_keys) and (prop1 not in seen):
-                propList.append(prop1)
-                seen[prop1] = True
-        props = sorted(property_keys)
-        for prop2 in props:
-            if prop2 not in seen:
-                propList.append(prop2)
-                seen[prop2] = True
+        propList: List[_PredicateType] = []
+        seen: Dict[_PredicateType, bool] = {}
+        for prop in self.predicateOrder:
+            if (prop in properties) and (prop not in seen):
+                propList.append(prop)
+                seen[prop] = True
+        props = list(properties.keys())
+        props.sort()
+        for prop in props:
+            if prop not in seen:
+                propList.append(prop)
+                seen[prop] = True
         return propList
 
     def subjectDone(self, subject: _SubjectType) -> None:
@@ -177,9 +183,9 @@
     indentString = "    "
 
     def __init__(self, store: Graph):
-        self._ns_rewrite: dict[str, str] = {}
+        self._ns_rewrite: Dict[str, str] = {}
         super(TurtleSerializer, self).__init__(store)
-        self.keywords: dict[Node, str] = {RDF.type: "a"}
+        self.keywords: Dict[Node, str] = {RDF.type: "a"}
         self.reset()
         self.stream = None
         self._spacious = _SPACIOUS_OUTPUT
@@ -211,23 +217,17 @@
 
     def reset(self) -> None:
         super(TurtleSerializer, self).reset()
-        # typing as dict[None, None] because nothing seems to be using it
-        self._shortNames: dict[None, None] = {}
+        # typing as Dict[None, None] because nothing seems to be using it
+        self._shortNames: Dict[None, None] = {}
         self._started = False
         self._ns_rewrite = {}
 
     def serialize(
         self,
         stream: IO[bytes],
-<<<<<<< HEAD
-        base: str | None = None,
-        encoding: str | None = None,
-        spacious: bool | None = None,
-=======
         base: Optional[str] = None,
         encoding: Optional[str] = None,
         spacious: Optional[bool] = None,
->>>>>>> 8bbb30d0
         **kwargs: Any,
     ) -> None:
         self.reset()
@@ -275,7 +275,7 @@
             self._references[p] += 1
 
     # TODO: Rename to get_pname
-    def getQName(self, uri: Node, gen_prefix: bool = True) -> str | None:
+    def getQName(self, uri: Node, gen_prefix: bool = True) -> Optional[str]:
         if not isinstance(uri, URIRef):
             return None
 
@@ -400,7 +400,7 @@
 
         return True
 
-    def isValidList(self, l_: _SubjectType) -> bool:
+    def isValidList(self, l_: Node) -> bool:
         """
         Checks if l is a valid RDF list, i.e. no nodes have other properties.
         """
@@ -416,7 +416,7 @@
             l_ = self.store.value(l_, RDF.rest)  # type: ignore[assignment]
         return True
 
-    def doList(self, l_: _SubjectType) -> None:
+    def doList(self, l_: Node) -> None:
         while l_:
             item = self.store.value(l_, RDF.first)
             if item is not None:
@@ -425,7 +425,7 @@
             # type error: Incompatible types in assignment (expression has type "Optional[Node]", variable has type "Node")
             l_ = self.store.value(l_, RDF.rest)  # type: ignore[assignment]
 
-    def predicateList(self, subject: _SubjectType, newline: bool = False) -> None:
+    def predicateList(self, subject: Node, newline: bool = False) -> None:
         properties = self.buildPredicateHash(subject)
         propList = self.sortProperties(properties)
         if len(propList) == 0:
