--- conflicted
+++ resolved
@@ -76,13 +76,8 @@
     def serialize(
         self,
         stream: IO[bytes],
-<<<<<<< HEAD
-        base: Optional[str] = None,
-        encoding: Optional[str] = "utf-8",
-=======
         base: str | None = None,
         encoding: str | None = "utf-8",
->>>>>>> 6dc95f80
         **kwargs: Any,
     ) -> None:
         if base is not None:
