from __future__ import annotations

import warnings
<<<<<<< HEAD
from typing import IO, Any, Optional
from uuid import uuid4
=======
from typing import IO, Any
>>>>>>> bcdc7a62

from rdflib import Dataset
from rdflib.plugins.serializers.nquads import _nq_row
from rdflib.plugins.serializers.nt import _nt_row
from rdflib.serializer import Serializer

add_remove_methods = {"add": "A", "remove": "D"}


class PatchSerializer(Serializer):
    """
    Creates an RDF patch file to add and remove triples/quads.
    Can either:
    - Create an add or delete patch for a single Dataset.
    - Create a patch to represent the difference between two Datasets.
    """

    def __init__(
        self,
        store: Dataset,
    ):
        self.store: Dataset = store
        super().__init__(store)

    def serialize(
        self,
        stream: IO[bytes],
<<<<<<< HEAD
        base: Optional[str] = None,
        encoding: Optional[str] = None,
=======
        base: str | None = None,
        encoding: str | None = None,
>>>>>>> bcdc7a62
        **kwargs: Any,
    ) -> None:
        """Serialize the store to the given stream.

        Args:
            stream: The stream to serialize to.
            base: The base URI to use for the serialization.
            encoding: The encoding to use for the serialization.
            kwargs: Additional keyword arguments.

        Supported keyword arguments:

        - operation: The operation to perform. Either 'add' or 'remove'.
        - target: The target Dataset to compare against.
        NB: Only one of 'operation' or 'target' should be provided.
        - header_id: The header ID to use.
        - header_prev: The previous header ID to use.
        """
        operation = kwargs.get("operation")
        target = kwargs.get("target")
        header_id = kwargs.get("header_id")
        header_prev = kwargs.get("header_prev")
        encoding = self.encoding
        if base is not None:
            warnings.warn("PatchSerializer does not support base.")
        if encoding is not None and encoding.lower() != self.encoding.lower():
            warnings.warn(
                "PatchSerializer does not use custom encoding. "
                f"Given encoding was: {encoding}"
            )

        def write_header():
            if header_id:
                stream.write(f"H id <{header_id}> .\n".encode(encoding, "replace"))
            if header_prev:
                stream.write(f"H prev <{header_prev}> .\n".encode(encoding, "replace"))
            stream.write("TX .\n".encode(encoding, "replace"))

        def write_triples(contexts, op_code, use_passed_contexts=False):
            for context in contexts:
                if not use_passed_contexts:
                    context = self.store.get_context(context.identifier)
                for triple in context:
                    stream.write(
                        self._patch_row(triple, context.identifier, op_code).encode(
                            encoding, "replace"
                        )
                    )

        if operation:
            assert operation in add_remove_methods, f"Invalid operation: {operation}"
        elif not target:
            # No operation specified and no target specified
            # Fall back to default operation of "add" to prevent a no-op
            operation = "add"
        write_header()
        if operation:
            operation_code = add_remove_methods.get(operation)
            write_triples(self.store.contexts(), operation_code)
        elif target:
            to_add, to_remove = self._diff(target)
            write_triples(to_add.contexts(), "A", use_passed_contexts=True)
            write_triples(to_remove.contexts(), "D", use_passed_contexts=True)

        stream.write("TC .\n".encode(encoding, "replace"))

    def _diff(self, target):
        rows_to_add = target - self.store
        rows_to_remove = self.store - target
        return rows_to_add, rows_to_remove

    def _patch_row(self, triple, context_id, operation):
        if context_id == self.store.default_context.identifier:
            return f"{operation} {_nt_row(triple)}"
        else:
            return f"{operation} {_nq_row(triple, context_id)}"<|MERGE_RESOLUTION|>--- conflicted
+++ resolved
@@ -1,12 +1,7 @@
 from __future__ import annotations
 
 import warnings
-<<<<<<< HEAD
-from typing import IO, Any, Optional
-from uuid import uuid4
-=======
 from typing import IO, Any
->>>>>>> bcdc7a62
 
 from rdflib import Dataset
 from rdflib.plugins.serializers.nquads import _nq_row
@@ -34,13 +29,8 @@
     def serialize(
         self,
         stream: IO[bytes],
-<<<<<<< HEAD
-        base: Optional[str] = None,
-        encoding: Optional[str] = None,
-=======
         base: str | None = None,
         encoding: str | None = None,
->>>>>>> bcdc7a62
         **kwargs: Any,
     ) -> None:
         """Serialize the store to the given stream.
