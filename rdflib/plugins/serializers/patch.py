from __future__ import annotations

import warnings
<<<<<<< HEAD
from typing import IO, Any, Optional
from uuid import uuid4
=======
from typing import IO, Any
>>>>>>> 71264cc0

from rdflib import Dataset
from rdflib.plugins.serializers.nquads import _nq_row
from rdflib.plugins.serializers.nt import _nt_row
from rdflib.serializer import Serializer

add_remove_methods = {"add": "A", "remove": "D"}


class PatchSerializer(Serializer):
    """
    Creates an RDF patch file to add and remove triples/quads.
    Can either:
    - Create an add or delete patch for a single Dataset.
    - Create a patch to represent the difference between two Datasets.
    """

    def __init__(
        self,
        store: Dataset,
    ):
        self.store: Dataset = store
        super().__init__(store)

    def serialize(
        self,
        stream: IO[bytes],
<<<<<<< HEAD
        base: Optional[str] = None,
        encoding: Optional[str] = None,
        **kwargs: Any,
    ) -> None:
        """
        Serialize the store to the given stream.
        :param stream: The stream to serialize to.
        :param base: The base URI to use for the serialization.
        :param encoding: The encoding to use for the serialization.
        :param kwargs: Additional keyword arguments.
=======
        base: str | None = None,
        encoding: str | None = None,
        **kwargs: Any,
    ) -> None:
        """Serialize the store to the given stream.

        Args:
            stream: The stream to serialize to.
            base: The base URI to use for the serialization.
            encoding: The encoding to use for the serialization.
            kwargs: Additional keyword arguments.

>>>>>>> 71264cc0
        Supported keyword arguments:

        - operation: The operation to perform. Either 'add' or 'remove'.
        - target: The target Dataset to compare against.
        NB: Only one of 'operation' or 'target' should be provided.
        - header_id: The header ID to use.
        - header_prev: The previous header ID to use.
        """
        operation = kwargs.get("operation")
        target = kwargs.get("target")
        header_id = kwargs.get("header_id")
        header_prev = kwargs.get("header_prev")
        encoding = self.encoding
        if base is not None:
            warnings.warn("PatchSerializer does not support base.")
        if encoding is not None and encoding.lower() != self.encoding.lower():
            warnings.warn(
                "PatchSerializer does not use custom encoding. "
                f"Given encoding was: {encoding}"
            )

        def write_header():
            if header_id:
                stream.write(f"H id <{header_id}> .\n".encode(encoding, "replace"))
            if header_prev:
                stream.write(f"H prev <{header_prev}> .\n".encode(encoding, "replace"))
            stream.write("TX .\n".encode(encoding, "replace"))

        def write_triples(contexts, op_code, use_passed_contexts=False):
            for context in contexts:
                if not use_passed_contexts:
                    context = self.store.get_context(context.identifier)
                for triple in context:
                    stream.write(
                        self._patch_row(triple, context.identifier, op_code).encode(
                            encoding, "replace"
                        )
                    )

        if operation:
            assert operation in add_remove_methods, f"Invalid operation: {operation}"
        elif not target:
            # No operation specified and no target specified
            # Fall back to default operation of "add" to prevent a no-op
            operation = "add"
        write_header()
        if operation:
            operation_code = add_remove_methods.get(operation)
            write_triples(self.store.contexts(), operation_code)
        elif target:
            to_add, to_remove = self._diff(target)
            write_triples(to_add.contexts(), "A", use_passed_contexts=True)
            write_triples(to_remove.contexts(), "D", use_passed_contexts=True)

        stream.write("TC .\n".encode(encoding, "replace"))

    def _diff(self, target):
        rows_to_add = target - self.store
        rows_to_remove = self.store - target
        return rows_to_add, rows_to_remove

    def _patch_row(self, triple, context_id, operation):
        if context_id == self.store.default_context.identifier:
            return f"{operation} {_nt_row(triple)}"
        else:
            return f"{operation} {_nq_row(triple, context_id)}"<|MERGE_RESOLUTION|>--- conflicted
+++ resolved
@@ -1,12 +1,7 @@
 from __future__ import annotations
 
 import warnings
-<<<<<<< HEAD
-from typing import IO, Any, Optional
-from uuid import uuid4
-=======
 from typing import IO, Any
->>>>>>> 71264cc0
 
 from rdflib import Dataset
 from rdflib.plugins.serializers.nquads import _nq_row
@@ -34,18 +29,6 @@
     def serialize(
         self,
         stream: IO[bytes],
-<<<<<<< HEAD
-        base: Optional[str] = None,
-        encoding: Optional[str] = None,
-        **kwargs: Any,
-    ) -> None:
-        """
-        Serialize the store to the given stream.
-        :param stream: The stream to serialize to.
-        :param base: The base URI to use for the serialization.
-        :param encoding: The encoding to use for the serialization.
-        :param kwargs: Additional keyword arguments.
-=======
         base: str | None = None,
         encoding: str | None = None,
         **kwargs: Any,
@@ -58,7 +41,6 @@
             encoding: The encoding to use for the serialization.
             kwargs: Additional keyword arguments.
 
->>>>>>> 71264cc0
         Supported keyword arguments:
 
         - operation: The operation to perform. Either 'add' or 'remove'.
