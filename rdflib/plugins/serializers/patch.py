from __future__ import annotations

import warnings
<<<<<<< HEAD
from typing import IO
=======
from typing import IO, Any, Optional
>>>>>>> 4ea72ac4
from uuid import uuid4

from rdflib import Dataset
from rdflib.plugins.serializers.nquads import _nq_row
from rdflib.plugins.serializers.nt import _nt_row
from rdflib.serializer import Serializer

add_remove_methods = {"add": "A", "remove": "D"}


class PatchSerializer(Serializer):
    """
    Creates an RDF patch file to add and remove triples/quads.
    Can either:
    - Create an add or delete patch for a single Dataset.
    - Create a patch to represent the difference between two Datasets.
    """

    def __init__(
        self,
        store: Dataset,
    ):
        self.store: Dataset = store
        super().__init__(store)

    def serialize(
        self,
        stream: IO[bytes],
<<<<<<< HEAD
        base: str | None = None,
        encoding: str | None = None,
        **kwargs,
    ):
=======
        base: Optional[str] = None,
        encoding: Optional[str] = None,
        **kwargs: Any,
    ) -> None:
>>>>>>> 4ea72ac4
        """
        Serialize the store to the given stream.
        :param stream: The stream to serialize to.
        :param base: The base URI to use for the serialization.
        :param encoding: The encoding to use for the serialization.
        :param kwargs: Additional keyword arguments.
        Supported keyword arguments:
        - operation: The operation to perform. Either 'add' or 'remove'.
        - target: The target Dataset to compare against.
        NB: Only one of 'operation' or 'target' should be provided.
        - header_id: The header ID to use.
        - header_prev: The previous header ID to use.
        """
        operation = kwargs.get("operation")
        target = kwargs.get("target")
        header_id = kwargs.get("header_id")
        header_prev = kwargs.get("header_prev")
        if not header_id:
            header_id = f"uuid:{uuid4()}"
        encoding = self.encoding
        if base is not None:
            warnings.warn("PatchSerializer does not support base.")
        if encoding is not None and encoding.lower() != self.encoding.lower():
            warnings.warn(
                "PatchSerializer does not use custom encoding. "
                f"Given encoding was: {encoding}"
            )

        def write_header():
            stream.write(f"H id <{header_id}> .\n".encode(encoding, "replace"))
            if header_prev:
                stream.write(f"H prev <{header_prev}>\n".encode(encoding, "replace"))
            stream.write("TX .\n".encode(encoding, "replace"))

        def write_triples(contexts, op_code, use_passed_contexts=False):
            for context in contexts:
                if not use_passed_contexts:
                    context = self.store.get_context(context.identifier)
                for triple in context:
                    stream.write(
                        self._patch_row(triple, context.identifier, op_code).encode(
                            encoding, "replace"
                        )
                    )

        if operation:
            assert operation in add_remove_methods, f"Invalid operation: {operation}"
        elif not target:
            # No operation specified and no target specified
            # Fall back to default operation of "add" to prevent a no-op
            operation = "add"
        write_header()
        if operation:
            operation_code = add_remove_methods.get(operation)
            write_triples(self.store.contexts(), operation_code)
        elif target:
            to_add, to_remove = self._diff(target)
            write_triples(to_add.contexts(), "A", use_passed_contexts=True)
            write_triples(to_remove.contexts(), "D", use_passed_contexts=True)

        stream.write("TC .\n".encode(encoding, "replace"))

    def _diff(self, target):
        rows_to_add = target - self.store
        rows_to_remove = self.store - target
        return rows_to_add, rows_to_remove

    def _patch_row(self, triple, context_id, operation):
        if context_id == self.store.default_context.identifier:
            return f"{operation} {_nt_row(triple)}"
        else:
            return f"{operation} {_nq_row(triple, context_id)}"<|MERGE_RESOLUTION|>--- conflicted
+++ resolved
@@ -1,11 +1,7 @@
 from __future__ import annotations
 
 import warnings
-<<<<<<< HEAD
-from typing import IO
-=======
-from typing import IO, Any, Optional
->>>>>>> 4ea72ac4
+from typing import IO, Any
 from uuid import uuid4
 
 from rdflib import Dataset
@@ -34,17 +30,10 @@
     def serialize(
         self,
         stream: IO[bytes],
-<<<<<<< HEAD
         base: str | None = None,
         encoding: str | None = None,
-        **kwargs,
-    ):
-=======
-        base: Optional[str] = None,
-        encoding: Optional[str] = None,
         **kwargs: Any,
     ) -> None:
->>>>>>> 4ea72ac4
         """
         Serialize the store to the given stream.
         :param stream: The stream to serialize to.
