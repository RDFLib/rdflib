"""
This serialiser will output an RDF Graph as a JSON-LD formatted document. See:

    http://json-ld.org/

Example usage::

    >>> from rdflib import Graph
    >>> testrdf = '''
    ... @prefix dc: <http://purl.org/dc/terms/> .
    ... <http://example.org/about>
    ...     dc:title "Someone's Homepage"@en .
    ... '''

    >>> g = Graph().parse(data=testrdf, format='n3')

    >>> print(g.serialize(format='json-ld', indent=2))
    [
      {
        "@id": "http://example.org/about",
        "http://purl.org/dc/terms/title": [
          {
            "@language": "en",
            "@value": "Someone's Homepage"
          }
        ]
      }
    ]

"""

# From: https://github.com/RDFLib/rdflib-jsonld/blob/feature/json-ld-1.1/rdflib_jsonld/serializer.py

# NOTE: This code writes the entire JSON object into memory before serialising,
# but we should consider streaming the output to deal with arbitrarily large
# graphs.

from __future__ import annotations

import warnings
from typing import IO, TYPE_CHECKING, Any, Union, cast

from rdflib.graph import DATASET_DEFAULT_GRAPH_ID, Graph
from rdflib.namespace import RDF, XSD
from rdflib.serializer import Serializer
from rdflib.term import BNode, IdentifiedNode, Literal, URIRef

from ..shared.jsonld.context import UNDEF, Context
from ..shared.jsonld.keys import CONTEXT, GRAPH, ID, LANG, LIST, SET, VOCAB
from ..shared.jsonld.util import _HAS_ORJSON, json, orjson

if TYPE_CHECKING:
    from rdflib.graph import _ObjectType

    # In JSON-LD, a Literal cannot be Subject. So define a new type
    from ..shared.jsonld.context import JSONLDSubjectType, Term

__all__ = ["JsonLDSerializer", "from_rdf"]


PLAIN_LITERAL_TYPES = {XSD.boolean, XSD.integer, XSD.double, XSD.string}


class JsonLDSerializer(Serializer):
    def __init__(self, store: Graph):
        super(JsonLDSerializer, self).__init__(store)

    def serialize(
        self,
        stream: IO[bytes],
<<<<<<< HEAD
        base: str | None = None,
        encoding: str | None = None,
        **kwargs,
    ):
=======
        base: Optional[str] = None,
        encoding: Optional[str] = None,
        **kwargs: Any,
    ) -> None:
>>>>>>> 4ea72ac4
        # TODO: docstring w. args and return value
        encoding = encoding or "utf-8"
        if encoding not in ("utf-8", "utf-16"):
            warnings.warn(
                "JSON should be encoded as unicode. " f"Given encoding was: {encoding}"
            )

        context_data = kwargs.get("context")
        use_native_types = (kwargs.get("use_native_types", False),)
        use_rdf_type = kwargs.get("use_rdf_type", False)
        auto_compact = kwargs.get("auto_compact", False)

        indent = kwargs.get("indent", 2)
        separators = kwargs.get("separators", (",", ": "))
        sort_keys = kwargs.get("sort_keys", True)
        ensure_ascii = kwargs.get("ensure_ascii", False)

        obj = from_rdf(
            self.store,
            context_data,
            base,
            use_native_types,
            use_rdf_type,
            auto_compact=auto_compact,
        )
        if _HAS_ORJSON:
            option: int = orjson.OPT_NON_STR_KEYS
            if indent is not None:
                option |= orjson.OPT_INDENT_2
            if sort_keys:
                option |= orjson.OPT_SORT_KEYS
            if ensure_ascii:
                warnings.warn("Cannot use ensure_ascii with orjson")
            data_bytes = orjson.dumps(obj, option=option)
            stream.write(data_bytes)
        else:
            data = json.dumps(
                obj,
                indent=indent,
                separators=separators,
                sort_keys=sort_keys,
                ensure_ascii=ensure_ascii,
            )
            stream.write(data.encode(encoding, "replace"))


def from_rdf(
    graph,
    context_data=None,
    base=None,
    use_native_types=False,
    use_rdf_type=False,
    auto_compact=False,
    startnode=None,
    index=False,
):
    # TODO: docstring w. args and return value
    # TODO: support for index and startnode

    if not context_data and auto_compact:
        context_data = dict(
            (pfx, str(ns))
            for (pfx, ns) in graph.namespaces()
            if pfx and str(ns) != "http://www.w3.org/XML/1998/namespace"
        )

    if isinstance(context_data, Context):
        context = context_data
        context_data = context.to_dict()
    else:
        context = Context(context_data, base=base)

    converter = Converter(context, use_native_types, use_rdf_type)
    result = converter.convert(graph)

    if converter.context.active:
        if isinstance(result, list):
            result = {context.get_key(GRAPH): result}
        result[CONTEXT] = context_data

    return result


class Converter:
    def __init__(self, context: Context, use_native_types: bool, use_rdf_type: bool):
        self.context = context
        self.use_native_types = context.active or use_native_types
        self.use_rdf_type = use_rdf_type

    def convert(self, graph: Graph):
        # TODO: bug in rdflib dataset parsing (nquads et al):
        # plain triples end up in separate unnamed graphs (rdflib issue #436)
        if graph.context_aware:
            # type error: "Graph" has no attribute "contexts"
            all_contexts = list(graph.contexts())  # type: ignore[attr-defined]
            has_dataset_default_id = any(
                c.identifier == DATASET_DEFAULT_GRAPH_ID for c in all_contexts
            )
            if (
                has_dataset_default_id
                # # type error: "Graph" has no attribute "contexts"
                and graph.default_context.identifier == DATASET_DEFAULT_GRAPH_ID  # type: ignore[attr-defined]
            ):
                default_graph = graph.default_context  # type: ignore[attr-defined]
            else:
                default_graph = Graph()
            graphs = [default_graph]
            default_graph_id = default_graph.identifier

            for g in all_contexts:
                if g in graphs:
                    continue
                if isinstance(g.identifier, URIRef):
                    graphs.append(g)
                else:
                    default_graph += g
        else:
            graphs = [graph]
            default_graph_id = graph.identifier

        context = self.context

        objs: list[Any] = []
        for g in graphs:
            obj = {}
            graphname = None

            if isinstance(g.identifier, URIRef):
                if g.identifier != default_graph_id:
                    graphname = context.shrink_iri(g.identifier)
                    obj[context.id_key] = graphname

            nodes = self.from_graph(g)

            if not graphname and len(nodes) == 1:
                obj.update(nodes[0])
            else:
                if not nodes:
                    continue
                obj[context.graph_key] = nodes

            if objs and objs[0].get(context.get_key(ID)) == graphname:
                objs[0].update(obj)
            else:
                objs.append(obj)

        if len(graphs) == 1 and len(objs) == 1 and not self.context.active:
            default = objs[0]
            items = default.get(context.graph_key)
            if len(default) == 1 and items:
                objs = items
        elif len(objs) == 1 and self.context.active:
            objs = objs[0]

        return objs

    def from_graph(self, graph: Graph):
        nodemap: dict[Any, Any] = {}

        for s in set(graph.subjects()):
            ## only iri:s and unreferenced (rest will be promoted to top if needed)
            if isinstance(s, URIRef) or (
                isinstance(s, BNode) and not any(graph.subjects(None, s))
            ):
                self.process_subject(graph, s, nodemap)

        return list(nodemap.values())

    def process_subject(self, graph: Graph, s: IdentifiedNode, nodemap):
        if isinstance(s, URIRef):
            node_id = self.context.shrink_iri(s)
        elif isinstance(s, BNode):
            node_id = s.n3()
        else:
            # This does not seem right, this probably should be an error.
            node_id = None

        # used_as_object = any(graph.subjects(None, s))
        if node_id in nodemap:
            return None

        node = {}
        node[self.context.id_key] = node_id
        nodemap[node_id] = node

        for p, o in graph.predicate_objects(s):
            # predicate_objects can return a lot of different types,
            # but we only need to consider it to be a JSON-compatible type.
            object_val = cast(Union[IdentifiedNode, Literal], o)
            pred_val = cast(IdentifiedNode, p)
            self.add_to_node(graph, s, pred_val, object_val, node, nodemap)

        return node

    def add_to_node(
        self,
        graph: Graph,
        s: IdentifiedNode,
        p: IdentifiedNode,
        o: IdentifiedNode | Literal,
        s_node: dict[str, Any],
        nodemap,
    ):
        context = self.context
        term: Term | None = None
        if isinstance(o, Literal):
            _datatype = str(o.datatype) if o.datatype else None
            language = o.language
            term = context.find_term(str(p), _datatype, language=language)
        else:
            containers = [LIST, None] if graph.value(o, RDF.first) else [None]
            for container in containers:
                for coercion in (ID, VOCAB, UNDEF):
                    term = context.find_term(str(p), coercion, container)
                    if term:
                        break
                if term:
                    break
            language = None if term is None else term.language

        node: str | list[Any] | dict[str, Any] | None = None
        use_set = not context.active

        if term is not None:
            p_key = term.name

            if term.type:
                node = self.type_coerce(o, term.type)
            elif (
                term.language and isinstance(o, Literal) and o.language == term.language
            ):
                node = str(o)
            elif context.language:
                # TODO: MyPy thinks this is unreachable?
                if isinstance(o, Literal) and (  # type: ignore[unreachable]
                    term.language is None and o.language is None
                ):
                    node = str(o)

            if LIST in term.container:
                assert isinstance(
                    o, IdentifiedNode
                ), "Subject of a @list container must an a URI or BNode"
                _col = self.to_collection(graph, o)
                if _col is not None:
                    node = []
                    for v in _col:
                        if isinstance(v, (IdentifiedNode, Literal)):
                            coerced = self.type_coerce(v, term.type)
                        else:
                            coerced = None
                        if coerced is not None:
                            node.append(coerced)
                        else:
                            node.append(self.to_raw_value(graph, s, v, nodemap))
            elif LANG in term.container and language:
                value = s_node.setdefault(p_key, {})
                values = value.get(language)
                node = str(o)
                if values or SET in term.container:
                    if not isinstance(values, list):
                        value[language] = values = [values]
                    values.append(node)
                else:
                    value[language] = node
                return
            elif SET in term.container:
                use_set = True

        else:
            p_key = context.to_symbol(p)
            # TODO: for coercing curies - quite clumsy; unify to_symbol and find_term?
            key_term = context.terms.get(p_key)
            if key_term and (key_term.type or key_term.container):
                p_key = p
            if not term and p == RDF.type and not self.use_rdf_type:
                if isinstance(o, URIRef):
                    node = context.to_symbol(o)
                p_key = context.type_key

        if node is None:
            node = self.to_raw_value(graph, s, o, nodemap)

        value = s_node.get(p_key)
        if value:
            if not isinstance(value, list):
                value = [value]
            value.append(node)
        elif use_set:
            value = [node]
        else:
            value = node
        s_node[p_key] = value

    def type_coerce(
        self, o: IdentifiedNode | Literal, coerce_type: str
    ) -> str | IdentifiedNode | Literal | None:
        if coerce_type == ID:
            if isinstance(o, URIRef):
                return self.context.shrink_iri(o)
            elif isinstance(o, BNode):
                return o.n3()
            else:
                return o
        elif coerce_type == VOCAB and isinstance(o, URIRef):
            return self.context.to_symbol(o)
        elif isinstance(o, Literal) and str(o.datatype) == coerce_type:
            return o
        else:
            return None

    def to_raw_value(
        self,
        graph: Graph,
        s: JSONLDSubjectType,
        o: _ObjectType,
        nodemap: dict[str, Any],
    ):
        context = self.context
        if isinstance(o, (URIRef, BNode)):
            coll: list[Any] | None = self.to_collection(graph, o)
        else:
            coll = None
        if coll is not None:
            coll = [self.to_raw_value(graph, s, lo, nodemap) for lo in coll]
            return {context.list_key: coll}
        elif isinstance(o, BNode):
            embed = (
                False  # TODO: self.context.active or using startnode and only one ref
            )
            onode = self.process_subject(graph, o, nodemap)
            if onode:
                if embed and not any(s2 for s2 in graph.subjects(None, o) if s2 != s):
                    return onode
                else:
                    nodemap[onode[context.id_key]] = onode
            return {context.id_key: o.n3()}
        elif isinstance(o, URIRef):
            # TODO: embed if o != startnode (else reverse)
            return {context.id_key: context.shrink_iri(o)}
        elif isinstance(o, Literal):
            # TODO: if compact
            native = self.use_native_types and o.datatype in PLAIN_LITERAL_TYPES
            if native:
                v = o.toPython()
            else:
                v = str(o)
            if o.datatype:
                if native and self.context.active:
                    return v
                return {
                    context.type_key: context.to_symbol(o.datatype),
                    context.value_key: v,
                }
            elif o.language and o.language != context.language:
                return {context.lang_key: o.language, context.value_key: v}
            # type error: Right operand of "and" is never evaluated
            elif not context.active or context.language and not o.language:  # type: ignore[unreachable]
                return {context.value_key: v}
            else:
                return v

    def to_collection(
        self, graph: Graph, l_: JSONLDSubjectType
    ) -> list[_ObjectType] | None:
        if l_ != RDF.nil and not graph.value(l_, RDF.first):
            return None
        list_nodes: list[_ObjectType] = []
        chain: set[_ObjectType] = set([l_])
        list_head: _ObjectType | None = l_
        while list_head:
            if list_head == RDF.nil:
                # The only way to return a real result is to reach
                # a rdf:nil node at the end of a rdf list.
                return list_nodes
            if isinstance(list_head, URIRef):
                return None
            first, rest = None, None
            for p, o in graph.predicate_objects(list_head):
                if not first and p == RDF.first:
                    first = o
                elif not rest and p == RDF.rest:
                    rest = o
                elif p != RDF.type or o != RDF.List:
                    return None
            if first is not None:
                list_nodes.append(first)
            if rest is None:
                # TODO: If no rdf:rest is found, should we return the current list_nodes?
                return None
            list_head = rest
            if list_head in chain:
                return None  # TODO: Should this just return the current list_nodes?
            chain.add(list_head)
        return None<|MERGE_RESOLUTION|>--- conflicted
+++ resolved
@@ -68,17 +68,10 @@
     def serialize(
         self,
         stream: IO[bytes],
-<<<<<<< HEAD
         base: str | None = None,
         encoding: str | None = None,
-        **kwargs,
-    ):
-=======
-        base: Optional[str] = None,
-        encoding: Optional[str] = None,
         **kwargs: Any,
     ) -> None:
->>>>>>> 4ea72ac4
         # TODO: docstring w. args and return value
         encoding = encoding or "utf-8"
         if encoding not in ("utf-8", "utf-16"):
