"""
This serialiser will output an RDF Graph as a JSON-LD formatted document. See http://json-ld.org/

Example:
    ```python
    >>> from rdflib import Graph
    >>> testrdf = '''
    ... @prefix dc: <http://purl.org/dc/terms/> .
    ... <http://example.org/about>
    ...     dc:title "Someone's Homepage"@en .
    ... '''

    >>> g = Graph().parse(data=testrdf, format='n3')

    >>> print(g.serialize(format='json-ld', indent=2))
    [
      {
        "@id": "http://example.org/about",
        "http://purl.org/dc/terms/title": [
          {
            "@language": "en",
            "@value": "Someone's Homepage"
          }
        ]
      }
    ]

    ```
"""

# From: https://github.com/RDFLib/rdflib-jsonld/blob/feature/json-ld-1.1/rdflib_jsonld/serializer.py

# NOTE: This code writes the entire JSON object into memory before serialising,
# but we should consider streaming the output to deal with arbitrarily large
# graphs.

from __future__ import annotations

import warnings
from typing import IO, TYPE_CHECKING, Any, Union, cast

from rdflib.graph import DATASET_DEFAULT_GRAPH_ID, Graph
from rdflib.namespace import RDF, XSD
from rdflib.serializer import Serializer
from rdflib.term import BNode, IdentifiedNode, Literal, URIRef

from ..shared.jsonld.context import UNDEF, Context
from ..shared.jsonld.keys import CONTEXT, GRAPH, ID, LANG, LIST, SET, VOCAB
from ..shared.jsonld.util import _HAS_ORJSON, json, orjson

if TYPE_CHECKING:
    from rdflib.graph import _ObjectType

    # In JSON-LD, a Literal cannot be Subject. So define a new type
    from ..shared.jsonld.context import JSONLDSubjectType, Term

__all__ = ["JsonLDSerializer", "from_rdf"]


PLAIN_LITERAL_TYPES = {XSD.boolean, XSD.integer, XSD.double, XSD.string}


class JsonLDSerializer(Serializer):
    """JSON-LD RDF graph serializer."""

    def __init__(self, store: Graph):
        super(JsonLDSerializer, self).__init__(store)

    def serialize(
        self,
        stream: IO[bytes],
<<<<<<< HEAD
        base: Optional[str] = None,
        encoding: Optional[str] = None,
=======
        base: str | None = None,
        encoding: str | None = None,
>>>>>>> 71264cc0
        **kwargs: Any,
    ) -> None:
        # TODO: docstring w. args and return value
        encoding = encoding or "utf-8"
        if encoding not in ("utf-8", "utf-16"):
            warnings.warn(
                "JSON should be encoded as unicode. " f"Given encoding was: {encoding}"
            )

        context_data = kwargs.get("context")
        use_native_types = (kwargs.get("use_native_types", False),)
        use_rdf_type = kwargs.get("use_rdf_type", False)
        auto_compact = kwargs.get("auto_compact", False)

        indent = kwargs.get("indent", 2)
        separators = kwargs.get("separators", (",", ": "))
        sort_keys = kwargs.get("sort_keys", True)
        ensure_ascii = kwargs.get("ensure_ascii", False)

        obj = from_rdf(
            self.store,
            context_data,
            base,
            use_native_types,
            use_rdf_type,
            auto_compact=auto_compact,
        )
        if _HAS_ORJSON:
            option: int = orjson.OPT_NON_STR_KEYS
            if indent is not None:
                option |= orjson.OPT_INDENT_2
            if sort_keys:
                option |= orjson.OPT_SORT_KEYS
            if ensure_ascii:
                warnings.warn("Cannot use ensure_ascii with orjson")
            data_bytes = orjson.dumps(obj, option=option)
            stream.write(data_bytes)
        else:
            data = json.dumps(
                obj,
                indent=indent,
                separators=separators,
                sort_keys=sort_keys,
                ensure_ascii=ensure_ascii,
            )
            stream.write(data.encode(encoding, "replace"))


def from_rdf(
    graph,
    context_data=None,
    base=None,
    use_native_types=False,
    use_rdf_type=False,
    auto_compact=False,
    startnode=None,
    index=False,
):
    # TODO: docstring w. args and return value
    # TODO: support for index and startnode

    if not context_data and auto_compact:
        context_data = dict(
            (pfx, str(ns))
            for (pfx, ns) in graph.namespaces()
            if pfx and str(ns) != "http://www.w3.org/XML/1998/namespace"
        )

    if isinstance(context_data, Context):
        context = context_data
        context_data = context.to_dict()
    else:
        context = Context(context_data, base=base)

    converter = Converter(context, use_native_types, use_rdf_type)
    result = converter.convert(graph)

    if converter.context.active:
        if isinstance(result, list):
            result = {context.get_key(GRAPH): result}
        result[CONTEXT] = context_data

    return result


class Converter:
    def __init__(self, context: Context, use_native_types: bool, use_rdf_type: bool):
        self.context = context
        self.use_native_types = context.active or use_native_types
        self.use_rdf_type = use_rdf_type

    def convert(self, graph: Graph):
        # TODO: bug in rdflib dataset parsing (nquads et al):
        # plain triples end up in separate unnamed graphs (rdflib issue #436)
        if graph.context_aware:
            # type error: "Graph" has no attribute "contexts"
            all_contexts = list(graph.contexts())  # type: ignore[attr-defined]
            has_dataset_default_id = any(
                c.identifier == DATASET_DEFAULT_GRAPH_ID for c in all_contexts
            )
            if (
                has_dataset_default_id
                # # type error: "Graph" has no attribute "contexts"
                and graph.default_context.identifier == DATASET_DEFAULT_GRAPH_ID  # type: ignore[attr-defined]
            ):
                default_graph = graph.default_context  # type: ignore[attr-defined]
            else:
                default_graph = Graph()
            graphs = [default_graph]
            default_graph_id = default_graph.identifier

            for g in all_contexts:
                if g in graphs:
                    continue
                if isinstance(g.identifier, URIRef):
                    graphs.append(g)
                else:
                    default_graph += g
        else:
            graphs = [graph]
            default_graph_id = graph.identifier

        context = self.context

        objs: list[Any] = []
        for g in graphs:
            obj = {}
            graphname = None

            if isinstance(g.identifier, URIRef):
                if g.identifier != default_graph_id:
                    graphname = context.shrink_iri(g.identifier)
                    obj[context.id_key] = graphname

            nodes = self.from_graph(g)

            if not graphname and len(nodes) == 1:
                obj.update(nodes[0])
            else:
                if not nodes:
                    continue
                obj[context.graph_key] = nodes

            if objs and objs[0].get(context.get_key(ID)) == graphname:
                objs[0].update(obj)
            else:
                objs.append(obj)

        if len(graphs) == 1 and len(objs) == 1 and not self.context.active:
            default = objs[0]
            items = default.get(context.graph_key)
            if len(default) == 1 and items:
                objs = items
        elif len(objs) == 1 and self.context.active:
            objs = objs[0]

        return objs

    def from_graph(self, graph: Graph):
        nodemap: dict[Any, Any] = {}

        for s in set(graph.subjects()):
            ## only iri:s and unreferenced (rest will be promoted to top if needed)
            if isinstance(s, URIRef) or (
                isinstance(s, BNode) and not any(graph.subjects(None, s))
            ):
                self.process_subject(graph, s, nodemap)

        return list(nodemap.values())

    def process_subject(self, graph: Graph, s: IdentifiedNode, nodemap):
        if isinstance(s, URIRef):
            node_id = self.context.shrink_iri(s)
        elif isinstance(s, BNode):
            node_id = s.n3()
        else:
            # This does not seem right, this probably should be an error.
            node_id = None

        # used_as_object = any(graph.subjects(None, s))
        if node_id in nodemap:
            return None

        node = {}
        node[self.context.id_key] = node_id
        nodemap[node_id] = node

        for p, o in graph.predicate_objects(s):
            # predicate_objects can return a lot of different types,
            # but we only need to consider it to be a JSON-compatible type.
            object_val = cast(Union[IdentifiedNode, Literal], o)
            pred_val = cast(IdentifiedNode, p)
            self.add_to_node(graph, s, pred_val, object_val, node, nodemap)

        return node

    def add_to_node(
        self,
        graph: Graph,
        s: IdentifiedNode,
        p: IdentifiedNode,
        o: IdentifiedNode | Literal,
        s_node: dict[str, Any],
        nodemap,
    ):
        context = self.context
        term: Term | None = None
        if isinstance(o, Literal):
            _datatype = str(o.datatype) if o.datatype else None
            language = o.language
            term = context.find_term(str(p), _datatype, language=language)
        else:
            containers = [LIST, None] if graph.value(o, RDF.first) else [None]
            for container in containers:
                for coercion in (ID, VOCAB, UNDEF):
                    term = context.find_term(str(p), coercion, container)
                    if term:
                        break
                if term:
                    break
            language = None if term is None else term.language

        node: str | list[Any] | dict[str, Any] | None = None
        use_set = not context.active

        if term is not None:
            p_key = term.name

            if term.type:
                node = self.type_coerce(o, term.type)
            elif (
                term.language and isinstance(o, Literal) and o.language == term.language
            ):
                node = str(o)
            elif context.language:
                # TODO: MyPy thinks this is unreachable?
                if isinstance(o, Literal) and (  # type: ignore[unreachable]
                    term.language is None and o.language is None
                ):
                    node = str(o)

            if LIST in term.container:
                assert isinstance(
                    o, IdentifiedNode
                ), "Subject of a @list container must an a URI or BNode"
                _col = self.to_collection(graph, o)
                if _col is not None:
                    node = []
                    for v in _col:
                        if isinstance(v, (IdentifiedNode, Literal)):
                            coerced = self.type_coerce(v, term.type)
                        else:
                            coerced = None
                        if coerced is not None:
                            node.append(coerced)
                        else:
                            node.append(self.to_raw_value(graph, s, v, nodemap))
            elif LANG in term.container and language:
                value = s_node.setdefault(p_key, {})
                values = value.get(language)
                node = str(o)
                if values or SET in term.container:
                    if not isinstance(values, list):
                        value[language] = values = [values]
                    values.append(node)
                else:
                    value[language] = node
                return
            elif SET in term.container:
                use_set = True

        else:
            p_key = context.to_symbol(p)
            # TODO: for coercing curies - quite clumsy; unify to_symbol and find_term?
            key_term = context.terms.get(p_key)  # type: ignore[arg-type]
            if key_term and (key_term.type or key_term.container):
                p_key = p
            if not term and p == RDF.type and not self.use_rdf_type:
                if isinstance(o, URIRef):
                    node = context.to_symbol(o)
                p_key = context.type_key

        if node is None:
            node = self.to_raw_value(graph, s, o, nodemap)

        value = s_node.get(p_key)
        if value:
            if not isinstance(value, list):
                value = [value]
            value.append(node)
        elif use_set:
            value = [node]
        else:
            value = node
        s_node[p_key] = value

    def type_coerce(
        self, o: IdentifiedNode | Literal, coerce_type: str
    ) -> str | IdentifiedNode | Literal | None:
        if coerce_type == ID:
            if isinstance(o, URIRef):
                return self.context.shrink_iri(o)
            elif isinstance(o, BNode):
                return o.n3()
            else:
                return o
        elif coerce_type == VOCAB and isinstance(o, URIRef):
            return self.context.to_symbol(o)
        elif isinstance(o, Literal) and str(o.datatype) == coerce_type:
            return o
        else:
            return None

    def to_raw_value(
        self,
        graph: Graph,
        s: JSONLDSubjectType,
        o: _ObjectType,
        nodemap: dict[str, Any],
    ):
        context = self.context
        if isinstance(o, (URIRef, BNode)):
            coll: list[Any] | None = self.to_collection(graph, o)
        else:
            coll = None
        if coll is not None:
            coll = [self.to_raw_value(graph, s, lo, nodemap) for lo in coll]
            return {context.list_key: coll}
        elif isinstance(o, BNode):
            embed = (
                False  # TODO: self.context.active or using startnode and only one ref
            )
            onode = self.process_subject(graph, o, nodemap)
            if onode:
                if embed and not any(s2 for s2 in graph.subjects(None, o) if s2 != s):
                    return onode
                else:
                    nodemap[onode[context.id_key]] = onode
            return {context.id_key: o.n3()}
        elif isinstance(o, URIRef):
            # TODO: embed if o != startnode (else reverse)
            return {context.id_key: context.shrink_iri(o)}
        elif isinstance(o, Literal):
            # TODO: if compact
            native = self.use_native_types and o.datatype in PLAIN_LITERAL_TYPES
            if native:
                v = o.toPython()
            else:
                v = str(o)
            if o.datatype:
                if native and self.context.active:
                    return v
                return {
                    context.type_key: context.to_symbol(o.datatype),
                    context.value_key: v,
                }
            elif o.language and o.language != context.language:
                return {context.lang_key: o.language, context.value_key: v}
            # type error: Right operand of "and" is never evaluated
            elif not context.active or context.language and not o.language:  # type: ignore[unreachable]
                return {context.value_key: v}
            else:
                return v

    def to_collection(
        self, graph: Graph, l_: JSONLDSubjectType
    ) -> list[_ObjectType] | None:
        if l_ != RDF.nil and not graph.value(l_, RDF.first):
            return None
        list_nodes: list[_ObjectType] = []
        chain: set[_ObjectType] = set([l_])
        list_head: _ObjectType | None = l_
        while list_head:
            if list_head == RDF.nil:
                # The only way to return a real result is to reach
                # a rdf:nil node at the end of a rdf list.
                return list_nodes
            if isinstance(list_head, URIRef):
                return None
            first, rest = None, None
            for p, o in graph.predicate_objects(list_head):
                if not first and p == RDF.first:
                    first = o
                elif not rest and p == RDF.rest:
                    rest = o
                elif p != RDF.type or o != RDF.List:
                    return None
            if first is not None:
                list_nodes.append(first)
            if rest is None:
                # TODO: If no rdf:rest is found, should we return the current list_nodes?
                return None
            list_head = rest
            if list_head in chain:
                return None  # TODO: Should this just return the current list_nodes?
            chain.add(list_head)
        return None<|MERGE_RESOLUTION|>--- conflicted
+++ resolved
@@ -69,13 +69,8 @@
     def serialize(
         self,
         stream: IO[bytes],
-<<<<<<< HEAD
-        base: Optional[str] = None,
-        encoding: Optional[str] = None,
-=======
         base: str | None = None,
         encoding: str | None = None,
->>>>>>> 71264cc0
         **kwargs: Any,
     ) -> None:
         # TODO: docstring w. args and return value
