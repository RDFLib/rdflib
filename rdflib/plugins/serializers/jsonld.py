"""
This serialiser will output an RDF Graph as a JSON-LD formatted document. See:

    http://json-ld.org/

Example usage::

    >>> from rdflib import Graph
    >>> testrdf = '''
    ... @prefix dc: <http://purl.org/dc/terms/> .
    ... <http://example.org/about>
    ...     dc:title "Someone's Homepage"@en .
    ... '''

    >>> g = Graph().parse(data=testrdf, format='n3')

    >>> print(g.serialize(format='json-ld', indent=2))
    [
      {
        "@id": "http://example.org/about",
        "http://purl.org/dc/terms/title": [
          {
            "@language": "en",
            "@value": "Someone's Homepage"
          }
        ]
      }
    ]

"""

# From: https://github.com/RDFLib/rdflib-jsonld/blob/feature/json-ld-1.1/rdflib_jsonld/serializer.py

# NOTE: This code writes the entire JSON object into memory before serialising,
# but we should consider streaming the output to deal with arbitrarily large
# graphs.

from __future__ import annotations

import warnings
from typing import IO, TYPE_CHECKING, Any, Union, cast

from rdflib.graph import DATASET_DEFAULT_GRAPH_ID, Graph
from rdflib.namespace import RDF, XSD
from rdflib.serializer import Serializer
from rdflib.term import BNode, IdentifiedNode, Literal, URIRef

from ..shared.jsonld.context import UNDEF, Context
from ..shared.jsonld.keys import CONTEXT, GRAPH, ID, LANG, LIST, SET, VOCAB
from ..shared.jsonld.util import _HAS_ORJSON, json, orjson

if TYPE_CHECKING:
    from rdflib.graph import _ObjectType

    # In JSON-LD, a Literal cannot be Subject. So define a new type
    from ..shared.jsonld.context import JSONLDSubjectType, Term

__all__ = ["JsonLDSerializer", "from_rdf"]


PLAIN_LITERAL_TYPES = {XSD.boolean, XSD.integer, XSD.double, XSD.string}


class JsonLDSerializer(Serializer):
    def __init__(self, store: Graph):
        super(JsonLDSerializer, self).__init__(store)

    def serialize(
        self,
        stream: IO[bytes],
<<<<<<< HEAD
        base: Optional[str] = None,
        encoding: Optional[str] = None,
=======
        base: str | None = None,
        encoding: str | None = None,
>>>>>>> 6dc95f80
        **kwargs: Any,
    ) -> None:
        # TODO: docstring w. args and return value
        encoding = encoding or "utf-8"
        if encoding not in ("utf-8", "utf-16"):
            warnings.warn(
                "JSON should be encoded as unicode. " f"Given encoding was: {encoding}"
            )

        context_data = kwargs.get("context")
        use_native_types = (kwargs.get("use_native_types", False),)
        use_rdf_type = kwargs.get("use_rdf_type", False)
        auto_compact = kwargs.get("auto_compact", False)

        indent = kwargs.get("indent", 2)
        separators = kwargs.get("separators", (",", ": "))
        sort_keys = kwargs.get("sort_keys", True)
        ensure_ascii = kwargs.get("ensure_ascii", False)

        obj = from_rdf(
            self.store,
            context_data,
            base,
            use_native_types,
            use_rdf_type,
            auto_compact=auto_compact,
        )
        if _HAS_ORJSON:
            option: int = orjson.OPT_NON_STR_KEYS
            if indent is not None:
                option |= orjson.OPT_INDENT_2
            if sort_keys:
                option |= orjson.OPT_SORT_KEYS
            if ensure_ascii:
                warnings.warn("Cannot use ensure_ascii with orjson")
            data_bytes = orjson.dumps(obj, option=option)
            stream.write(data_bytes)
        else:
            data = json.dumps(
                obj,
                indent=indent,
                separators=separators,
                sort_keys=sort_keys,
                ensure_ascii=ensure_ascii,
            )
            stream.write(data.encode(encoding, "replace"))


def from_rdf(
    graph,
    context_data=None,
    base=None,
    use_native_types=False,
    use_rdf_type=False,
    auto_compact=False,
    startnode=None,
    index=False,
):
    # TODO: docstring w. args and return value
    # TODO: support for index and startnode

    if not context_data and auto_compact:
        context_data = dict(
            (pfx, str(ns))
            for (pfx, ns) in graph.namespaces()
            if pfx and str(ns) != "http://www.w3.org/XML/1998/namespace"
        )

    if isinstance(context_data, Context):
        context = context_data
        context_data = context.to_dict()
    else:
        context = Context(context_data, base=base)

    converter = Converter(context, use_native_types, use_rdf_type)
    result = converter.convert(graph)

    if converter.context.active:
        if isinstance(result, list):
            result = {context.get_key(GRAPH): result}
        result[CONTEXT] = context_data

    return result


class Converter:
    def __init__(self, context: Context, use_native_types: bool, use_rdf_type: bool):
        self.context = context
        self.use_native_types = context.active or use_native_types
        self.use_rdf_type = use_rdf_type

    def convert(self, graph: Graph):
        # TODO: bug in rdflib dataset parsing (nquads et al):
        # plain triples end up in separate unnamed graphs (rdflib issue #436)
        if graph.context_aware:
            # type error: "Graph" has no attribute "contexts"
            all_contexts = list(graph.contexts())  # type: ignore[attr-defined]
            has_dataset_default_id = any(
                c.identifier == DATASET_DEFAULT_GRAPH_ID for c in all_contexts
            )
            if (
                has_dataset_default_id
                # # type error: "Graph" has no attribute "contexts"
                and graph.default_context.identifier == DATASET_DEFAULT_GRAPH_ID  # type: ignore[attr-defined]
            ):
                default_graph = graph.default_context  # type: ignore[attr-defined]
            else:
                default_graph = Graph()
            graphs = [default_graph]
            default_graph_id = default_graph.identifier

            for g in all_contexts:
                if g in graphs:
                    continue
                if isinstance(g.identifier, URIRef):
                    graphs.append(g)
                else:
                    default_graph += g
        else:
            graphs = [graph]
            default_graph_id = graph.identifier

        context = self.context

        objs: list[Any] = []
        for g in graphs:
            obj = {}
            graphname = None

            if isinstance(g.identifier, URIRef):
                if g.identifier != default_graph_id:
                    graphname = context.shrink_iri(g.identifier)
                    obj[context.id_key] = graphname

            nodes = self.from_graph(g)

            if not graphname and len(nodes) == 1:
                obj.update(nodes[0])
            else:
                if not nodes:
                    continue
                obj[context.graph_key] = nodes

            if objs and objs[0].get(context.get_key(ID)) == graphname:
                objs[0].update(obj)
            else:
                objs.append(obj)

        if len(graphs) == 1 and len(objs) == 1 and not self.context.active:
            default = objs[0]
            items = default.get(context.graph_key)
            if len(default) == 1 and items:
                objs = items
        elif len(objs) == 1 and self.context.active:
            objs = objs[0]

        return objs

    def from_graph(self, graph: Graph):
        nodemap: dict[Any, Any] = {}

        for s in set(graph.subjects()):
            ## only iri:s and unreferenced (rest will be promoted to top if needed)
            if isinstance(s, URIRef) or (
                isinstance(s, BNode) and not any(graph.subjects(None, s))
            ):
                self.process_subject(graph, s, nodemap)

        return list(nodemap.values())

    def process_subject(self, graph: Graph, s: IdentifiedNode, nodemap):
        if isinstance(s, URIRef):
            node_id = self.context.shrink_iri(s)
        elif isinstance(s, BNode):
            node_id = s.n3()
        else:
            # This does not seem right, this probably should be an error.
            node_id = None

        # used_as_object = any(graph.subjects(None, s))
        if node_id in nodemap:
            return None

        node = {}
        node[self.context.id_key] = node_id
        nodemap[node_id] = node

        for p, o in graph.predicate_objects(s):
            # predicate_objects can return a lot of different types,
            # but we only need to consider it to be a JSON-compatible type.
            object_val = cast(Union[IdentifiedNode, Literal], o)
            pred_val = cast(IdentifiedNode, p)
            self.add_to_node(graph, s, pred_val, object_val, node, nodemap)

        return node

    def add_to_node(
        self,
        graph: Graph,
        s: IdentifiedNode,
        p: IdentifiedNode,
        o: IdentifiedNode | Literal,
        s_node: dict[str, Any],
        nodemap,
    ):
        context = self.context
        term: Term | None = None
        if isinstance(o, Literal):
            _datatype = str(o.datatype) if o.datatype else None
            language = o.language
            term = context.find_term(str(p), _datatype, language=language)
        else:
            containers = [LIST, None] if graph.value(o, RDF.first) else [None]
            for container in containers:
                for coercion in (ID, VOCAB, UNDEF):
                    term = context.find_term(str(p), coercion, container)
                    if term:
                        break
                if term:
                    break
            language = None if term is None else term.language

        node: str | list[Any] | dict[str, Any] | None = None
        use_set = not context.active

        if term is not None:
            p_key = term.name

            if term.type:
                node = self.type_coerce(o, term.type)
            elif (
                term.language and isinstance(o, Literal) and o.language == term.language
            ):
                node = str(o)
            elif context.language:
                # TODO: MyPy thinks this is unreachable?
                if isinstance(o, Literal) and (  # type: ignore[unreachable]
                    term.language is None and o.language is None
                ):
                    node = str(o)

            if LIST in term.container:
                assert isinstance(
                    o, IdentifiedNode
                ), "Subject of a @list container must an a URI or BNode"
                _col = self.to_collection(graph, o)
                if _col is not None:
                    node = []
                    for v in _col:
                        if isinstance(v, (IdentifiedNode, Literal)):
                            coerced = self.type_coerce(v, term.type)
                        else:
                            coerced = None
                        if coerced is not None:
                            node.append(coerced)
                        else:
                            node.append(self.to_raw_value(graph, s, v, nodemap))
            elif LANG in term.container and language:
                value = s_node.setdefault(p_key, {})
                values = value.get(language)
                node = str(o)
                if values or SET in term.container:
                    if not isinstance(values, list):
                        value[language] = values = [values]
                    values.append(node)
                else:
                    value[language] = node
                return
            elif SET in term.container:
                use_set = True

        else:
            p_key = context.to_symbol(p)
            # TODO: for coercing curies - quite clumsy; unify to_symbol and find_term?
            key_term = context.terms.get(p_key)
            if key_term and (key_term.type or key_term.container):
                p_key = p
            if not term and p == RDF.type and not self.use_rdf_type:
                if isinstance(o, URIRef):
                    node = context.to_symbol(o)
                p_key = context.type_key

        if node is None:
            node = self.to_raw_value(graph, s, o, nodemap)

        value = s_node.get(p_key)
        if value:
            if not isinstance(value, list):
                value = [value]
            value.append(node)
        elif use_set:
            value = [node]
        else:
            value = node
        s_node[p_key] = value

    def type_coerce(
        self, o: IdentifiedNode | Literal, coerce_type: str
    ) -> str | IdentifiedNode | Literal | None:
        if coerce_type == ID:
            if isinstance(o, URIRef):
                return self.context.shrink_iri(o)
            elif isinstance(o, BNode):
                return o.n3()
            else:
                return o
        elif coerce_type == VOCAB and isinstance(o, URIRef):
            return self.context.to_symbol(o)
        elif isinstance(o, Literal) and str(o.datatype) == coerce_type:
            return o
        else:
            return None

    def to_raw_value(
        self,
        graph: Graph,
        s: JSONLDSubjectType,
        o: _ObjectType,
        nodemap: dict[str, Any],
    ):
        context = self.context
        if isinstance(o, (URIRef, BNode)):
            coll: list[Any] | None = self.to_collection(graph, o)
        else:
            coll = None
        if coll is not None:
            coll = [self.to_raw_value(graph, s, lo, nodemap) for lo in coll]
            return {context.list_key: coll}
        elif isinstance(o, BNode):
            embed = (
                False  # TODO: self.context.active or using startnode and only one ref
            )
            onode = self.process_subject(graph, o, nodemap)
            if onode:
                if embed and not any(s2 for s2 in graph.subjects(None, o) if s2 != s):
                    return onode
                else:
                    nodemap[onode[context.id_key]] = onode
            return {context.id_key: o.n3()}
        elif isinstance(o, URIRef):
            # TODO: embed if o != startnode (else reverse)
            return {context.id_key: context.shrink_iri(o)}
        elif isinstance(o, Literal):
            # TODO: if compact
            native = self.use_native_types and o.datatype in PLAIN_LITERAL_TYPES
            if native:
                v = o.toPython()
            else:
                v = str(o)
            if o.datatype:
                if native and self.context.active:
                    return v
                return {
                    context.type_key: context.to_symbol(o.datatype),
                    context.value_key: v,
                }
            elif o.language and o.language != context.language:
                return {context.lang_key: o.language, context.value_key: v}
            # type error: Right operand of "and" is never evaluated
            elif not context.active or context.language and not o.language:  # type: ignore[unreachable]
                return {context.value_key: v}
            else:
                return v

    def to_collection(
        self, graph: Graph, l_: JSONLDSubjectType
    ) -> list[_ObjectType] | None:
        if l_ != RDF.nil and not graph.value(l_, RDF.first):
            return None
        list_nodes: list[_ObjectType] = []
        chain: set[_ObjectType] = set([l_])
        list_head: _ObjectType | None = l_
        while list_head:
            if list_head == RDF.nil:
                # The only way to return a real result is to reach
                # a rdf:nil node at the end of a rdf list.
                return list_nodes
            if isinstance(list_head, URIRef):
                return None
            first, rest = None, None
            for p, o in graph.predicate_objects(list_head):
                if not first and p == RDF.first:
                    first = o
                elif not rest and p == RDF.rest:
                    rest = o
                elif p != RDF.type or o != RDF.List:
                    return None
            if first is not None:
                list_nodes.append(first)
            if rest is None:
                # TODO: If no rdf:rest is found, should we return the current list_nodes?
                return None
            list_head = rest
            if list_head in chain:
                return None  # TODO: Should this just return the current list_nodes?
            chain.add(list_head)
        return None<|MERGE_RESOLUTION|>--- conflicted
+++ resolved
@@ -68,13 +68,8 @@
     def serialize(
         self,
         stream: IO[bytes],
-<<<<<<< HEAD
         base: Optional[str] = None,
         encoding: Optional[str] = None,
-=======
-        base: str | None = None,
-        encoding: str | None = None,
->>>>>>> 6dc95f80
         **kwargs: Any,
     ) -> None:
         # TODO: docstring w. args and return value
