"""
LongTurtle RDF graph serializer for RDFLib.
See http://www.w3.org/TeamSubmission/turtle/ for syntax specification.

This variant, longturtle as opposed to just turtle, makes some small format changes
to turtle - the original turtle serializer. It:

* uses PREFIX instead of @prefix
* uses BASE instead of @base
* adds a new line at RDF.type, or 'a'
* adds a newline and an indent for all triples with more than one object (object list)
* adds a new line and ';' for the last triple in a set with '.'
    on the start of the next line
* uses default encoding (encode()) is used instead of "latin-1"

- Nicholas Car, 2023
"""

from __future__ import annotations

from typing import IO, Any, Optional

from rdflib.compare import to_canonical_graph
from rdflib.exceptions import Error
<<<<<<< HEAD
from rdflib.graph import Graph, _TripleType
=======
from rdflib.graph import Graph
>>>>>>> bcdc7a62
from rdflib.namespace import RDF
from rdflib.term import BNode, Literal, URIRef

from .turtle import RecursiveSerializer

__all__ = ["LongTurtleSerializer"]

SUBJECT = 0
VERB = 1
OBJECT = 2

_GEN_QNAME_FOR_DT = False
_SPACIOUS_OUTPUT = False


class LongTurtleSerializer(RecursiveSerializer):
    """LongTurtle, a Turtle serialization format.

<<<<<<< HEAD
    When the optional parameter `canon` is set to `True`, the graph is canonicalized
=======
    When the optional parameter ``canon`` is set to :py:obj:`True`, the graph is canonicalized
>>>>>>> bcdc7a62
    before serialization. This normalizes blank node identifiers and allows for
    deterministic serialization of the graph. Useful when consistent outputs are required.
    """

    short_name = "longturtle"
    indentString = "    "

    def __init__(self, store):
        self._ns_rewrite = {}
        self._canon = False
        super(LongTurtleSerializer, self).__init__(store)
        self.keywords = {RDF.type: "a"}
        self.reset()
        self.stream = None
        self._spacious: bool = _SPACIOUS_OUTPUT

    def addNamespace(self, prefix, namespace):
        # Turtle does not support prefixes that start with _
        # if they occur in the graph, rewrite to p_blah
        # this is more complicated since we need to make sure p_blah
        # does not already exist. And we register namespaces as we go, i.e.
        # we may first see a triple with prefix _9 - rewrite it to p_9
        # and then later find a triple with a "real" p_9 prefix

        # so we need to keep track of ns rewrites we made so far.

        if (prefix > "" and prefix[0] == "_") or self.namespaces.get(
            prefix, namespace
        ) != namespace:
            if prefix not in self._ns_rewrite:
                p = "p" + prefix
                while p in self.namespaces:
                    p = "p" + p
                self._ns_rewrite[prefix] = p

            prefix = self._ns_rewrite.get(prefix, prefix)

        super(LongTurtleSerializer, self).addNamespace(prefix, namespace)
        return prefix

    def canonize(self):
        """Apply canonicalization to the store.

        This normalizes blank node identifiers and allows for deterministic
        serialization of the graph.
        """
        if not self._canon:
            return

        namespace_manager = self.store.namespace_manager
        store = to_canonical_graph(self.store)
        content = store.serialize(format="application/n-triples")
        lines = content.split("\n")
        lines.sort()
        graph = Graph()
        graph.parse(
            data="\n".join(lines), format="application/n-triples", skolemize=True
        )
        graph = graph.de_skolemize()
        graph.namespace_manager = namespace_manager
        self.store = graph

    def reset(self):
        super(LongTurtleSerializer, self).reset()
        self._shortNames = {}
        self._started = False
        self._ns_rewrite = {}
        self.canonize()

    def serialize(
        self,
        stream: IO[bytes],
        base: Optional[str] = None,
        encoding: Optional[str] = None,
        spacious: Optional[bool] = None,
        **kwargs: Any,
    ) -> None:
        self._canon = kwargs.get("canon", False)
        self.reset()
        self.stream = stream
        # if base is given here, use, if not and a base is set for the graph use that
        if base is not None:
            self.base = base
        elif self.store.base is not None:
            self.base = self.store.base

        if spacious is not None:
            self._spacious = spacious

        self.preprocess()
        subjects_list = self.orderSubjects()

        self.startDocument()

        for subject in subjects_list:
            if self.isDone(subject):
                continue
            if self.statement(subject):
                self.write("\n")

        self.endDocument()

        self.base = None

    def preprocessTriple(self, triple: _TripleType) -> None:
        super(LongTurtleSerializer, self).preprocessTriple(triple)
        for i, node in enumerate(triple):
            if i == VERB:
                if node in self.keywords:
                    # predicate is a keyword
                    continue
                if (
                    self.base is not None
                    and isinstance(node, URIRef)
                    and node.startswith(self.base)
                    and "#" not in node.replace(self.base, "")
                    and "/" not in node.replace(self.base, "")
                ):
                    # predicate corresponds to base namespace
                    continue
            # Don't use generated prefixes for subjects and objects
            self.getQName(node, gen_prefix=(i == VERB))
            if isinstance(node, Literal) and node.datatype:
                self.getQName(node.datatype, gen_prefix=_GEN_QNAME_FOR_DT)
        p = triple[1]
        if isinstance(p, BNode):  # hmm - when is P ever a bnode?
            self._references[p] += 1

    def getQName(self, uri, gen_prefix=True):
        if not isinstance(uri, URIRef):
            return None

        try:
            parts = self.store.compute_qname(uri, generate=gen_prefix)
        except Exception:
            # is the uri a namespace in itself?
            pfx = self.store.store.prefix(uri)

            if pfx is not None:
                parts = (pfx, uri, "")
            else:
                # nothing worked
                return None

        prefix, namespace, local = parts

        local = local.replace(r"(", r"\(").replace(r")", r"\)")

        # QName cannot end with .
        if local.endswith("."):
            return None

        prefix = self.addNamespace(prefix, namespace)

        return "%s:%s" % (prefix, local)

    def startDocument(self):
        self._started = True
        ns_list = sorted(self.namespaces.items())

        if self.base:
            self.write(self.indent() + "BASE <%s>\n" % self.base)
        for prefix, uri in ns_list:
            self.write(self.indent() + "PREFIX %s: <%s>\n" % (prefix, uri))
        if ns_list and self._spacious:
            self.write("\n")

    def endDocument(self):
        if self._spacious:
            self.write("\n")

    def statement(self, subject):
        self.subjectDone(subject)
        return self.s_squared(subject) or self.s_default(subject)

    def s_default(self, subject):
        self.write("\n" + self.indent())
        self.path(subject, SUBJECT)
        self.write("\n" + self.indent())
        self.predicateList(subject)
        self.write("\n.")
        return True

    def s_squared(self, subject):
        if (self._references[subject] > 0) or not isinstance(subject, BNode):
            return False
        self.write("\n" + self.indent() + "[]")
        self.predicateList(subject, newline=False)
        self.write("\n.")
        return True

    def path(self, node, position, newline=False):
        if not (
            self.p_squared(node, position) or self.p_default(node, position, newline)
        ):
            raise Error("Cannot serialize node '%s'" % (node,))

    def p_default(self, node, position, newline=False):
        if position != SUBJECT and not newline:
            self.write(" ")
        self.write(self.label(node, position))
        return True

    def label(self, node, position):
        if node == RDF.nil:
            return "()"
        if position is VERB and node in self.keywords:
            return self.keywords[node]
        if isinstance(node, Literal):
            return node._literal_n3(
                use_plain=True,
                qname_callback=lambda dt: self.getQName(dt, _GEN_QNAME_FOR_DT),
            )
        else:
            node = self.relativize(node)

            return self.getQName(node, position == VERB) or node.n3()

    def p_squared(
        self,
        node,
        position,
    ):
        if (
            not isinstance(node, BNode)
            or node in self._serialized
            or self._references[node] > 1
            or position == SUBJECT
        ):
            return False

        if self.isValidList(node):
            # this is a list
            self.depth += 2
            self.write(" (\n")
            self.depth -= 2
            self.doList(node)
            self.write("\n" + self.indent() + ")")
        else:
            # this is a Blank Node
            self.subjectDone(node)
            self.write("\n" + self.indent(1) + "[\n")
            self.depth += 1
            self.predicateList(node)
            self.depth -= 1
            self.write("\n" + self.indent(1) + "]")

        return True

    def isValidList(self, l_):
        """
        Checks if l is a valid RDF list, i.e. no nodes have other properties.
        """
        try:
            if self.store.value(l_, RDF.first) is None:
                return False
        except Exception:
            return False
        while l_:
            if l_ != RDF.nil and len(list(self.store.predicate_objects(l_))) != 2:
                return False
            l_ = self.store.value(l_, RDF.rest)
        return True

    def doList(self, l_):
        i = 0
        while l_:
            item = self.store.value(l_, RDF.first)
            if item is not None:
                if i == 0:
                    self.write(self.indent(1))
                else:
                    self.write("\n" + self.indent(1))
                self.path(item, OBJECT, newline=True)
                self.subjectDone(l_)
            l_ = self.store.value(l_, RDF.rest)
            i += 1

    def predicateList(self, subject, newline=False):
        properties = self.buildPredicateHash(subject)
        propList = self.sortProperties(properties)
        if len(propList) == 0:
            return
        self.write(self.indent(1))
        self.verb(propList[0], newline=True)
        self.objectList(properties[propList[0]])
        for predicate in propList[1:]:
            self.write(" ;\n" + self.indent(1))
            self.verb(predicate, newline=True)
            self.objectList(properties[predicate])
        self.write(" ;")

    def verb(self, node, newline=False):
        self.path(node, VERB, newline)

    def objectList(self, objects):
        count = len(objects)
        if count == 0:
            return
        depthmod = (count == 1) and 0 or 1
        self.depth += depthmod
        first_nl = False
        if count > 1:
            if not isinstance(objects[0], BNode):
                self.write("\n" + self.indent(1))
            else:
                self.write(" ")
            first_nl = True
        self.path(objects[0], OBJECT, newline=first_nl)
        for obj in objects[1:]:
            self.write(" ,")
            if not isinstance(obj, BNode):
                self.write("\n" + self.indent(1))
            self.path(obj, OBJECT, newline=True)
        self.depth -= depthmod<|MERGE_RESOLUTION|>--- conflicted
+++ resolved
@@ -22,11 +22,7 @@
 
 from rdflib.compare import to_canonical_graph
 from rdflib.exceptions import Error
-<<<<<<< HEAD
 from rdflib.graph import Graph, _TripleType
-=======
-from rdflib.graph import Graph
->>>>>>> bcdc7a62
 from rdflib.namespace import RDF
 from rdflib.term import BNode, Literal, URIRef
 
@@ -45,11 +41,7 @@
 class LongTurtleSerializer(RecursiveSerializer):
     """LongTurtle, a Turtle serialization format.
 
-<<<<<<< HEAD
     When the optional parameter `canon` is set to `True`, the graph is canonicalized
-=======
-    When the optional parameter ``canon`` is set to :py:obj:`True`, the graph is canonicalized
->>>>>>> bcdc7a62
     before serialization. This normalizes blank node identifiers and allows for
     deterministic serialization of the graph. Useful when consistent outputs are required.
     """
