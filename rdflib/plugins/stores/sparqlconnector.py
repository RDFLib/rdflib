from __future__ import annotations

import base64
import copy
import logging
from io import BytesIO
from typing import TYPE_CHECKING
from urllib.error import HTTPError
from urllib.parse import urlencode
from urllib.request import Request, urlopen

from rdflib.plugin import plugins
from rdflib.query import Result, ResultParser
from rdflib.term import BNode
from rdflib.util import FORMAT_MIMETYPE_MAP, RESPONSE_TABLE_FORMAT_MIMETYPE_MAP

log = logging.getLogger(__name__)

if TYPE_CHECKING:
    import typing_extensions as te

    SUPPORTED_METHODS = te.Literal["GET", "POST", "POST_FORM"]
    SUPPORTED_FORMATS = te.Literal["xml", "json", "csv", "tsv", "application/rdf+xml"]


class SPARQLConnectorException(Exception):  # noqa: N818
    pass


class SPARQLConnector:
    """
    this class deals with nitty gritty details of talking to a SPARQL server
    """

    def __init__(
        self,
<<<<<<< HEAD
        query_endpoint: Optional[str] = None,
        update_endpoint: Optional[str] = None,
        returnFormat: Optional[str] = "xml",  # noqa: N803
        method: te.Literal["GET", "POST", "POST_FORM"] = "GET",
        auth: Optional[Tuple[str, str]] = None,
=======
        query_endpoint: str | None = None,
        update_endpoint: str | None = None,
        returnFormat: SUPPORTED_FORMATS = "xml",  # noqa: N803
        method: SUPPORTED_METHODS = "GET",
        auth: tuple[str, str] | None = None,
>>>>>>> bcdc7a62
        **kwargs,
    ):
        """
        auth, if present, must be a tuple of (username, password) used for Basic Authentication

        Any additional keyword arguments will be passed to to the request, and can be used to setup timeouts etc.
        """
        self._method: str
        self.returnFormat = returnFormat
        self.query_endpoint = query_endpoint
        self.update_endpoint = update_endpoint
        self.kwargs = kwargs
        self.method = method
        if auth is not None:
            if type(auth) is not tuple:
                raise SPARQLConnectorException("auth must be a tuple")
            if len(auth) != 2:
                raise SPARQLConnectorException("auth must be a tuple (user, password)")
            base64string = base64.b64encode(bytes("%s:%s" % auth, "ascii"))
            self.kwargs.setdefault("headers", {})
            self.kwargs["headers"].update(
                {"Authorization": "Basic %s" % base64string.decode("utf-8")}
            )

    @property
    def method(self) -> str:
        return self._method

    @method.setter
    def method(self, method: str) -> None:
        if method not in ("GET", "POST", "POST_FORM"):
            raise SPARQLConnectorException(
                'Method must be "GET", "POST", or "POST_FORM"'
            )

        self._method = method

    def query(
        self,
        query: str,
        default_graph: str | None = None,
        named_graph: str | None = None,
    ) -> Result:
        if not self.query_endpoint:
            raise SPARQLConnectorException("Query endpoint not set!")

        params = {}
        # this test ensures we don't have a useless (BNode) default graph URI, which calls to Graph().query() will add
        if default_graph is not None and type(default_graph) is not BNode:
            params["default-graph-uri"] = default_graph

        headers = {"Accept": self.response_mime_types()}

        args = copy.deepcopy(self.kwargs)

        # merge params/headers dicts
        args.setdefault("params", {})

        args.setdefault("headers", {})
        args["headers"].update(headers)

        if self.method == "GET":
            params["query"] = query
            args["params"].update(params)
            qsa = "?" + urlencode(args["params"])
            try:
                res = urlopen(
                    Request(self.query_endpoint + qsa, headers=args["headers"])
                )
            except Exception as e:  # noqa: F841
                raise ValueError(
                    "You did something wrong formulating either the URI or your SPARQL query"
                )
        elif self.method == "POST":
            args["headers"].update({"Content-Type": "application/sparql-query"})
            args["params"].update(params)
            qsa = "?" + urlencode(args["params"])
            try:
                res = urlopen(
                    Request(
                        self.query_endpoint + qsa,
                        data=query.encode(),
                        headers=args["headers"],
                    )
                )
            except HTTPError as e:
                # type error: Incompatible return value type (got "Tuple[int, str, None]", expected "Result")
                return e.code, str(e), None  # type: ignore[return-value]
        elif self.method == "POST_FORM":
            params["query"] = query
            args["params"].update(params)
            try:
                res = urlopen(
                    Request(
                        self.query_endpoint,
                        data=urlencode(args["params"]).encode(),
                        headers=args["headers"],
                    )
                )
            except HTTPError as e:
                # type error: Incompatible return value type (got "Tuple[int, str, None]", expected "Result")
                return e.code, str(e), None  # type: ignore[return-value]
        else:
            raise SPARQLConnectorException("Unknown method %s" % self.method)
        return Result.parse(
            BytesIO(res.read()), content_type=res.headers["Content-Type"].split(";")[0]
        )

    def update(
        self,
        query: str,
        default_graph: str | None = None,
        named_graph: str | None = None,
    ) -> None:
        if not self.update_endpoint:
            raise SPARQLConnectorException("Query endpoint not set!")

        params = {}

        if default_graph is not None:
            params["using-graph-uri"] = default_graph

        if named_graph is not None:
            params["using-named-graph-uri"] = named_graph

        headers = {
            "Accept": self.response_mime_types(),
            "Content-Type": "application/sparql-update; charset=UTF-8",
        }

        args = copy.deepcopy(self.kwargs)  # other QSAs

        args.setdefault("params", {})
        args["params"].update(params)
        args.setdefault("headers", {})
        args["headers"].update(headers)

        qsa = "?" + urlencode(args["params"])
        res = urlopen(  # noqa: F841
            Request(
                self.update_endpoint + qsa, data=query.encode(), headers=args["headers"]
            )
        )

    def response_mime_types(self) -> str:
        """Construct a HTTP-Header Accept field to reflect the supported mime types.

        If the return_format parameter is set, the mime types are restricted to these accordingly.
        """
        sparql_format_mimetype_map = {
            k: FORMAT_MIMETYPE_MAP.get(k, [])
            + RESPONSE_TABLE_FORMAT_MIMETYPE_MAP.get(k, [])
            for k in list(FORMAT_MIMETYPE_MAP.keys())
            + list(RESPONSE_TABLE_FORMAT_MIMETYPE_MAP.keys())
        }

        supported_formats = set()
        for plugin in plugins(name=self.returnFormat, kind=ResultParser):
            if "/" not in plugin.name:
                supported_formats.update(
                    sparql_format_mimetype_map.get(plugin.name, [])
                )
            else:
                supported_formats.add(plugin.name)
        return ", ".join(supported_formats)


__all__ = ["SPARQLConnector", "SPARQLConnectorException"]<|MERGE_RESOLUTION|>--- conflicted
+++ resolved
@@ -34,19 +34,11 @@
 
     def __init__(
         self,
-<<<<<<< HEAD
-        query_endpoint: Optional[str] = None,
-        update_endpoint: Optional[str] = None,
-        returnFormat: Optional[str] = "xml",  # noqa: N803
-        method: te.Literal["GET", "POST", "POST_FORM"] = "GET",
-        auth: Optional[Tuple[str, str]] = None,
-=======
         query_endpoint: str | None = None,
         update_endpoint: str | None = None,
         returnFormat: SUPPORTED_FORMATS = "xml",  # noqa: N803
         method: SUPPORTED_METHODS = "GET",
         auth: tuple[str, str] | None = None,
->>>>>>> bcdc7a62
         **kwargs,
     ):
         """
