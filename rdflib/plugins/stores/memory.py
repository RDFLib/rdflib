#
#
from rdflib.store import Store

__all__ = ["SimpleMemory", "Memory"]

ANY = None


class SimpleMemory(Store):
    """\
    A fast naive in memory implementation of a triple store.

    This triple store uses nested dictionaries to store triples. Each
    triple is stored in two such indices as follows spo[s][p][o] = 1 and
    pos[p][o][s] = 1.

    Authors: Michel Pelletier, Daniel Krech, Stefan Niederhauser
    """

    def __init__(self, configuration=None, identifier=None):
        super(SimpleMemory, self).__init__(configuration)
        self.identifier = identifier

        # indexed by [subject][predicate][object]
        self.__spo = {}

        # indexed by [predicate][object][subject]
        self.__pos = {}

        # indexed by [predicate][object][subject]
        self.__osp = {}

        self.__namespace = {}
        self.__prefix = {}

    def add(self, triple, context, quoted=False):
        """\
        Add a triple to the store of triples.
        """
        # add dictionary entries for spo[s][p][p] = 1 and pos[p][o][s]
        # = 1, creating the nested dictionaries where they do not yet
        # exits.
        subject, predicate, object = triple
        spo = self.__spo
        try:
            po = spo[subject]
        except:
            po = spo[subject] = {}
        try:
            o = po[predicate]
        except:
            o = po[predicate] = {}
        o[object] = 1

        pos = self.__pos
        try:
            os = pos[predicate]
        except:
            os = pos[predicate] = {}
        try:
            s = os[object]
        except:
            s = os[object] = {}
        s[subject] = 1

        osp = self.__osp
        try:
            sp = osp[object]
        except:
            sp = osp[object] = {}
        try:
            p = sp[subject]
        except:
            p = sp[subject] = {}
        p[predicate] = 1

    def remove(self, triple_pattern, context=None):
        for (subject, predicate, object), c in list(self.triples(triple_pattern)):
            del self.__spo[subject][predicate][object]
            del self.__pos[predicate][object][subject]
            del self.__osp[object][subject][predicate]

    def triples(self, triple_pattern, context=None):
        """A generator over all the triples matching """
        subject, predicate, object = triple_pattern
        if subject != ANY:  # subject is given
            spo = self.__spo
            if subject in spo:
                subjectDictionary = spo[subject]
                if predicate != ANY:  # subject+predicate is given
                    if predicate in subjectDictionary:
                        if object != ANY:  # subject+predicate+object is given
                            if object in subjectDictionary[predicate]:
                                yield (subject, predicate, object), self.__contexts()
                            else:  # given object not found
                                pass
                        else:  # subject+predicate is given, object unbound
                            for o in subjectDictionary[predicate].keys():
                                yield (subject, predicate, o), self.__contexts()
                    else:  # given predicate not found
                        pass
                else:  # subject given, predicate unbound
                    for p in subjectDictionary.keys():
                        if object != ANY:  # object is given
                            if object in subjectDictionary[p]:
                                yield (subject, p, object), self.__contexts()
                            else:  # given object not found
                                pass
                        else:  # object unbound
                            for o in subjectDictionary[p].keys():
                                yield (subject, p, o), self.__contexts()
            else:  # given subject not found
                pass
        elif predicate != ANY:  # predicate is given, subject unbound
            pos = self.__pos
            if predicate in pos:
                predicateDictionary = pos[predicate]
                if object != ANY:  # predicate+object is given, subject unbound
                    if object in predicateDictionary:
                        for s in predicateDictionary[object].keys():
                            yield (s, predicate, object), self.__contexts()
                    else:  # given object not found
                        pass
                else:  # predicate is given, object+subject unbound
                    for o in predicateDictionary.keys():
                        for s in predicateDictionary[o].keys():
                            yield (s, predicate, o), self.__contexts()
        elif object != ANY:  # object is given, subject+predicate unbound
            osp = self.__osp
            if object in osp:
                objectDictionary = osp[object]
                for s in objectDictionary.keys():
                    for p in objectDictionary[s].keys():
                        yield (s, p, object), self.__contexts()
        else:  # subject+predicate+object unbound
            spo = self.__spo
            for s in spo.keys():
                subjectDictionary = spo[s]
                for p in subjectDictionary.keys():
                    for o in subjectDictionary[p].keys():
                        yield (s, p, o), self.__contexts()

    def __len__(self, context=None):
        # @@ optimize
        i = 0
        for triple in self.triples((None, None, None)):
            i += 1
        return i

    def bind(self, prefix, namespace):
        self.__prefix[namespace] = prefix
        self.__namespace[prefix] = namespace

    def namespace(self, prefix):
        return self.__namespace.get(prefix, None)

    def prefix(self, namespace):
        return self.__prefix.get(namespace, None)

    def namespaces(self):
        for prefix, namespace in self.__namespace.items():
            yield prefix, namespace

    def __contexts(self):
        return (c for c in [])  # TODO: best way to return empty generator

    def query(self, query, initNs, initBindings, queryGraph, **kwargs):
        super(SimpleMemory, self).query(
            query, initNs, initBindings, queryGraph, **kwargs
        )

    def update(self, update, initNs, initBindings, queryGraph, **kwargs):
        super(SimpleMemory, self).update(
            update, initNs, initBindings, queryGraph, **kwargs
        )


class Memory(Store):
    """\
    An in memory implementation of a triple store.

    Same as SimpleMemory above, but is Context-aware, Graph-aware, and Formula-aware
    Authors: Ashley Sommer
    """

    context_aware = True
    formula_aware = True
    graph_aware = True

    def __init__(self, configuration=None, identifier=None):
        super(Memory, self).__init__(configuration)
        self.identifier = identifier

        # indexed by [subject][predicate][object]
        self.__spo = {}

        # indexed by [predicate][object][subject]
        self.__pos = {}

        # indexed by [predicate][object][subject]
        self.__osp = {}

        self.__namespace = {}
        self.__prefix = {}
        self.__context_obj_map = {}
        self.__tripleContexts = {}
        self.__contextTriples = {None: set()}
        # all contexts used in store (unencoded)
        self.__all_contexts = set()
        # default context information for triples
        self.__defaultContexts = None

    def add(self, triple, context, quoted=False):
        """\
        Add a triple to the store of triples.
        """
        # add dictionary entries for spo[s][p][p] = 1 and pos[p][o][s]
        # = 1, creating the nested dictionaries where they do not yet
        # exits.
        Store.add(self, triple, context, quoted=quoted)
        if context is not None:
            self.__all_contexts.add(context)
        subject, predicate, object_ = triple
        self.__add_triple_context(triple, context, quoted)

        spo = self.__spo
        try:
            po = spo[subject]
        except LookupError:
            po = spo[subject] = {}
        try:
            o = po[predicate]
        except LookupError:
            o = po[predicate] = {}
        o[object_] = 1

        pos = self.__pos
        try:
            os = pos[predicate]
        except LookupError:
            os = pos[predicate] = {}
        try:
            s = os[object_]
        except LookupError:
            s = os[object_] = {}
        s[subject] = 1

        osp = self.__osp
        try:
            sp = osp[object_]
        except LookupError:
            sp = osp[object_] = {}
        try:
            p = sp[subject]
        except LookupError:
            p = sp[subject] = {}
        p[predicate] = 1

    def remove(self, triple_pattern, context=None):
        req_ctx = self.__ctx_to_str(context)
        for triple, c in self.triples(triple_pattern, context=context):
            subject, predicate, object_ = triple
            for ctx in self.__get_context_for_triple(triple):
                if context is not None and req_ctx != ctx:
                    continue
                self.__remove_triple_context(triple, ctx)
            ctxs = self.__get_context_for_triple(triple, skipQuoted=True)
            if None in ctxs and (context is None or len(ctxs) == 1):
                # remove from default graph too
                self.__remove_triple_context(triple, None)
            if len(self.__get_context_for_triple(triple)) == 0:
                del self.__spo[subject][predicate][object_]
                del self.__pos[predicate][object_][subject]
                del self.__osp[object_][subject][predicate]
                del self.__tripleContexts[triple]
        if (
            req_ctx is not None
            and req_ctx in self.__contextTriples
            and len(self.__contextTriples[req_ctx]) == 0
        ):
            # all triples are removed out of this context
            # and it's not the default context so delete it
            del self.__contextTriples[req_ctx]

        if (
            triple_pattern == (None, None, None)
            and context in self.__all_contexts
            and not self.graph_aware
        ):
            # remove the whole context
            self.__all_contexts.remove(context)

    def triples(self, triple_pattern, context=None):
        """A generator over all the triples matching """
        req_ctx = self.__ctx_to_str(context)
        subject, predicate, object_ = triple_pattern

        # all triples case (no triple parts given as pattern)
        if subject is None and predicate is None and object_ is None:
            # Just dump all known triples from the given graph
            if req_ctx not in self.__contextTriples:
                return
            for triple in self.__contextTriples[req_ctx].copy():
                yield triple, self.__contexts(triple)

        # optimize "triple in graph" case (all parts given)
        elif subject is not None and predicate is not None and object_ is not None:
            triple = triple_pattern
            try:
                _ = self.__spo[subject][predicate][object_]
                if self.__triple_has_context(triple, req_ctx):
                    yield triple, self.__contexts(triple)
            except KeyError:
                return

        elif subject is not None:  # subject is given
            spo = self.__spo
            if subject in spo:
                subjectDictionary = spo[subject]
                if predicate is not None:  # subject+predicate is given
                    if predicate in subjectDictionary:
                        if object_ is not None:  # subject+predicate+object is given
                            if object_ in subjectDictionary[predicate]:
                                triple = (subject, predicate, object_)
                                if self.__triple_has_context(triple, req_ctx):
                                    yield triple, self.__contexts(triple)
                            else:  # given object not found
                                pass
                        else:  # subject+predicate is given, object unbound
                            for o in list(subjectDictionary[predicate].keys()):
                                triple = (subject, predicate, o)
                                if self.__triple_has_context(triple, req_ctx):
                                    yield triple, self.__contexts(triple)
                    else:  # given predicate not found
                        pass
                else:  # subject given, predicate unbound
                    for p in list(subjectDictionary.keys()):
                        if object_ is not None:  # object is given
                            if object_ in subjectDictionary[p]:
                                triple = (subject, p, object_)
                                if self.__triple_has_context(triple, req_ctx):
                                    yield triple, self.__contexts(triple)
                            else:  # given object not found
                                pass
                        else:  # object unbound
                            for o in list(subjectDictionary[p].keys()):
                                triple = (subject, p, o)
                                if self.__triple_has_context(triple, req_ctx):
                                    yield triple, self.__contexts(triple)
            else:  # given subject not found
                pass
        elif predicate is not None:  # predicate is given, subject unbound
            pos = self.__pos
            if predicate in pos:
                predicateDictionary = pos[predicate]
                if object_ is not None:  # predicate+object is given, subject unbound
                    if object_ in predicateDictionary:
                        for s in list(predicateDictionary[object_].keys()):
                            triple = (s, predicate, object_)
                            if self.__triple_has_context(triple, req_ctx):
                                yield triple, self.__contexts(triple)
                    else:  # given object not found
                        pass
                else:  # predicate is given, object+subject unbound
                    for o in list(predicateDictionary.keys()):
                        for s in list(predicateDictionary[o].keys()):
                            triple = (s, predicate, o)
                            if self.__triple_has_context(triple, req_ctx):
                                yield triple, self.__contexts(triple)
        elif object_ is not None:  # object is given, subject+predicate unbound
            osp = self.__osp
            if object_ in osp:
                objectDictionary = osp[object_]
                for s in list(objectDictionary.keys()):
                    for p in list(objectDictionary[s].keys()):
                        triple = (s, p, object_)
                        if self.__triple_has_context(triple, req_ctx):
                            yield triple, self.__contexts(triple)
        else:  # subject+predicate+object unbound
            # Shouldn't get here if all other cases above worked correctly.
            spo = self.__spo
            for s in list(spo.keys()):
                subjectDictionary = spo[s]
                for p in list(subjectDictionary.keys()):
                    for o in list(subjectDictionary[p].keys()):
                        triple = (s, p, o)
                        if self.__triple_has_context(triple, req_ctx):
                            yield triple, self.__contexts(triple)

    def bind(self, prefix, namespace):
        self.__prefix[namespace] = prefix
        self.__namespace[prefix] = namespace

    def namespace(self, prefix):
        return self.__namespace.get(prefix, None)

    def prefix(self, namespace):
        return self.__prefix.get(namespace, None)

    def namespaces(self):
        for prefix, namespace in self.__namespace.items():
            yield prefix, namespace

    def contexts(self, triple=None):
        if triple is None or triple == (None, None, None):
            return (context for context in self.__all_contexts)

        subj, pred, obj = triple
        try:
            _ = self.__spo[subj][pred][obj]
            return self.__contexts(triple)
        except KeyError:
            return (_ for _ in [])

    def __len__(self, context=None):
        ctx = self.__ctx_to_str(context)
        if ctx not in self.__contextTriples:
            return 0
        return len(self.__contextTriples[ctx])

    def add_graph(self, graph):
        if not self.graph_aware:
            Store.add_graph(self, graph)
        else:
            self.__all_contexts.add(graph)

    def remove_graph(self, graph):
        if not self.graph_aware:
            Store.remove_graph(self, graph)
        else:
            self.remove((None, None, None), graph)
            try:
                self.__all_contexts.remove(graph)
            except KeyError:
                pass  # we didn't know this graph, no problem

    # internal utility methods below
    def __add_triple_context(self, triple, context, quoted):
        """add the given context to the set of contexts for the triple"""
        ctx = self.__ctx_to_str(context)
        quoted = bool(quoted)
        try:
            subj, pred, obj = triple
            _ = self.__spo[subj][pred][obj]
            # we know the triple exists somewhere in the store
            try:
                triple_context = self.__tripleContexts[triple]
<<<<<<< HEAD
            except IndexError:
=======
            except KeyError:
>>>>>>> d4c1effb
                # triple exists with default ctx info
                # start with a copy of the default ctx info
                triple_context = self.__tripleContexts[triple] = self.__defaultContexts.copy()

            triple_context[ctx] = quoted

            if not quoted:
                triple_context[None] = quoted

        except KeyError:
            # the triple didn't exist before in the store
            if quoted:  # this context only
                triple_context = self.__tripleContexts[triple] = {ctx: quoted}
            else:  # default context as well
                triple_context = self.__tripleContexts[triple] = {ctx: quoted, None: quoted}

        # if the triple is not quoted add it to the default context
        if not quoted:
            self.__contextTriples[None].add(triple)

        # always add the triple to given context, making sure it's initialized
        if ctx not in self.__contextTriples:
            self.__contextTriples[ctx] = set()
        self.__contextTriples[ctx].add(triple)

        # if this is the first ever triple in the store, set default ctx info
        if self.__defaultContexts is None:
            self.__defaultContexts = triple_context
        # if the context info is the same as default, no need to store it
        if triple_context == self.__defaultContexts:
<<<<<<< HEAD
            del triple_context
=======
            del self.__tripleContexts[triple]
>>>>>>> d4c1effb

    def __get_context_for_triple(self, triple, skipQuoted=False):
        """return a list of contexts (str) for the triple, skipping
           quoted contexts if skipQuoted==True"""

        ctxs = self.__tripleContexts.get(triple, self.__defaultContexts)

        if not skipQuoted:
            return ctxs.keys()

        return [ctx for ctx, quoted in ctxs.items() if not quoted]

    def __triple_has_context(self, triple, ctx):
        """return True if the triple exists in the given context"""
        return ctx in self.__tripleContexts.get(triple, self.__defaultContexts)

    def __remove_triple_context(self, triple, ctx):
        """remove the context from the triple"""
        ctxs = self.__tripleContexts.get(triple, self.__defaultContexts).copy()
        del ctxs[ctx]
        if ctxs == self.__defaultContexts:
            del self.__tripleContexts[triple]
        else:
            self.__tripleContexts[triple] = ctxs
        self.__contextTriples[ctx].remove(triple)

    def __ctx_to_str(self, ctx):
        if ctx is None:
            return None
        try:
            # ctx could be a graph. In that case, use its identifier
            ctx_str = "{}:{}".format(
                str(ctx.identifier.__class__.__name__), str(ctx.identifier)
            )
            self.__context_obj_map[ctx_str] = ctx
            return ctx_str
        except AttributeError:
            # otherwise, ctx should be a URIRef or BNode or str
            if isinstance(ctx, str):
                ctx_str = "{}:{}".format(str(ctx.__class__.__name__), str(ctx))
                if ctx_str in self.__context_obj_map:
                    return ctx_str
                self.__context_obj_map[ctx_str] = ctx
                return ctx_str
            raise RuntimeError("Cannot use that type of object as a Graph context")

    def __contexts(self, triple):
        """return a generator for all the non-quoted contexts
           (dereferenced) the encoded triple appears in"""
        return (
            self.__context_obj_map.get(ctx_str, ctx_str)
            for ctx_str in self.__get_context_for_triple(triple, skipQuoted=True)
            if ctx_str is not None
        )

    def query(self, query, initNs, initBindings, queryGraph, **kwargs):
        super(Memory, self).query(query, initNs, initBindings, queryGraph, **kwargs)

    def update(self, update, initNs, initBindings, queryGraph, **kwargs):
        super(Memory, self).update(update, initNs, initBindings, queryGraph, **kwargs)<|MERGE_RESOLUTION|>--- conflicted
+++ resolved
@@ -446,11 +446,7 @@
             # we know the triple exists somewhere in the store
             try:
                 triple_context = self.__tripleContexts[triple]
-<<<<<<< HEAD
-            except IndexError:
-=======
             except KeyError:
->>>>>>> d4c1effb
                 # triple exists with default ctx info
                 # start with a copy of the default ctx info
                 triple_context = self.__tripleContexts[triple] = self.__defaultContexts.copy()
@@ -481,11 +477,7 @@
             self.__defaultContexts = triple_context
         # if the context info is the same as default, no need to store it
         if triple_context == self.__defaultContexts:
-<<<<<<< HEAD
-            del triple_context
-=======
             del self.__tripleContexts[triple]
->>>>>>> d4c1effb
 
     def __get_context_for_triple(self, triple, skipQuoted=False):
         """return a list of contexts (str) for the triple, skipping
