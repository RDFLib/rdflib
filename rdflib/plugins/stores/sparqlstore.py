"""
This is an RDFLib store around Ivan Herman et al.'s SPARQL service wrapper.
This was first done in layer-cake, and then ported to RDFLib
"""

from __future__ import annotations

import collections
import re
from collections.abc import Callable
from typing import (
    TYPE_CHECKING,
    Any,
    Union,
    cast,
    overload,
)

from rdflib.graph import DATASET_DEFAULT_GRAPH_ID, Graph
from rdflib.plugins.stores.regexmatching import NATIVE_REGEX
from rdflib.store import Store
from rdflib.term import (
    BNode,
    IdentifiedNode,
    Identifier,
    Literal,
    Node,
    URIRef,
    Variable,
)

if TYPE_CHECKING:
    import typing_extensions as te  # noqa: I001
    from collections.abc import Mapping, Iterator, Iterable, Generator
    from rdflib.graph import (
        _TripleType,
        _ContextType,
        _QuadType,
        _TripleChoiceType,
        _TriplePatternType,
        _SubjectType,
        _PredicateType,
        _ObjectType,
        _ContextIdentifierType,
    )
    from rdflib.plugins.sparql.sparql import Query, Update
    from rdflib.query import Result, ResultRow
    from .sparqlconnector import SUPPORTED_FORMATS, SUPPORTED_METHODS

from .sparqlconnector import SPARQLConnector

# Defines some SPARQL keywords
LIMIT = "LIMIT"
OFFSET = "OFFSET"
ORDERBY = "ORDER BY"

BNODE_IDENT_PATTERN = re.compile(r"(?P<label>_\:[^\s]+)")

_NodeToSparql: te.TypeAlias = Callable[["Node"], str]


def _node_to_sparql(node: Node) -> str:
    if isinstance(node, BNode):
        raise Exception(
            "SPARQLStore does not support BNodes! "
            "See http://www.w3.org/TR/sparql11-query/#BGPsparqlBNodes"
        )
    return node.n3()


class SPARQLStore(SPARQLConnector, Store):
    """An RDFLib store around a SPARQL endpoint.

    This is context-aware and should work as expected
    when a context is specified.

    ### Usage example

    ```python
    >>> from rdflib import Dataset
    >>> from rdflib.plugins.stores.sparqlstore import SPARQLStore
    >>>
    >>> g = Dataset( # doctest: +SKIP
    ...    SPARQLStore("https://query.wikidata.org/sparql", returnFormat="xml"),
    ...    default_union=True
    ... )
    >>>
    >>> res = g.query("SELECT ?s ?p ?o WHERE { ?s ?p ?o } LIMIT 5") # doctest: +SKIP
    >>>
    >>> # Iterate the results
    >>> for row in res: # doctest: +SKIP
    ...     pass  # but really you'd do something like: print(row)
    >>>
    >>> # Or serialize the results
    >>> # something like: print(res.serialize(format="json").decode())
    ```

    !!! warning "Not all SPARQL endpoints support the same features"

        Checkout the `test suite on public endpoints <https://github.com/RDFLib/rdflib/blob/main/test/test_store/test_store_sparqlstore_public.py>`_
        for more details on how to successfully query different types of endpoints.

    For ConjunctiveGraphs, reading is done from the "default graph". Exactly
    what this means depends on your endpoint, because SPARQL does not offer a
    simple way to query the union of all graphs as it would be expected for a
    ConjuntiveGraph. This is why we recommend using Dataset instead, which is
    motivated by the SPARQL 1.1.

    Fuseki/TDB has a flag for specifying that the default graph
    is the union of all graphs (`tdb:unionDefaultGraph` in the Fuseki config).

    !!! warning "Blank nodes

<<<<<<< HEAD
        By default the SPARQL Store does not support blank-nodes!
=======
        By default, the SPARQL Store does not support blank-nodes!
>>>>>>> bcdc7a62

        As blank-nodes act as variables in SPARQL queries,
        there is no way to query for a particular blank node without
        using non-standard SPARQL extensions.

        See http://www.w3.org/TR/sparql11-query/#BGPsparqlBNodes

    You can make use of such extensions through the `node_to_sparql`
    argument. For example if you want to transform BNode('0001') into
    "<bnode:b0001>", you can use a function like this:

    ```python
<<<<<<< HEAD
    >>> def my_bnode_ext(node):
    ...    if isinstance(node, BNode):
    ...        return '<bnode:b%s>' % node
    ...    return _node_to_sparql(node)
    >>> store = SPARQLStore('http://dbpedia.org/sparql',
    ...                     node_to_sparql=my_bnode_ext)
=======
    >> def my_bnode_ext(node):
    ...     if isinstance(node, BNode):
    ...         return f"<bnode:b{node}>"
    ...     return _node_to_sparql(node)
    ...
    >> store = SPARQLStore(
    ...     "http://dbpedia.org/sparql",
    ...     node_to_sparql=my_bnode_ext
    ... )
    ```
>>>>>>> bcdc7a62

    ```

    You can request a particular result serialization with the
    `returnFormat` parameter. This is a string that must have a
    matching plugin registered. Built in is support for `xml`,
    `json`, `csv`, `tsv` and `application/rdf+xml`.

    The underlying SPARQLConnector uses the urllib library.
    Any extra kwargs passed to the SPARQLStore connector are passed to
    urllib when doing HTTP calls. I.e. you have full control of
    cookies/auth/headers.

<<<<<<< HEAD
    Form example:

    ```python
    >>> store = SPARQLStore('...my endpoint ...', auth=('user','pass'))

    ```

    will use HTTP basic auth.
=======
    HTTP basic auth is available with:

    ```python
    >> store = SPARQLStore('...my endpoint ...', auth=('user','pass'))
    ```
>>>>>>> bcdc7a62
    """

    formula_aware = False
    transaction_aware = False
    graph_aware = True
    regex_matching = NATIVE_REGEX

    def __init__(
        self,
        query_endpoint: str | None = None,
        sparql11: bool = True,
        context_aware: bool = True,
        node_to_sparql: _NodeToSparql = _node_to_sparql,
<<<<<<< HEAD
        returnFormat: Optional[str] = "xml",  # noqa: N803
        auth: Optional[Tuple[str, str]] = None,
=======
        returnFormat: SUPPORTED_FORMATS = "xml",  # noqa: N803
        method: SUPPORTED_METHODS = "GET",
        auth: tuple[str, str] | None = None,
>>>>>>> bcdc7a62
        **sparqlconnector_kwargs,
    ):
        super(SPARQLStore, self).__init__(
            query_endpoint=query_endpoint,
            returnFormat=returnFormat,
            method=method,
            auth=auth,
            **sparqlconnector_kwargs,
        )

        self.node_to_sparql = node_to_sparql
        self.nsBindings: dict[str, Any] = {}
        self.sparql11 = sparql11
        self.context_aware = context_aware
        self.graph_aware = context_aware
        self._queries = 0

    # type error: Missing return statement
<<<<<<< HEAD
    def open(self, configuration: Union[str, tuple[str, str]], create: bool = False) -> Optional[int]:  # type: ignore[return]
=======
    def open(self, configuration: str, create: bool = False) -> int | None:  # type: ignore[return]
>>>>>>> bcdc7a62
        """This method is included so that calls to this Store via Graph, e.g. Graph("SPARQLStore"),
        can set the required parameters
        """
        if type(configuration) is str:
            self.query_endpoint = configuration
        else:
            raise Exception(
                "configuration must be a string (a single query endpoint URI)"
            )

    # Database Management Methods
    def create(self, configuration: str) -> None:
        raise TypeError(
            "The SPARQL Store is read only. Try SPARQLUpdateStore for read/write."
        )

    def destroy(self, configuration: str) -> None:
        raise TypeError("The SPARQL store is read only")

    # Transactional interfaces
    def commit(self) -> None:
        raise TypeError("The SPARQL store is read only")

    def rollback(self) -> None:
        raise TypeError("The SPARQL store is read only")

    def add(
        self, _: _TripleType, context: _ContextType = None, quoted: bool = False
    ) -> None:
        raise TypeError("The SPARQL store is read only")

    def addN(self, quads: Iterable[_QuadType]) -> None:  # noqa: N802
        raise TypeError("The SPARQL store is read only")

    # type error: Signature of "remove" incompatible with supertype "Store"
    def remove(  # type: ignore[override]
        self, _: _TriplePatternType, context: _ContextType | None
    ) -> None:
        raise TypeError("The SPARQL store is read only")

    # type error: Signature of "update" incompatible with supertype "SPARQLConnector"
    def update(  # type: ignore[override]
        self,
        query: Union[Update, str],
        initNs: dict[str, Any] = {},  # noqa: N803
        initBindings: dict[str, Identifier] = {},  # noqa: N803
        queryGraph: Identifier = None,  # noqa: N803
        DEBUG: bool = False,  # noqa: N803
    ) -> None:
        raise TypeError("The SPARQL store is read only")

    def _query(self, *args: Any, **kwargs: Any) -> Result:
        self._queries += 1

        return super(SPARQLStore, self).query(*args, **kwargs)

    def _inject_prefixes(self, query: str, extra_bindings: Mapping[str, Any]) -> str:
        bindings = set(list(self.nsBindings.items()) + list(extra_bindings.items()))
        if not bindings:
            return query
        return "\n".join(
            [
                "\n".join(["PREFIX %s: <%s>" % (k, v) for k, v in bindings]),
                "",  # separate ns_bindings from query with an empty line
                query,
            ]
        )

    # type error: Signature of "query" incompatible with supertype "SPARQLConnector"
    # type error: Signature of "query" incompatible with supertype "Store"
    def query(  # type: ignore[override]
        self,
        query: Union[Query, str],
        initNs: Mapping[str, Any] | None = None,  # noqa: N803
        initBindings: Mapping[str, Identifier] | None = None,  # noqa: N803
        queryGraph: str | None = None,  # noqa: N803
        DEBUG: bool = False,  # noqa: N803
    ) -> Result:
        self.debug = DEBUG
        assert isinstance(query, str)

        if initNs is not None and len(initNs) > 0:
            query = self._inject_prefixes(query, initNs)

        if initBindings:
            if not self.sparql11:
                raise Exception("initBindings not supported for SPARQL 1.0 Endpoints.")
            v = list(initBindings)

            # VALUES was added to SPARQL 1.1 on 2012/07/24
            query += "\nVALUES ( %s )\n{ ( %s ) }\n" % (
                " ".join("?" + str(x) for x in v),
                " ".join(self.node_to_sparql(initBindings[x]) for x in v),
            )

        return self._query(
            query, default_graph=queryGraph if self._is_contextual(queryGraph) else None
        )

    # type error: Return type "Iterator[tuple[tuple[Node, Node, Node], None]]" of "triples" incompatible with return type "Iterator[tuple[tuple[Node, Node, Node], Iterator[Optional[Graph]]]]"
    def triples(  # type: ignore[override]
        self, spo: _TriplePatternType, context: _ContextType | None = None
    ) -> Iterator[tuple[_TripleType, None]]:
        """
        - tuple **(s, o, p)**
          the triple used as filter for the SPARQL select.
          (None, None, None) means anything.
        - context **context**
          the graph effectively calling this method.

        Returns a tuple of triples executing essentially a SPARQL like
        SELECT ?subj ?pred ?obj WHERE { ?subj ?pred ?obj }

        **context** may include three parameter
        to refine the underlying query:

        * LIMIT: an integer to limit the number of results
        * OFFSET: an integer to enable paging of results
        * ORDERBY: an instance of Variable('s'), Variable('o') or Variable('p') or, by default, the first 'None' from the given triple

        !!! warning "Limit and offset

            - Using LIMIT or OFFSET automatically include ORDERBY otherwise this is
              because the results are retrieved in a not deterministic way (depends on
              the walking path on the graph)
            - Using OFFSET without defining LIMIT will discard the first OFFSET - 1 results

        ```python
        a_graph.LIMIT = limit
        a_graph.OFFSET = offset
        triple_generator = a_graph.triples(mytriple):
        # do something
        # Removes LIMIT and OFFSET if not required for the next triple() calls
        del a_graph.LIMIT
        del a_graph.OFFSET
        ```
        """

        p: IdentifiedNode | Variable
        s: IdentifiedNode | Literal | Variable
        o: IdentifiedNode | Literal | Variable
        _s, _p, _o = spo

        vars: list[Variable] = []
        if _s is None:
            s = Variable("s")
            vars.append(s)
        elif isinstance(_s, Variable):
            s = _s
            vars.append(s)
        # Technically we should check for QuotedGraph here, to make MyPy happy
        elif isinstance(_s, Graph):  # type: ignore[unreachable]
            raise ValueError("Cannot use a Graph as subject in SPARQLStore.")
        else:
            s = _s

        if _p is None:
            p = Variable("p")
            vars.append(p)
        else:
            p = _p

        if _o is None:
            o = Variable("o")
            vars.append(o)
        elif isinstance(_o, Variable):
            o = _o
            vars.append(o)
        # Technically we should check for QuotedGraph here, to make MyPy happy
        elif isinstance(_o, Graph):  # type: ignore[unreachable]
            raise ValueError("Cannot use a Graph as object in SPARQLStore.")
        else:
            o = _o
        if vars:
            v = " ".join([term.n3() for term in vars])
            verb = "SELECT %s " % v
        else:
            verb = "ASK"

        nts = self.node_to_sparql
        query = "%s { %s %s %s }" % (verb, nts(s), nts(p), nts(o))

        # The ORDER BY is necessary
        if (
            hasattr(context, LIMIT)
            or hasattr(context, OFFSET)
            or hasattr(context, ORDERBY)
        ):
            var = None
            if isinstance(s, Variable):
                var = s
            elif isinstance(p, Variable):
                var = p
            elif isinstance(o, Variable):
                var = o
            elif hasattr(context, ORDERBY) and isinstance(
                getattr(context, ORDERBY), Variable
            ):
                var = getattr(context, ORDERBY)
            # type error: Item "None" of "Optional[Variable]" has no attribute "n3"
            query = query + " %s %s" % (ORDERBY, var.n3())  # type: ignore[union-attr]

        try:
            query = query + " LIMIT %s" % int(getattr(context, LIMIT))
        except (ValueError, TypeError, AttributeError):
            pass
        try:
            query = query + " OFFSET %s" % int(getattr(context, OFFSET))
        except (ValueError, TypeError, AttributeError):
            pass

        result = self._query(
            query,
            # type error: Item "None" of "Optional[Graph]" has no attribute "identifier"
            default_graph=context.identifier if self._is_contextual(context) else None,  # type: ignore[union-attr]
        )

        if vars:
            if type(result) is tuple:
                if result[0] == 401:
                    raise ValueError(
                        "It looks like you need to authenticate with this SPARQL Store. HTTP unauthorized"
                    )
            for row in result:
                if TYPE_CHECKING:
                    # This will be a ResultRow because if vars is truthish then
                    # the query will be a SELECT query.
                    assert isinstance(row, ResultRow)
                yield (
                    (
                        row.get(s, URIRef(f"urn:undef:{s}"))
                        if isinstance(s, Variable)
                        else row.get(s, s)
                    ),
                    # TODO: getting value of ?p variable can return a Literal,
                    #  but literal cannot be yielded in the predicate slot.
                    cast(
                        IdentifiedNode,
                        (
                            row.get(p, URIRef(f"urn:undef:{p}"))
                            if isinstance(p, Variable)
                            else row.get(p, p)
                        ),
                    ),
                    (
                        row.get(o, URIRef(f"urn:undef:{o}"))
                        if isinstance(o, Variable)
                        else row.get(o, o)
                    ),
                ), None  # why is the context here not the passed in graph 'context'?
        else:
            if result.askAnswer:
                yield (s, cast(IdentifiedNode, p), o), None

    def triples_choices(
        self,
        _: _TripleChoiceType,
<<<<<<< HEAD
        context: Optional[_ContextType] = None,
=======
        context: _ContextType | None = None,
>>>>>>> bcdc7a62
    ) -> Generator[
        tuple[
            _TripleType,
            Iterator[_ContextType | None],
        ],
        None,
        None,
    ]:
        """
        A variant of triples that can take a list of terms instead of a
        single term in any slot.  Stores can implement this to optimize
        the response time from the import default 'fallback' implementation,
        which will iterate over each term in the list and dispatch to
        triples.
        """
        raise NotImplementedError("Triples choices currently not supported")

    def __len__(self, context: _ContextType | None = None) -> int:
        if not self.sparql11:
            raise NotImplementedError(
                "For performance reasons, this is not"
                + "supported for sparql1.0 endpoints"
            )
        else:
            q = "SELECT (count(*) as ?c) WHERE {?s ?p ?o .}"

            result = self._query(
                q,
                # type error: Item "None" of "Optional[Graph]" has no attribute "identifier"
                default_graph=(
                    context.identifier  # type: ignore[union-attr]
                    if self._is_contextual(context)
                    else None
                ),
            )
            # type error: Item "tuple[Node, ...]" of "Union[tuple[Node, Node, Node], bool, ResultRow]" has no attribute "c"
            return int(next(iter(result)).c)  # type: ignore[union-attr]

    # type error: Return type "Generator[Identifier, None, None]" of "contexts" incompatible with return type "Generator[Graph, None, None]" in supertype "Store"
    def contexts(  # type: ignore[override]
        self, triple: _TripleType | None = None
    ) -> Generator[_ContextIdentifierType, None, None]:
        """
        Iterates over results to `SELECT ?NAME { GRAPH ?NAME { ?s ?p ?o } }`
        or `SELECT ?NAME { GRAPH ?NAME {} }` if triple is `None`.

        Returns instances of this store with the SPARQL wrapper
        object updated via addNamedGraph(?NAME).

        This causes a named-graph-uri key / value  pair to be sent over
        the protocol.

        Please note that some SPARQL endpoints are not able to find empty named
        graphs.
        """

        if triple:
            nts = self.node_to_sparql
            s, p, o = triple
            params = (
                nts(s if s else Variable("s")),
                nts(p if p else Variable("p")),
                nts(o if o else Variable("o")),
            )
            q = "SELECT ?name WHERE { GRAPH ?name { %s %s %s }}" % params
        else:
            q = "SELECT ?name WHERE { GRAPH ?name {} }"

        result = self._query(q)
        # type error: Item "bool" of "Union[tuple[Node, Node, Node], bool, ResultRow]" has no attribute "name"
        # error: Generator has incompatible item type "Union[Any, Identifier]"; expected "IdentifiedNode"
        return (row.name for row in result)  # type: ignore[union-attr,misc]

    # Namespace persistence interface implementation
    def bind(self, prefix: str, namespace: URIRef, override: bool = True) -> None:
        bound_prefix = self.prefix(namespace)
        if override and bound_prefix:
            del self.nsBindings[bound_prefix]
        self.nsBindings[prefix] = namespace

    def prefix(self, namespace: URIRef) -> str | None:
        """ """
        return dict([(v, k) for k, v in self.nsBindings.items()]).get(namespace)

    def namespace(self, prefix: str) -> URIRef | None:
        return self.nsBindings.get(prefix)

    def namespaces(self) -> Iterator[tuple[str, URIRef]]:
        for prefix, ns in self.nsBindings.items():
            yield prefix, ns

    def add_graph(self, graph: Graph) -> None:
        raise TypeError("The SPARQL store is read only")

    def remove_graph(self, graph: Graph) -> None:
        raise TypeError("The SPARQL store is read only")

    @overload
    def _is_contextual(self, graph: None) -> te.Literal[False]: ...

    @overload
    def _is_contextual(self, graph: Graph | str | None) -> bool: ...

    def _is_contextual(self, graph: Graph | str | None) -> bool:
        """Returns `True` if the "GRAPH" keyword must appear
        in the final SPARQL query sent to the endpoint.
        """
        if (not self.context_aware) or (graph is None):
            return False
        if isinstance(graph, str):
            return graph != "__UNION__"
        else:
            return graph.identifier != DATASET_DEFAULT_GRAPH_ID

    def subjects(
        self,
        predicate: _PredicateType | None = None,
        object: _ObjectType | None = None,
    ) -> Generator[_SubjectType, None, None]:
        """A generator of subjects with the given predicate and object"""
        for t, c in self.triples((None, predicate, object)):
            yield t[0]

    def predicates(
        self,
        subject: _SubjectType | None = None,
        object: _ObjectType | None = None,
    ) -> Generator[_PredicateType, None, None]:
        """A generator of predicates with the given subject and object"""
        for t, c in self.triples((subject, None, object)):
            yield t[1]

    def objects(
        self,
        subject: _SubjectType | None = None,
        predicate: _PredicateType | None = None,
    ) -> Generator[_ObjectType, None, None]:
        """A generator of objects with the given subject and predicate"""
        for t, c in self.triples((subject, predicate, None)):
            yield t[2]

    def subject_predicates(
        self, object: _ObjectType | None = None
    ) -> Generator[tuple[_SubjectType, _PredicateType], None, None]:
        """A generator of (subject, predicate) tuples for the given object"""
        for t, c in self.triples((None, None, object)):
            yield t[0], t[1]

    def subject_objects(
        self, predicate: _PredicateType | None = None
    ) -> Generator[tuple[_SubjectType, _ObjectType], None, None]:
        """A generator of (subject, object) tuples for the given predicate"""
        for t, c in self.triples((None, predicate, None)):
            yield t[0], t[2]

    def predicate_objects(
        self, subject: _SubjectType | None = None
    ) -> Generator[tuple[_PredicateType, _ObjectType], None, None]:
        """A generator of (predicate, object) tuples for the given subject"""
        for t, c in self.triples((subject, None, None)):
            yield t[1], t[2]


class SPARQLUpdateStore(SPARQLStore):
    """A store using SPARQL queries for reading and SPARQL Update for changes.

    This can be context-aware, if so, any changes will be to the given named
    graph only.

    In favor of the SPARQL 1.1 motivated Dataset, we advise against using this
    with ConjunctiveGraphs, as it reads and writes from and to the
    "default graph". Exactly what this means depends on the endpoint and can
    result in confusion.

    For Graph objects, everything works as expected.

    See the [`SPARQLStore`][rdflib.plugins.stores.sparqlstore.SPARQLStore] base class for more information.
    """

    where_pattern = re.compile(r"""(?P<where>WHERE\s*\{)""", re.IGNORECASE)

    ##############################################################
    # Regex for injecting GRAPH blocks into updates on a context #
    ##############################################################

    # Observations on the SPARQL grammar (http://www.w3.org/TR/2013/REC-sparql11-query-20130321/):
    # 1. Only the terminals STRING_LITERAL1, STRING_LITERAL2,
    #    STRING_LITERAL_LONG1, STRING_LITERAL_LONG2, and comments can contain
    #    curly braces.
    # 2. The non-terminals introduce curly braces in pairs only.
    # 3. Unescaped " can occur only in strings and comments.
    # 3. Unescaped ' can occur only in strings, comments, and IRIRefs.
    # 4. \ always escapes the following character, especially \", \', and
    #    \\ denote literal ", ', and \ respectively.
    # 5. # always starts a comment outside of string and IRI
    # 6. A comment ends at the next newline
    # 7. IRIREFs need to be detected, as they may contain # without starting a comment
    # 8. PrefixedNames do not contain a #
    # As a consequence, it should be rather easy to detect strings and comments
    # in order to avoid unbalanced curly braces.

    # From the SPARQL grammar
    STRING_LITERAL1 = "'([^'\\\\]|\\\\.)*'"
    STRING_LITERAL2 = '"([^"\\\\]|\\\\.)*"'
    STRING_LITERAL_LONG1 = "'''(('|'')?([^'\\\\]|\\\\.))*'''"
    STRING_LITERAL_LONG2 = '"""(("|"")?([^"\\\\]|\\\\.))*"""'
    String = "(%s)|(%s)|(%s)|(%s)" % (
        STRING_LITERAL1,
        STRING_LITERAL2,
        STRING_LITERAL_LONG1,
        STRING_LITERAL_LONG2,
    )
    IRIREF = '<([^<>"{}|^`\\]\\\\[\\x00-\\x20])*>'
    COMMENT = "#[^\\x0D\\x0A]*([\\x0D\\x0A]|\\Z)"

    # Simplified grammar to find { at beginning and } at end of blocks
    BLOCK_START = "{"
    BLOCK_END = "}"
    ESCAPED = "\\\\."

    # Match anything that doesn't start or end a block:
    BlockContent = "(%s)|(%s)|(%s)|(%s)" % (String, IRIREF, COMMENT, ESCAPED)
    BlockFinding = "(?P<block_start>%s)|(?P<block_end>%s)|(?P<block_content>%s)" % (
        BLOCK_START,
        BLOCK_END,
        BlockContent,
    )
    BLOCK_FINDING_PATTERN = re.compile(BlockFinding)

    # Note that BLOCK_FINDING_PATTERN.finditer() will not cover the whole
    # string with matches. Everything that is not matched will have to be
    # part of the modified query as is.

    ##################################################################

    def __init__(
        self,
        query_endpoint: str | None = None,
        update_endpoint: str | None = None,
        sparql11: bool = True,
        context_aware: bool = True,
        postAsEncoded: bool = True,  # noqa: N803
        autocommit: bool = True,
        dirty_reads: bool = False,
        **kwds,
    ):
        """
        Args:
            autocommit: if set, the store will commit after every
                writing operations. If False, we only make queries on the
                server once commit is called.
            dirty_reads if set, we do not commit before reading. So you
                cannot read what you wrote before manually calling commit.
        """

        SPARQLStore.__init__(
            self,
            query_endpoint,
            sparql11,
            context_aware,
            update_endpoint=update_endpoint,
            **kwds,
        )

        self.postAsEncoded = postAsEncoded
        self.autocommit = autocommit
        self.dirty_reads = dirty_reads
        self._edits: list[str] | None = None
        self._updates = 0

    def query(self, *args: Any, **kwargs: Any) -> Result:
        if not self.autocommit and not self.dirty_reads:
            self.commit()
        return SPARQLStore.query(self, *args, **kwargs)

    # type error: Signature of "triples" incompatible with supertype "Store"
    def triples(  # type: ignore[override]
        self, *args: Any, **kwargs: Any
    ) -> Iterator[tuple[_TripleType, None]]:
        if not self.autocommit and not self.dirty_reads:
            self.commit()
        return SPARQLStore.triples(self, *args, **kwargs)

    # type error: Signature of "contexts" incompatible with supertype "Store"
    def contexts(  # type: ignore[override]
        self, *args: Any, **kwargs: Any
    ) -> Generator[_ContextIdentifierType, None, None]:
        if not self.autocommit and not self.dirty_reads:
            self.commit()
        return SPARQLStore.contexts(self, *args, **kwargs)

    def __len__(self, *args: Any, **kwargs: Any) -> int:
        if not self.autocommit and not self.dirty_reads:
            self.commit()
        return SPARQLStore.__len__(self, *args, **kwargs)

    def open(
        self, configuration: Union[str, tuple[str, str]], create: bool = False
    ) -> None:
        """Sets the endpoint URLs for this `SPARQLStore`

        Args:
            configuration: either a tuple of (query_endpoint, update_endpoint),
                or a string with the endpoint which is configured as query and update endpoint
            create: if True an exception is thrown.
        """

        if create:
            raise Exception("Cannot create a SPARQL Endpoint")

        if isinstance(configuration, tuple):
            self.query_endpoint = configuration[0]
            if len(configuration) > 1:
                self.update_endpoint = configuration[1]
        else:
            self.query_endpoint = configuration
            self.update_endpoint = configuration

    def _transaction(self) -> list[str]:
        if self._edits is None:
            self._edits = []
        return self._edits

    # Transactional interfaces
    def commit(self) -> None:
        """`add()`, `addN()`, and `remove()` are transactional to reduce overhead of many small edits.
        Read and update() calls will automatically commit any outstanding edits.
        This should behave as expected most of the time, except that alternating writes
        and reads can degenerate to the original call-per-triple situation that originally existed.
        """
        if self._edits and len(self._edits) > 0:
            self._update("\n;\n".join(self._edits))
            self._edits = None

    def rollback(self) -> None:
        self._edits = None

    def add(
        self,
        spo: _TripleType,
        context: _ContextType | None = None,
        quoted: bool = False,
    ) -> None:
        """Add a triple to the store of triples."""

        if not self.update_endpoint:
            raise Exception("UpdateEndpoint is not set")

        assert not quoted
        (subject, predicate, obj) = spo

        nts = self.node_to_sparql
        triple = "%s %s %s ." % (nts(subject), nts(predicate), nts(obj))
        if self._is_contextual(context):
            if TYPE_CHECKING:
                # _is_contextual will never return true if context is None
                assert context is not None
            q = "INSERT DATA { GRAPH %s { %s } }" % (nts(context.identifier), triple)
        else:
            q = "INSERT DATA { %s }" % triple
        self._transaction().append(q)
        if self.autocommit:
            self.commit()

    def addN(self, quads: Iterable[_QuadType]) -> None:  # noqa: N802
        """Add a list of quads to the store."""
        if not self.update_endpoint:
            raise Exception("UpdateEndpoint is not set - call 'open'")

        contexts = collections.defaultdict(list)
        for subject, predicate, obj, context in quads:
            contexts[context].append((subject, predicate, obj))
        data: list[str] = []
        nts = self.node_to_sparql
        for context in contexts:
            triples = [
                "%s %s %s ." % (nts(subject), nts(predicate), nts(obj))
                for subject, predicate, obj in contexts[context]
            ]
            data.append(
                "INSERT DATA { GRAPH %s { %s } }\n"
                % (nts(context.identifier), "\n".join(triples))
            )
        self._transaction().extend(data)
        if self.autocommit:
            self.commit()

    # type error: Signature of "remove" incompatible with supertype "Store"
    def remove(  # type: ignore[override]
        self, spo: _TriplePatternType, context: _ContextType | None
    ) -> None:
        """Remove a triple from the store"""
        if not self.update_endpoint:
            raise Exception("UpdateEndpoint is not set - call 'open'")

        subject: _SubjectType
        predicate: _PredicateType
        obj: _ObjectType
        (_subject, _predicate, _obj) = spo
        if _subject is None:
            subject = Variable("S")
        else:
            subject = _subject
        if _predicate is None:
            predicate = Variable("P")
        else:
            predicate = _predicate
        if _obj is None:
            obj = Variable("O")
        else:
            obj = _obj

        nts = self.node_to_sparql
        triple = "%s %s %s ." % (nts(subject), nts(predicate), nts(obj))
        if self._is_contextual(context):
            if TYPE_CHECKING:
                # _is_contextual will never return true if context is None
                assert context is not None
            cid = nts(context.identifier)
            q = "WITH %(graph)s DELETE { %(triple)s } WHERE { %(triple)s }" % {
                "graph": cid,
                "triple": triple,
            }
        else:
            q = "DELETE { %s } WHERE { %s } " % (triple, triple)
        self._transaction().append(q)
        if self.autocommit:
            self.commit()

    def setTimeout(self, timeout) -> None:  # noqa: N802
        self._timeout = int(timeout)

    def _update(self, update):
        self._updates += 1

        SPARQLConnector.update(self, update)

    # type error: Signature of "update" incompatible with supertype "SPARQLConnector"
    # type error: Signature of "update" incompatible with supertype "Store"
    def update(  # type: ignore[override]
        self,
        query: Update | str,
        initNs: dict[str, Any] = {},  # noqa: N803
        initBindings: dict[str, Identifier] = {},  # noqa: N803
        queryGraph: str | None = None,  # noqa: N803
        DEBUG: bool = False,  # noqa: N803
    ):
        """Perform a SPARQL Update Query against the endpoint, INSERT, LOAD, DELETE etc.

        Setting initNs adds PREFIX declarations to the beginning of
        the update. Setting initBindings adds inline VALUEs to the
        beginning of every WHERE clause. By the SPARQL grammar, all
        operations that support variables (namely INSERT and DELETE)
        require a WHERE clause.
        Important: initBindings fails if the update contains the
        substring 'WHERE {' which does not denote a WHERE clause, e.g.
        if it is part of a literal.

        !!! info "Context-aware query rewriting"

            - **When:**  If context-awareness is enabled and the graph is not the default graph of the store.
            - **Why:** To ensure consistency with the [`Memory`][rdflib.plugins.stores.memory.Memory] store.
                The graph must accept "local" SPARQL requests (requests with no GRAPH keyword)
                as if it was the default graph.
            - **What is done:** These "local" queries are rewritten by this store.
                The content of each block of a SPARQL Update operation is wrapped in a GRAPH block
                except if the block is empty.
                This basically causes INSERT, INSERT DATA, DELETE, DELETE DATA and WHERE to operate
                only on the context.
            - **Example:** `"INSERT DATA { <urn:michel> <urn:likes> <urn:pizza> }"` is converted into
                `"INSERT DATA { GRAPH <urn:graph> { <urn:michel> <urn:likes> <urn:pizza> } }"`.
            - **Warning:** Queries are presumed to be "local" but this assumption is **not checked**.
                For instance, if the query already contains GRAPH blocks, the latter will be wrapped in new GRAPH blocks.
            - **Warning:** A simplified grammar is used that should tolerate
                extensions of the SPARQL grammar. Still, the process may fail in
                uncommon situations and produce invalid output.
        """
        if not self.update_endpoint:
            raise Exception("Update endpoint is not set!")

        self.debug = DEBUG
        assert isinstance(query, str)
        query = self._inject_prefixes(query, initNs)

        if self._is_contextual(queryGraph):
            if TYPE_CHECKING:
                # _is_contextual will never return true if context is None
                assert queryGraph is not None
            query = self._insert_named_graph(query, queryGraph)

        if initBindings:
            # For INSERT and DELETE the WHERE clause is obligatory
            # (http://www.w3.org/TR/2013/REC-sparql11-query-20130321/#rModify)
            # Other query types do not allow variables and don't
            # have a WHERE clause.  This also works for updates with
            # more than one INSERT/DELETE.
            v = list(initBindings)
            values = "\nVALUES ( %s )\n{ ( %s ) }\n" % (
                " ".join("?" + str(x) for x in v),
                " ".join(self.node_to_sparql(initBindings[x]) for x in v),
            )

            query = self.where_pattern.sub("WHERE { " + values, query)

        self._transaction().append(query)
        if self.autocommit:
            self.commit()

    def _insert_named_graph(self, query: str, query_graph: str) -> str:
        """Inserts GRAPH <query_graph> {} into blocks of SPARQL Update operations

        For instance,  `INSERT DATA { <urn:michel> <urn:likes> <urn:pizza> }`
        is converted into
        `INSERT DATA { GRAPH <urn:graph> { <urn:michel> <urn:likes> <urn:pizza> } }`
        """
        if isinstance(query_graph, Node):
            query_graph = self.node_to_sparql(query_graph)
        else:
            query_graph = "<%s>" % query_graph
        graph_block_open = " GRAPH %s {" % query_graph
        graph_block_close = "} "

        # SPARQL Update supports the following operations:
        # LOAD, CLEAR, DROP, ADD, MOVE, COPY, CREATE, INSERT DATA, DELETE DATA, DELETE/INSERT, DELETE WHERE
        # LOAD, CLEAR, DROP, ADD, MOVE, COPY, CREATE do not make much sense in a context.
        # INSERT DATA, DELETE DATA, and DELETE WHERE require the contents of their block to be wrapped in a GRAPH <?> { }.
        # DELETE/INSERT supports the WITH keyword, which sets the graph to be
        # used for all following DELETE/INSERT instruction including the
        # non-optional WHERE block. Equivalently, a GRAPH block can be added to
        # all blocks.
        #
        # Strategy employed here: Wrap the contents of every top-level block into a `GRAPH <?> { }`.

        level = 0
        modified_query = []
        pos = 0
        for match in self.BLOCK_FINDING_PATTERN.finditer(query):
            if match.group("block_start") is not None:
                level += 1
                if level == 1:
                    modified_query.append(query[pos : match.end()])
                    modified_query.append(graph_block_open)
                    pos = match.end()
            elif match.group("block_end") is not None:
                if level == 1:
                    since_previous_pos = query[pos : match.start()]
                    if modified_query[-1] is graph_block_open and (
                        since_previous_pos == "" or since_previous_pos.isspace()
                    ):
                        # In this case, adding graph_block_start and
                        # graph_block_end results in an empty GRAPH block. Some
                        # endpoints (e.g. TDB) can not handle this. Therefore
                        # remove the previously added block_start.
                        modified_query.pop()
                        modified_query.append(since_previous_pos)
                    else:
                        modified_query.append(since_previous_pos)
                        modified_query.append(graph_block_close)
                    pos = match.start()
                level -= 1
        modified_query.append(query[pos:])

        return "".join(modified_query)

    def add_graph(self, graph: Graph) -> None:
        if not self.graph_aware:
            Store.add_graph(self, graph)
        elif graph.identifier != DATASET_DEFAULT_GRAPH_ID:
            self.update("CREATE GRAPH %s" % self.node_to_sparql(graph.identifier))

    def remove_graph(self, graph: Graph) -> None:
        if not self.graph_aware:
            Store.remove_graph(self, graph)
        elif graph.identifier == DATASET_DEFAULT_GRAPH_ID:
            self.update("DROP DEFAULT")
        else:
            self.update("DROP GRAPH %s" % self.node_to_sparql(graph.identifier))

    def subjects(
        self,
        predicate: _PredicateType | None = None,
        object: _ObjectType | None = None,
    ) -> Generator[_SubjectType, None, None]:
        """A generator of subjects with the given predicate and object"""
        for t, c in self.triples((None, predicate, object)):
            yield t[0]

    def predicates(
        self,
        subject: _SubjectType | None = None,
        object: _ObjectType | None = None,
    ) -> Generator[_PredicateType, None, None]:
        """A generator of predicates with the given subject and object"""
        for t, c in self.triples((subject, None, object)):
            yield t[1]

    def objects(
        self,
        subject: _SubjectType | None = None,
        predicate: _PredicateType | None = None,
    ) -> Generator[_ObjectType, None, None]:
        """A generator of objects with the given subject and predicate"""
        for t, c in self.triples((subject, predicate, None)):
            yield t[2]

    def subject_predicates(
        self, object: _ObjectType | None = None
    ) -> Generator[tuple[_SubjectType, _PredicateType], None, None]:
        """A generator of (subject, predicate) tuples for the given object"""
        for t, c in self.triples((None, None, object)):
            yield t[0], t[1]

    def subject_objects(
        self, predicate: _PredicateType | None = None
    ) -> Generator[tuple[_SubjectType, _ObjectType], None, None]:
        """A generator of (subject, object) tuples for the given predicate"""
        for t, c in self.triples((None, predicate, None)):
            yield t[0], t[2]

    def predicate_objects(
        self, subject: _SubjectType | None = None
    ) -> Generator[tuple[_PredicateType, _ObjectType], None, None]:
        """A generator of (predicate, object) tuples for the given subject"""
        for t, c in self.triples((subject, None, None)):
            yield t[1], t[2]


__all__ = ["SPARQLUpdateStore", "SPARQLStore"]<|MERGE_RESOLUTION|>--- conflicted
+++ resolved
@@ -111,11 +111,7 @@
 
     !!! warning "Blank nodes
 
-<<<<<<< HEAD
-        By default the SPARQL Store does not support blank-nodes!
-=======
         By default, the SPARQL Store does not support blank-nodes!
->>>>>>> bcdc7a62
 
         As blank-nodes act as variables in SPARQL queries,
         there is no way to query for a particular blank node without
@@ -128,14 +124,6 @@
     "<bnode:b0001>", you can use a function like this:
 
     ```python
-<<<<<<< HEAD
-    >>> def my_bnode_ext(node):
-    ...    if isinstance(node, BNode):
-    ...        return '<bnode:b%s>' % node
-    ...    return _node_to_sparql(node)
-    >>> store = SPARQLStore('http://dbpedia.org/sparql',
-    ...                     node_to_sparql=my_bnode_ext)
-=======
     >> def my_bnode_ext(node):
     ...     if isinstance(node, BNode):
     ...         return f"<bnode:b{node}>"
@@ -146,7 +134,6 @@
     ...     node_to_sparql=my_bnode_ext
     ... )
     ```
->>>>>>> bcdc7a62
 
     ```
 
@@ -160,22 +147,11 @@
     urllib when doing HTTP calls. I.e. you have full control of
     cookies/auth/headers.
 
-<<<<<<< HEAD
-    Form example:
-
-    ```python
-    >>> store = SPARQLStore('...my endpoint ...', auth=('user','pass'))
-
-    ```
-
-    will use HTTP basic auth.
-=======
     HTTP basic auth is available with:
 
     ```python
     >> store = SPARQLStore('...my endpoint ...', auth=('user','pass'))
     ```
->>>>>>> bcdc7a62
     """
 
     formula_aware = False
@@ -189,14 +165,9 @@
         sparql11: bool = True,
         context_aware: bool = True,
         node_to_sparql: _NodeToSparql = _node_to_sparql,
-<<<<<<< HEAD
-        returnFormat: Optional[str] = "xml",  # noqa: N803
-        auth: Optional[Tuple[str, str]] = None,
-=======
         returnFormat: SUPPORTED_FORMATS = "xml",  # noqa: N803
         method: SUPPORTED_METHODS = "GET",
         auth: tuple[str, str] | None = None,
->>>>>>> bcdc7a62
         **sparqlconnector_kwargs,
     ):
         super(SPARQLStore, self).__init__(
@@ -215,11 +186,7 @@
         self._queries = 0
 
     # type error: Missing return statement
-<<<<<<< HEAD
-    def open(self, configuration: Union[str, tuple[str, str]], create: bool = False) -> Optional[int]:  # type: ignore[return]
-=======
     def open(self, configuration: str, create: bool = False) -> int | None:  # type: ignore[return]
->>>>>>> bcdc7a62
         """This method is included so that calls to this Store via Graph, e.g. Graph("SPARQLStore"),
         can set the required parameters
         """
@@ -477,11 +444,7 @@
     def triples_choices(
         self,
         _: _TripleChoiceType,
-<<<<<<< HEAD
-        context: Optional[_ContextType] = None,
-=======
         context: _ContextType | None = None,
->>>>>>> bcdc7a62
     ) -> Generator[
         tuple[
             _TripleType,
