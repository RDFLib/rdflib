"""
This is an RDFLib store around Ivan Herman et al.'s SPARQL service wrapper.
This was first done in layer-cake, and then ported to RDFLib
"""

from __future__ import annotations

import collections
import re
from collections.abc import Callable
from typing import (
    TYPE_CHECKING,
    Any,
    Union,
    cast,
    overload,
)

from rdflib.graph import DATASET_DEFAULT_GRAPH_ID, Graph
from rdflib.plugins.stores.regexmatching import NATIVE_REGEX
from rdflib.store import Store
from rdflib.term import (
    BNode,
    IdentifiedNode,
    Identifier,
    Literal,
    Node,
    URIRef,
    Variable,
)

if TYPE_CHECKING:
    import typing_extensions as te  # noqa: I001
    from collections.abc import Mapping, Iterator, Iterable, Generator
    from rdflib.graph import (
        _TripleType,
        _ContextType,
        _QuadType,
        _TripleChoiceType,
        _TriplePatternType,
        _SubjectType,
        _PredicateType,
        _ObjectType,
        _ContextIdentifierType,
    )
    from rdflib.plugins.sparql.sparql import Query, Update
    from rdflib.query import Result, ResultRow
    from .sparqlconnector import SUPPORTED_FORMATS, SUPPORTED_METHODS

from .sparqlconnector import SPARQLConnector

# Defines some SPARQL keywords
LIMIT = "LIMIT"
OFFSET = "OFFSET"
ORDERBY = "ORDER BY"

BNODE_IDENT_PATTERN = re.compile(r"(?P<label>_\:[^\s]+)")

_NodeToSparql: te.TypeAlias = Callable[["Node"], str]


def _node_to_sparql(node: Node) -> str:
    if isinstance(node, BNode):
        raise Exception(
            "SPARQLStore does not support BNodes! "
            "See http://www.w3.org/TR/sparql11-query/#BGPsparqlBNodes"
        )
    return node.n3()


class SPARQLStore(SPARQLConnector, Store):
    """An RDFLib store around a SPARQL endpoint.

    This is context-aware and should work as expected
    when a context is specified.

    ### Usage example

    ```python
    >>> from rdflib import Dataset
    >>> from rdflib.plugins.stores.sparqlstore import SPARQLStore
    >>>
    >>> g = Dataset(
    ...    SPARQLStore("https://query.wikidata.org/sparql", returnFormat="xml"),
    ...    default_union=True
    ... )
    >>>
    >>> res = g.query("SELECT ?s ?p ?o WHERE { ?s ?p ?o } LIMIT 5")
    >>>
    >>> # Iterate the results
    >>> for row in res:
    ...     pass  # but really you'd do something like: print(row)
    >>>
    >>> # Or serialize the results
    >>> # something like: print(res.serialize(format="json").decode())
    ```

    !!! warning "Not all SPARQL endpoints support the same features"

        Checkout the `test suite on public endpoints <https://github.com/RDFLib/rdflib/blob/main/test/test_store/test_store_sparqlstore_public.py>`_
        for more details on how to successfully query different types of endpoints.

    For ConjunctiveGraphs, reading is done from the "default graph". Exactly
    what this means depends on your endpoint, because SPARQL does not offer a
    simple way to query the union of all graphs as it would be expected for a
    ConjuntiveGraph. This is why we recommend using Dataset instead, which is
    motivated by the SPARQL 1.1.

    Fuseki/TDB has a flag for specifying that the default graph
    is the union of all graphs (`tdb:unionDefaultGraph` in the Fuseki config).

    !!! warning "Blank nodes

        By default, the SPARQL Store does not support blank-nodes!

        As blank-nodes act as variables in SPARQL queries,
        there is no way to query for a particular blank node without
        using non-standard SPARQL extensions.

        See http://www.w3.org/TR/sparql11-query/#BGPsparqlBNodes

    You can make use of such extensions through the `node_to_sparql`
    argument. For example if you want to transform BNode('0001') into
    "<bnode:b0001>", you can use a function like this:

    ```python
    >> def my_bnode_ext(node):
    ...     if isinstance(node, BNode):
    ...         return f"<bnode:b{node}>"
    ...     return _node_to_sparql(node)
    ...
    >> store = SPARQLStore(
    ...     "http://dbpedia.org/sparql",
    ...     node_to_sparql=my_bnode_ext
    ... )
    ```

    You can request a particular result serialization with the
    `returnFormat` parameter. This is a string that must have a
    matching plugin registered. Built in is support for `xml`,
    `json`, `csv`, `tsv` and `application/rdf+xml`.

    The underlying SPARQLConnector uses the urllib library.
    Any extra kwargs passed to the SPARQLStore connector are passed to
    urllib when doing HTTP calls. I.e. you have full control of
    cookies/auth/headers.

    HTTP basic auth is available with:

    ```python
    >> store = SPARQLStore('...my endpoint ...', auth=('user','pass'))
    ```
    """

    formula_aware = False
    transaction_aware = False
    graph_aware = True
    regex_matching = NATIVE_REGEX

    def __init__(
        self,
        query_endpoint: str | None = None,
        sparql11: bool = True,
        context_aware: bool = True,
        node_to_sparql: _NodeToSparql = _node_to_sparql,
        returnFormat: SUPPORTED_FORMATS = "xml",  # noqa: N803
        method: SUPPORTED_METHODS = "GET",
        auth: tuple[str, str] | None = None,
        **sparqlconnector_kwargs,
    ):
        super(SPARQLStore, self).__init__(
            query_endpoint=query_endpoint,
            returnFormat=returnFormat,
            method=method,
            auth=auth,
            **sparqlconnector_kwargs,
        )

        self.node_to_sparql = node_to_sparql
        self.nsBindings: dict[str, Any] = {}
        self.sparql11 = sparql11
        self.context_aware = context_aware
        self.graph_aware = context_aware
        self._queries = 0

    # type error: Missing return statement
    def open(self, configuration: str, create: bool = False) -> int | None:  # type: ignore[return]
        """This method is included so that calls to this Store via Graph, e.g. Graph("SPARQLStore"),
        can set the required parameters
        """
        if type(configuration) == str:  # noqa: E721
            self.query_endpoint = configuration
        else:
            raise Exception(
                "configuration must be a string (a single query endpoint URI)"
            )

    # Database Management Methods
    def create(self, configuration: str) -> None:
        raise TypeError(
            "The SPARQL Store is read only. Try SPARQLUpdateStore for read/write."
        )

    def destroy(self, configuration: str) -> None:
        raise TypeError("The SPARQL store is read only")

    # Transactional interfaces
    def commit(self) -> None:
        raise TypeError("The SPARQL store is read only")

    def rollback(self) -> None:
        raise TypeError("The SPARQL store is read only")

    def add(
        self, _: _TripleType, context: _ContextType = None, quoted: bool = False
    ) -> None:
        raise TypeError("The SPARQL store is read only")

    def addN(self, quads: Iterable[_QuadType]) -> None:  # noqa: N802
        raise TypeError("The SPARQL store is read only")

    # type error: Signature of "remove" incompatible with supertype "Store"
    def remove(  # type: ignore[override]
        self, _: _TriplePatternType, context: _ContextType | None
    ) -> None:
        raise TypeError("The SPARQL store is read only")

    # type error: Signature of "update" incompatible with supertype "SPARQLConnector"
    def update(  # type: ignore[override]
        self,
        query: Union[Update, str],
        initNs: dict[str, Any] = {},  # noqa: N803
        initBindings: dict[str, Identifier] = {},  # noqa: N803
        queryGraph: Identifier = None,  # noqa: N803
        DEBUG: bool = False,  # noqa: N803
    ) -> None:
        raise TypeError("The SPARQL store is read only")

    def _query(self, *args: Any, **kwargs: Any) -> Result:
        self._queries += 1

        return super(SPARQLStore, self).query(*args, **kwargs)

    def _inject_prefixes(self, query: str, extra_bindings: Mapping[str, Any]) -> str:
        bindings = set(list(self.nsBindings.items()) + list(extra_bindings.items()))
        if not bindings:
            return query
        return "\n".join(
            [
                "\n".join(["PREFIX %s: <%s>" % (k, v) for k, v in bindings]),
                "",  # separate ns_bindings from query with an empty line
                query,
            ]
        )

    # type error: Signature of "query" incompatible with supertype "SPARQLConnector"
    # type error: Signature of "query" incompatible with supertype "Store"
    def query(  # type: ignore[override]
        self,
        query: Union[Query, str],
        initNs: Mapping[str, Any] | None = None,  # noqa: N803
        initBindings: Mapping[str, Identifier] | None = None,  # noqa: N803
        queryGraph: str | None = None,  # noqa: N803
        DEBUG: bool = False,  # noqa: N803
    ) -> Result:
        self.debug = DEBUG
        assert isinstance(query, str)

        if initNs is not None and len(initNs) > 0:
            query = self._inject_prefixes(query, initNs)

        if initBindings:
            if not self.sparql11:
                raise Exception("initBindings not supported for SPARQL 1.0 Endpoints.")
            v = list(initBindings)

            # VALUES was added to SPARQL 1.1 on 2012/07/24
            query += "\nVALUES ( %s )\n{ ( %s ) }\n" % (
                " ".join("?" + str(x) for x in v),
                " ".join(self.node_to_sparql(initBindings[x]) for x in v),
            )

        return self._query(
            query, default_graph=queryGraph if self._is_contextual(queryGraph) else None
        )

    # type error: Return type "Iterator[tuple[tuple[Node, Node, Node], None]]" of "triples" incompatible with return type "Iterator[tuple[tuple[Node, Node, Node], Iterator[Optional[Graph]]]]"
    def triples(  # type: ignore[override]
        self, spo: _TriplePatternType, context: _ContextType | None = None
    ) -> Iterator[tuple[_TripleType, None]]:
        """
        - tuple **(s, o, p)**
          the triple used as filter for the SPARQL select.
          (None, None, None) means anything.
        - context **context**
          the graph effectively calling this method.

        Returns a tuple of triples executing essentially a SPARQL like
        SELECT ?subj ?pred ?obj WHERE { ?subj ?pred ?obj }

        **context** may include three parameter
        to refine the underlying query:

        * LIMIT: an integer to limit the number of results
        * OFFSET: an integer to enable paging of results
        * ORDERBY: an instance of Variable('s'), Variable('o') or Variable('p') or, by default, the first 'None' from the given triple

        !!! warning "Limit and offset

            - Using LIMIT or OFFSET automatically include ORDERBY otherwise this is
              because the results are retrieved in a not deterministic way (depends on
              the walking path on the graph)
            - Using OFFSET without defining LIMIT will discard the first OFFSET - 1 results

        ```python
        a_graph.LIMIT = limit
        a_graph.OFFSET = offset
        triple_generator = a_graph.triples(mytriple):
        # do something
        # Removes LIMIT and OFFSET if not required for the next triple() calls
        del a_graph.LIMIT
        del a_graph.OFFSET
        ```
        """

        p: IdentifiedNode | Variable
        s: IdentifiedNode | Literal | Variable
        o: IdentifiedNode | Literal | Variable
        _s, _p, _o = spo

        vars: list[Variable] = []
        if _s is None:
            s = Variable("s")
            vars.append(s)
        elif isinstance(_s, Variable):
            s = _s
            vars.append(s)
        # Technically we should check for QuotedGraph here, to make MyPy happy
        elif isinstance(_s, Graph):  # type: ignore[unreachable]
            raise ValueError("Cannot use a Graph as subject in SPARQLStore.")
        else:
            s = _s

        if _p is None:
            p = Variable("p")
            vars.append(p)
        else:
            p = _p

        if _o is None:
            o = Variable("o")
            vars.append(o)
        elif isinstance(_o, Variable):
            o = _o
            vars.append(o)
        # Technically we should check for QuotedGraph here, to make MyPy happy
        elif isinstance(_o, Graph):  # type: ignore[unreachable]
            raise ValueError("Cannot use a Graph as object in SPARQLStore.")
        else:
            o = _o
        if vars:
            v = " ".join([term.n3() for term in vars])
            verb = "SELECT %s " % v
        else:
            verb = "ASK"

        nts = self.node_to_sparql
        query = "%s { %s %s %s }" % (verb, nts(s), nts(p), nts(o))

        # The ORDER BY is necessary
        if (
            hasattr(context, LIMIT)
            or hasattr(context, OFFSET)
            or hasattr(context, ORDERBY)
        ):
            var = None
            if isinstance(s, Variable):
                var = s
            elif isinstance(p, Variable):
                var = p
            elif isinstance(o, Variable):
                var = o
            elif hasattr(context, ORDERBY) and isinstance(
                getattr(context, ORDERBY), Variable
            ):
                var = getattr(context, ORDERBY)
            # type error: Item "None" of "Optional[Variable]" has no attribute "n3"
            query = query + " %s %s" % (ORDERBY, var.n3())  # type: ignore[union-attr]

        try:
            query = query + " LIMIT %s" % int(getattr(context, LIMIT))
        except (ValueError, TypeError, AttributeError):
            pass
        try:
            query = query + " OFFSET %s" % int(getattr(context, OFFSET))
        except (ValueError, TypeError, AttributeError):
            pass

        result = self._query(
            query,
            # type error: Item "None" of "Optional[Graph]" has no attribute "identifier"
            default_graph=context.identifier if self._is_contextual(context) else None,  # type: ignore[union-attr]
        )

        if vars:
            if type(result) is tuple:
                if result[0] == 401:
                    raise ValueError(
                        "It looks like you need to authenticate with this SPARQL Store. HTTP unauthorized"
                    )
            for row in result:
                if TYPE_CHECKING:
                    # This will be a ResultRow because if vars is truthish then
                    # the query will be a SELECT query.
                    assert isinstance(row, ResultRow)
                yield (
                    (
                        row.get(s, URIRef(f"urn:undef:{s}"))
                        if isinstance(s, Variable)
                        else row.get(s, s)
                    ),
                    # TODO: getting value of ?p variable can return a Literal,
                    #  but literal cannot be yielded in the predicate slot.
                    cast(
                        IdentifiedNode,
                        (
                            row.get(p, URIRef(f"urn:undef:{p}"))
                            if isinstance(p, Variable)
                            else row.get(p, p)
                        ),
                    ),
                    (
                        row.get(o, URIRef(f"urn:undef:{o}"))
                        if isinstance(o, Variable)
                        else row.get(o, o)
                    ),
                ), None  # why is the context here not the passed in graph 'context'?
        else:
            if result.askAnswer:
                yield (s, cast(IdentifiedNode, p), o), None

    def triples_choices(
        self,
<<<<<<< HEAD
        _: _TripleChoiceType,
        context: Optional[_ContextType] = None,
=======
        _: (
            tuple[
                list[_SubjectType] | tuple[_SubjectType, ...],
                _PredicateType,
                _ObjectType | None,
            ]
            | tuple[
                _SubjectType | None,
                list[_PredicateType] | tuple[_PredicateType, ...],
                _ObjectType | None,
            ]
            | tuple[
                _SubjectType | None,
                _PredicateType,
                list[_ObjectType] | tuple[_ObjectType, ...],
            ]
        ),
        context: _ContextType | None = None,
>>>>>>> 71264cc0
    ) -> Generator[
        tuple[
            _TripleType,
            Iterator[_ContextType | None],
        ],
        None,
        None,
    ]:
        """
        A variant of triples that can take a list of terms instead of a
        single term in any slot.  Stores can implement this to optimize
        the response time from the import default 'fallback' implementation,
        which will iterate over each term in the list and dispatch to
        triples.
        """
        raise NotImplementedError("Triples choices currently not supported")

    def __len__(self, context: _ContextType | None = None) -> int:
        if not self.sparql11:
            raise NotImplementedError(
                "For performance reasons, this is not"
                + "supported for sparql1.0 endpoints"
            )
        else:
            q = "SELECT (count(*) as ?c) WHERE {?s ?p ?o .}"

            result = self._query(
                q,
                # type error: Item "None" of "Optional[Graph]" has no attribute "identifier"
                default_graph=(
                    context.identifier  # type: ignore[union-attr]
                    if self._is_contextual(context)
                    else None
                ),
            )
            # type error: Item "tuple[Node, ...]" of "Union[tuple[Node, Node, Node], bool, ResultRow]" has no attribute "c"
            return int(next(iter(result)).c)  # type: ignore[union-attr]

    # type error: Return type "Generator[Identifier, None, None]" of "contexts" incompatible with return type "Generator[Graph, None, None]" in supertype "Store"
    def contexts(  # type: ignore[override]
        self, triple: _TripleType | None = None
    ) -> Generator[_ContextIdentifierType, None, None]:
        """
        Iterates over results to `SELECT ?NAME { GRAPH ?NAME { ?s ?p ?o } }`
        or `SELECT ?NAME { GRAPH ?NAME {} }` if triple is `None`.

        Returns instances of this store with the SPARQL wrapper
        object updated via addNamedGraph(?NAME).

        This causes a named-graph-uri key / value  pair to be sent over
        the protocol.

        Please note that some SPARQL endpoints are not able to find empty named
        graphs.
        """

        if triple:
            nts = self.node_to_sparql
            s, p, o = triple
            params = (
                nts(s if s else Variable("s")),
                nts(p if p else Variable("p")),
                nts(o if o else Variable("o")),
            )
            q = "SELECT ?name WHERE { GRAPH ?name { %s %s %s }}" % params
        else:
            q = "SELECT ?name WHERE { GRAPH ?name {} }"

        result = self._query(q)
        # type error: Item "bool" of "Union[tuple[Node, Node, Node], bool, ResultRow]" has no attribute "name"
        # error: Generator has incompatible item type "Union[Any, Identifier]"; expected "IdentifiedNode"
        return (row.name for row in result)  # type: ignore[union-attr,misc]

    # Namespace persistence interface implementation
    def bind(self, prefix: str, namespace: URIRef, override: bool = True) -> None:
        bound_prefix = self.prefix(namespace)
        if override and bound_prefix:
            del self.nsBindings[bound_prefix]
        self.nsBindings[prefix] = namespace

    def prefix(self, namespace: URIRef) -> str | None:
        """ """
        return dict([(v, k) for k, v in self.nsBindings.items()]).get(namespace)

    def namespace(self, prefix: str) -> URIRef | None:
        return self.nsBindings.get(prefix)

    def namespaces(self) -> Iterator[tuple[str, URIRef]]:
        for prefix, ns in self.nsBindings.items():
            yield prefix, ns

    def add_graph(self, graph: Graph) -> None:
        raise TypeError("The SPARQL store is read only")

    def remove_graph(self, graph: Graph) -> None:
        raise TypeError("The SPARQL store is read only")

    @overload
    def _is_contextual(self, graph: None) -> te.Literal[False]: ...

    @overload
    def _is_contextual(self, graph: Graph | str | None) -> bool: ...

    def _is_contextual(self, graph: Graph | str | None) -> bool:
        """Returns `True` if the "GRAPH" keyword must appear
        in the final SPARQL query sent to the endpoint.
        """
        if (not self.context_aware) or (graph is None):
            return False
        if isinstance(graph, str):
            return graph != "__UNION__"
        else:
            return graph.identifier != DATASET_DEFAULT_GRAPH_ID

    def subjects(
        self,
        predicate: _PredicateType | None = None,
        object: _ObjectType | None = None,
    ) -> Generator[_SubjectType, None, None]:
        """A generator of subjects with the given predicate and object"""
        for t, c in self.triples((None, predicate, object)):
            yield t[0]

    def predicates(
        self,
        subject: _SubjectType | None = None,
        object: _ObjectType | None = None,
    ) -> Generator[_PredicateType, None, None]:
        """A generator of predicates with the given subject and object"""
        for t, c in self.triples((subject, None, object)):
            yield t[1]

    def objects(
        self,
        subject: _SubjectType | None = None,
        predicate: _PredicateType | None = None,
    ) -> Generator[_ObjectType, None, None]:
        """A generator of objects with the given subject and predicate"""
        for t, c in self.triples((subject, predicate, None)):
            yield t[2]

    def subject_predicates(
        self, object: _ObjectType | None = None
    ) -> Generator[tuple[_SubjectType, _PredicateType], None, None]:
        """A generator of (subject, predicate) tuples for the given object"""
        for t, c in self.triples((None, None, object)):
            yield t[0], t[1]

    def subject_objects(
        self, predicate: _PredicateType | None = None
    ) -> Generator[tuple[_SubjectType, _ObjectType], None, None]:
        """A generator of (subject, object) tuples for the given predicate"""
        for t, c in self.triples((None, predicate, None)):
            yield t[0], t[2]

    def predicate_objects(
        self, subject: _SubjectType | None = None
    ) -> Generator[tuple[_PredicateType, _ObjectType], None, None]:
        """A generator of (predicate, object) tuples for the given subject"""
        for t, c in self.triples((subject, None, None)):
            yield t[1], t[2]


class SPARQLUpdateStore(SPARQLStore):
    """A store using SPARQL queries for reading and SPARQL Update for changes.

    This can be context-aware, if so, any changes will be to the given named
    graph only.

    In favor of the SPARQL 1.1 motivated Dataset, we advise against using this
    with ConjunctiveGraphs, as it reads and writes from and to the
    "default graph". Exactly what this means depends on the endpoint and can
    result in confusion.

    For Graph objects, everything works as expected.

    See the [`SPARQLStore`][rdflib.plugins.stores.sparqlstore.SPARQLStore] base class for more information.
    """

    where_pattern = re.compile(r"""(?P<where>WHERE\s*\{)""", re.IGNORECASE)

    ##############################################################
    # Regex for injecting GRAPH blocks into updates on a context #
    ##############################################################

    # Observations on the SPARQL grammar (http://www.w3.org/TR/2013/REC-sparql11-query-20130321/):
    # 1. Only the terminals STRING_LITERAL1, STRING_LITERAL2,
    #    STRING_LITERAL_LONG1, STRING_LITERAL_LONG2, and comments can contain
    #    curly braces.
    # 2. The non-terminals introduce curly braces in pairs only.
    # 3. Unescaped " can occur only in strings and comments.
    # 3. Unescaped ' can occur only in strings, comments, and IRIRefs.
    # 4. \ always escapes the following character, especially \", \', and
    #    \\ denote literal ", ', and \ respectively.
    # 5. # always starts a comment outside of string and IRI
    # 6. A comment ends at the next newline
    # 7. IRIREFs need to be detected, as they may contain # without starting a comment
    # 8. PrefixedNames do not contain a #
    # As a consequence, it should be rather easy to detect strings and comments
    # in order to avoid unbalanced curly braces.

    # From the SPARQL grammar
    STRING_LITERAL1 = "'([^'\\\\]|\\\\.)*'"
    STRING_LITERAL2 = '"([^"\\\\]|\\\\.)*"'
    STRING_LITERAL_LONG1 = "'''(('|'')?([^'\\\\]|\\\\.))*'''"
    STRING_LITERAL_LONG2 = '"""(("|"")?([^"\\\\]|\\\\.))*"""'
    String = "(%s)|(%s)|(%s)|(%s)" % (
        STRING_LITERAL1,
        STRING_LITERAL2,
        STRING_LITERAL_LONG1,
        STRING_LITERAL_LONG2,
    )
    IRIREF = '<([^<>"{}|^`\\]\\\\[\\x00-\\x20])*>'
    COMMENT = "#[^\\x0D\\x0A]*([\\x0D\\x0A]|\\Z)"

    # Simplified grammar to find { at beginning and } at end of blocks
    BLOCK_START = "{"
    BLOCK_END = "}"
    ESCAPED = "\\\\."

    # Match anything that doesn't start or end a block:
    BlockContent = "(%s)|(%s)|(%s)|(%s)" % (String, IRIREF, COMMENT, ESCAPED)
    BlockFinding = "(?P<block_start>%s)|(?P<block_end>%s)|(?P<block_content>%s)" % (
        BLOCK_START,
        BLOCK_END,
        BlockContent,
    )
    BLOCK_FINDING_PATTERN = re.compile(BlockFinding)

    # Note that BLOCK_FINDING_PATTERN.finditer() will not cover the whole
    # string with matches. Everything that is not matched will have to be
    # part of the modified query as is.

    ##################################################################

    def __init__(
        self,
        query_endpoint: str | None = None,
        update_endpoint: str | None = None,
        sparql11: bool = True,
        context_aware: bool = True,
        postAsEncoded: bool = True,  # noqa: N803
        autocommit: bool = True,
        dirty_reads: bool = False,
        **kwds,
    ):
        """
        Args:
            autocommit: if set, the store will commit after every
                writing operations. If False, we only make queries on the
                server once commit is called.
            dirty_reads if set, we do not commit before reading. So you
                cannot read what you wrote before manually calling commit.
        """

        SPARQLStore.__init__(
            self,
            query_endpoint,
            sparql11,
            context_aware,
            update_endpoint=update_endpoint,
            **kwds,
        )

        self.postAsEncoded = postAsEncoded
        self.autocommit = autocommit
        self.dirty_reads = dirty_reads
        self._edits: list[str] | None = None
        self._updates = 0

    def query(self, *args: Any, **kwargs: Any) -> Result:
        if not self.autocommit and not self.dirty_reads:
            self.commit()
        return SPARQLStore.query(self, *args, **kwargs)

    # type error: Signature of "triples" incompatible with supertype "Store"
    def triples(  # type: ignore[override]
        self, *args: Any, **kwargs: Any
    ) -> Iterator[tuple[_TripleType, None]]:
        if not self.autocommit and not self.dirty_reads:
            self.commit()
        return SPARQLStore.triples(self, *args, **kwargs)

    # type error: Signature of "contexts" incompatible with supertype "Store"
    def contexts(  # type: ignore[override]
        self, *args: Any, **kwargs: Any
    ) -> Generator[_ContextIdentifierType, None, None]:
        if not self.autocommit and not self.dirty_reads:
            self.commit()
        return SPARQLStore.contexts(self, *args, **kwargs)

    def __len__(self, *args: Any, **kwargs: Any) -> int:
        if not self.autocommit and not self.dirty_reads:
            self.commit()
        return SPARQLStore.__len__(self, *args, **kwargs)

    def open(
        self, configuration: Union[str, tuple[str, str]], create: bool = False
    ) -> None:
        """Sets the endpoint URLs for this `SPARQLStore`

        Args:
            configuration: either a tuple of (query_endpoint, update_endpoint),
                or a string with the endpoint which is configured as query and update endpoint
            create: if True an exception is thrown.
        """

        if create:
            raise Exception("Cannot create a SPARQL Endpoint")

        if isinstance(configuration, tuple):
            self.query_endpoint = configuration[0]
            if len(configuration) > 1:
                self.update_endpoint = configuration[1]
        else:
            self.query_endpoint = configuration
            self.update_endpoint = configuration

    def _transaction(self) -> list[str]:
        if self._edits is None:
            self._edits = []
        return self._edits

    # Transactional interfaces
    def commit(self) -> None:
        """`add()`, `addN()`, and `remove()` are transactional to reduce overhead of many small edits.
        Read and update() calls will automatically commit any outstanding edits.
        This should behave as expected most of the time, except that alternating writes
        and reads can degenerate to the original call-per-triple situation that originally existed.
        """
        if self._edits and len(self._edits) > 0:
            self._update("\n;\n".join(self._edits))
            self._edits = None

    def rollback(self) -> None:
        self._edits = None

    def add(
        self,
        spo: _TripleType,
        context: _ContextType | None = None,
        quoted: bool = False,
    ) -> None:
        """Add a triple to the store of triples."""

        if not self.update_endpoint:
            raise Exception("UpdateEndpoint is not set")

        assert not quoted
        (subject, predicate, obj) = spo

        nts = self.node_to_sparql
        triple = "%s %s %s ." % (nts(subject), nts(predicate), nts(obj))
        if self._is_contextual(context):
            if TYPE_CHECKING:
                # _is_contextual will never return true if context is None
                assert context is not None
            q = "INSERT DATA { GRAPH %s { %s } }" % (nts(context.identifier), triple)
        else:
            q = "INSERT DATA { %s }" % triple
        self._transaction().append(q)
        if self.autocommit:
            self.commit()

    def addN(self, quads: Iterable[_QuadType]) -> None:  # noqa: N802
        """Add a list of quads to the store."""
        if not self.update_endpoint:
            raise Exception("UpdateEndpoint is not set - call 'open'")

        contexts = collections.defaultdict(list)
        for subject, predicate, obj, context in quads:
            contexts[context].append((subject, predicate, obj))
        data: list[str] = []
        nts = self.node_to_sparql
        for context in contexts:
            triples = [
                "%s %s %s ." % (nts(subject), nts(predicate), nts(obj))
                for subject, predicate, obj in contexts[context]
            ]
            data.append(
                "INSERT DATA { GRAPH %s { %s } }\n"
                % (nts(context.identifier), "\n".join(triples))
            )
        self._transaction().extend(data)
        if self.autocommit:
            self.commit()

    # type error: Signature of "remove" incompatible with supertype "Store"
    def remove(  # type: ignore[override]
        self, spo: _TriplePatternType, context: _ContextType | None
    ) -> None:
        """Remove a triple from the store"""
        if not self.update_endpoint:
            raise Exception("UpdateEndpoint is not set - call 'open'")

        subject: _SubjectType
        predicate: _PredicateType
        obj: _ObjectType
        (_subject, _predicate, _obj) = spo
        if _subject is None:
            subject = Variable("S")
        else:
            subject = _subject
        if _predicate is None:
            predicate = Variable("P")
        else:
            predicate = _predicate
        if _obj is None:
            obj = Variable("O")
        else:
            obj = _obj

        nts = self.node_to_sparql
        triple = "%s %s %s ." % (nts(subject), nts(predicate), nts(obj))
        if self._is_contextual(context):
            if TYPE_CHECKING:
                # _is_contextual will never return true if context is None
                assert context is not None
            cid = nts(context.identifier)
            q = "WITH %(graph)s DELETE { %(triple)s } WHERE { %(triple)s }" % {
                "graph": cid,
                "triple": triple,
            }
        else:
            q = "DELETE { %s } WHERE { %s } " % (triple, triple)
        self._transaction().append(q)
        if self.autocommit:
            self.commit()

    def setTimeout(self, timeout) -> None:  # noqa: N802
        self._timeout = int(timeout)

    def _update(self, update):
        self._updates += 1

        SPARQLConnector.update(self, update)

    # type error: Signature of "update" incompatible with supertype "SPARQLConnector"
    # type error: Signature of "update" incompatible with supertype "Store"
    def update(  # type: ignore[override]
        self,
        query: Update | str,
        initNs: dict[str, Any] = {},  # noqa: N803
        initBindings: dict[str, Identifier] = {},  # noqa: N803
        queryGraph: str | None = None,  # noqa: N803
        DEBUG: bool = False,  # noqa: N803
    ):
        """Perform a SPARQL Update Query against the endpoint, INSERT, LOAD, DELETE etc.

        Setting initNs adds PREFIX declarations to the beginning of
        the update. Setting initBindings adds inline VALUEs to the
        beginning of every WHERE clause. By the SPARQL grammar, all
        operations that support variables (namely INSERT and DELETE)
        require a WHERE clause.
        Important: initBindings fails if the update contains the
        substring 'WHERE {' which does not denote a WHERE clause, e.g.
        if it is part of a literal.

        !!! info "Context-aware query rewriting"

            - **When:**  If context-awareness is enabled and the graph is not the default graph of the store.
            - **Why:** To ensure consistency with the [`Memory`][rdflib.plugins.stores.memory.Memory] store.
                The graph must accept "local" SPARQL requests (requests with no GRAPH keyword)
                as if it was the default graph.
            - **What is done:** These "local" queries are rewritten by this store.
                The content of each block of a SPARQL Update operation is wrapped in a GRAPH block
                except if the block is empty.
                This basically causes INSERT, INSERT DATA, DELETE, DELETE DATA and WHERE to operate
                only on the context.
            - **Example:** `"INSERT DATA { <urn:michel> <urn:likes> <urn:pizza> }"` is converted into
                `"INSERT DATA { GRAPH <urn:graph> { <urn:michel> <urn:likes> <urn:pizza> } }"`.
            - **Warning:** Queries are presumed to be "local" but this assumption is **not checked**.
                For instance, if the query already contains GRAPH blocks, the latter will be wrapped in new GRAPH blocks.
            - **Warning:** A simplified grammar is used that should tolerate
                extensions of the SPARQL grammar. Still, the process may fail in
                uncommon situations and produce invalid output.
        """
        if not self.update_endpoint:
            raise Exception("Update endpoint is not set!")

        self.debug = DEBUG
        assert isinstance(query, str)
        query = self._inject_prefixes(query, initNs)

        if self._is_contextual(queryGraph):
            if TYPE_CHECKING:
                # _is_contextual will never return true if context is None
                assert queryGraph is not None
            query = self._insert_named_graph(query, queryGraph)

        if initBindings:
            # For INSERT and DELETE the WHERE clause is obligatory
            # (http://www.w3.org/TR/2013/REC-sparql11-query-20130321/#rModify)
            # Other query types do not allow variables and don't
            # have a WHERE clause.  This also works for updates with
            # more than one INSERT/DELETE.
            v = list(initBindings)
            values = "\nVALUES ( %s )\n{ ( %s ) }\n" % (
                " ".join("?" + str(x) for x in v),
                " ".join(self.node_to_sparql(initBindings[x]) for x in v),
            )

            query = self.where_pattern.sub("WHERE { " + values, query)

        self._transaction().append(query)
        if self.autocommit:
            self.commit()

    def _insert_named_graph(self, query: str, query_graph: str) -> str:
        """Inserts GRAPH <query_graph> {} into blocks of SPARQL Update operations

        For instance,  `INSERT DATA { <urn:michel> <urn:likes> <urn:pizza> }`
        is converted into
        `INSERT DATA { GRAPH <urn:graph> { <urn:michel> <urn:likes> <urn:pizza> } }`
        """
        if isinstance(query_graph, Node):
            query_graph = self.node_to_sparql(query_graph)
        else:
            query_graph = "<%s>" % query_graph
        graph_block_open = " GRAPH %s {" % query_graph
        graph_block_close = "} "

        # SPARQL Update supports the following operations:
        # LOAD, CLEAR, DROP, ADD, MOVE, COPY, CREATE, INSERT DATA, DELETE DATA, DELETE/INSERT, DELETE WHERE
        # LOAD, CLEAR, DROP, ADD, MOVE, COPY, CREATE do not make much sense in a context.
        # INSERT DATA, DELETE DATA, and DELETE WHERE require the contents of their block to be wrapped in a GRAPH <?> { }.
        # DELETE/INSERT supports the WITH keyword, which sets the graph to be
        # used for all following DELETE/INSERT instruction including the
        # non-optional WHERE block. Equivalently, a GRAPH block can be added to
        # all blocks.
        #
        # Strategy employed here: Wrap the contents of every top-level block into a `GRAPH <?> { }`.

        level = 0
        modified_query = []
        pos = 0
        for match in self.BLOCK_FINDING_PATTERN.finditer(query):
            if match.group("block_start") is not None:
                level += 1
                if level == 1:
                    modified_query.append(query[pos : match.end()])
                    modified_query.append(graph_block_open)
                    pos = match.end()
            elif match.group("block_end") is not None:
                if level == 1:
                    since_previous_pos = query[pos : match.start()]
                    if modified_query[-1] is graph_block_open and (
                        since_previous_pos == "" or since_previous_pos.isspace()
                    ):
                        # In this case, adding graph_block_start and
                        # graph_block_end results in an empty GRAPH block. Some
                        # endpoints (e.g. TDB) can not handle this. Therefore
                        # remove the previously added block_start.
                        modified_query.pop()
                        modified_query.append(since_previous_pos)
                    else:
                        modified_query.append(since_previous_pos)
                        modified_query.append(graph_block_close)
                    pos = match.start()
                level -= 1
        modified_query.append(query[pos:])

        return "".join(modified_query)

    def add_graph(self, graph: Graph) -> None:
        if not self.graph_aware:
            Store.add_graph(self, graph)
        elif graph.identifier != DATASET_DEFAULT_GRAPH_ID:
            self.update("CREATE GRAPH %s" % self.node_to_sparql(graph.identifier))

    def remove_graph(self, graph: Graph) -> None:
        if not self.graph_aware:
            Store.remove_graph(self, graph)
        elif graph.identifier == DATASET_DEFAULT_GRAPH_ID:
            self.update("DROP DEFAULT")
        else:
            self.update("DROP GRAPH %s" % self.node_to_sparql(graph.identifier))

    def subjects(
        self,
        predicate: _PredicateType | None = None,
        object: _ObjectType | None = None,
    ) -> Generator[_SubjectType, None, None]:
        """A generator of subjects with the given predicate and object"""
        for t, c in self.triples((None, predicate, object)):
            yield t[0]

    def predicates(
        self,
        subject: _SubjectType | None = None,
        object: _ObjectType | None = None,
    ) -> Generator[_PredicateType, None, None]:
        """A generator of predicates with the given subject and object"""
        for t, c in self.triples((subject, None, object)):
            yield t[1]

    def objects(
        self,
        subject: _SubjectType | None = None,
        predicate: _PredicateType | None = None,
    ) -> Generator[_ObjectType, None, None]:
        """A generator of objects with the given subject and predicate"""
        for t, c in self.triples((subject, predicate, None)):
            yield t[2]

    def subject_predicates(
        self, object: _ObjectType | None = None
    ) -> Generator[tuple[_SubjectType, _PredicateType], None, None]:
        """A generator of (subject, predicate) tuples for the given object"""
        for t, c in self.triples((None, None, object)):
            yield t[0], t[1]

    def subject_objects(
        self, predicate: _PredicateType | None = None
    ) -> Generator[tuple[_SubjectType, _ObjectType], None, None]:
        """A generator of (subject, object) tuples for the given predicate"""
        for t, c in self.triples((None, predicate, None)):
            yield t[0], t[2]

    def predicate_objects(
        self, subject: _SubjectType | None = None
    ) -> Generator[tuple[_PredicateType, _ObjectType], None, None]:
        """A generator of (predicate, object) tuples for the given subject"""
        for t, c in self.triples((subject, None, None)):
            yield t[1], t[2]


__all__ = ["SPARQLUpdateStore", "SPARQLStore"]<|MERGE_RESOLUTION|>--- conflicted
+++ resolved
@@ -441,29 +441,8 @@
 
     def triples_choices(
         self,
-<<<<<<< HEAD
         _: _TripleChoiceType,
-        context: Optional[_ContextType] = None,
-=======
-        _: (
-            tuple[
-                list[_SubjectType] | tuple[_SubjectType, ...],
-                _PredicateType,
-                _ObjectType | None,
-            ]
-            | tuple[
-                _SubjectType | None,
-                list[_PredicateType] | tuple[_PredicateType, ...],
-                _ObjectType | None,
-            ]
-            | tuple[
-                _SubjectType | None,
-                _PredicateType,
-                list[_ObjectType] | tuple[_ObjectType, ...],
-            ]
-        ),
         context: _ContextType | None = None,
->>>>>>> 71264cc0
     ) -> Generator[
         tuple[
             _TripleType,
