--- conflicted
+++ resolved
@@ -442,11 +442,7 @@
     def triples_choices(
         self,
         _: _TripleChoiceType,
-<<<<<<< HEAD
-        context: Optional[_ContextType] = None,
-=======
         context: _ContextType | None = None,
->>>>>>> 6143ffa0
     ) -> Generator[
         tuple[
             _TripleType,
