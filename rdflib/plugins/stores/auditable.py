--- conflicted
+++ resolved
@@ -18,12 +18,8 @@
 from __future__ import annotations
 
 import threading
-<<<<<<< HEAD
-from typing import TYPE_CHECKING, Any, Generator, Iterator, List, Optional, Tuple, Union
-=======
 from collections.abc import Generator, Iterator
 from typing import TYPE_CHECKING, Any
->>>>>>> bcdc7a62
 
 from rdflib.graph import ConjunctiveGraph, Graph
 from rdflib.store import Store
@@ -69,13 +65,7 @@
         ] = []
         self.rollbackLock = threading.RLock()
 
-<<<<<<< HEAD
-    def open(
-        self, configuration: Union[str, tuple[str, str]], create: bool = True
-    ) -> Optional[int]:
-=======
     def open(self, configuration: str, create: bool = True) -> int | None:
->>>>>>> bcdc7a62
         return self.store.open(configuration, create)
 
     def close(self, commit_pending_transaction: bool = False) -> None:
