--- conflicted
+++ resolved
@@ -5,14 +5,9 @@
 
 >>> from rdflib import ConjunctiveGraph, URIRef, Namespace
 >>> g = ConjunctiveGraph()
-<<<<<<< HEAD
->>> data = open("test/example.nquads", "r")
+>>> data = open("test/example.nquads", "rb")
 >>> g.parse(data, format="nquads") # doctest:+ELLIPSIS
 <Graph identifier=... (<class 'rdflib.graph.Graph'>)>
-=======
->>> with open("test/example.nquads", "rb") as examples:
-...    sink = g.parse(examples, format="nquads")
->>>>>>> a2c949af
 >>> assert len(g.store) == 449
 >>> # There should be 16 separate contexts
 >>> assert len([x for x in g.store.contexts()]) == 16
