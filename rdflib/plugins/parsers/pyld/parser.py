--- conflicted
+++ resolved
@@ -1,10 +1,6 @@
 import json
-<<<<<<< HEAD
-from typing import List, Union
-=======
 from io import BufferedReader, StringIO
-from typing import Union
->>>>>>> e9304e32
+from typing import Union, List
 
 import pyld
 from pyld import jsonld
