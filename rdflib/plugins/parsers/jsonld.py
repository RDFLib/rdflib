"""
This parser will interpret a JSON-LD document as an RDF Graph. See:

    http://json-ld.org/

Example usage::

    >>> from rdflib import Graph, URIRef, Literal
    >>> test_json = '''
    ... {
    ...     "@context": {
    ...         "dc": "http://purl.org/dc/terms/",
    ...         "rdf": "http://www.w3.org/1999/02/22-rdf-syntax-ns#",
    ...         "rdfs": "http://www.w3.org/2000/01/rdf-schema#"
    ...     },
    ...     "@id": "http://example.org/about",
    ...     "dc:title": {
    ...         "@language": "en",
    ...         "@value": "Someone's Homepage"
    ...     }
    ... }
    ... '''
    >>> g = Graph().parse(data=test_json, format='json-ld')
    >>> list(g) == [(URIRef('http://example.org/about'),
    ...     URIRef('http://purl.org/dc/terms/title'),
    ...     Literal("Someone's Homepage", lang='en'))]
    True

"""

# From: https://github.com/RDFLib/rdflib-jsonld/blob/feature/json-ld-1.1/rdflib_jsonld/parser.py

# NOTE: This code reads the entire JSON object into memory before parsing, but
# we should consider streaming the input to deal with arbitrarily large graphs.
from __future__ import annotations

import warnings
from typing import TYPE_CHECKING, Any, Dict, Iterable, List, Optional, Union

import rdflib.parser
from rdflib.graph import ConjunctiveGraph, Graph
from rdflib.namespace import RDF, XSD
from rdflib.parser import InputSource, URLInputSource
from rdflib.term import BNode, IdentifiedNode, Literal, Node, URIRef

from ..shared.jsonld.context import UNDEF, Context, Term
from ..shared.jsonld.keys import (
    CONTEXT,
    GRAPH,
    ID,
    INCLUDED,
    INDEX,
    JSON,
    LANG,
    LIST,
    NEST,
    NONE,
    REV,
    SET,
    TYPE,
    VALUE,
    VOCAB,
)
from ..shared.jsonld.util import (
    VOCAB_DELIMS,
    context_from_urlinputsource,
    json,
    source_to_json,
)

__all__ = ["JsonLDParser", "to_rdf"]

TYPE_TERM = Term(str(RDF.type), TYPE, VOCAB)  # type: ignore[call-arg]

ALLOW_LISTS_OF_LISTS = True  # NOTE: Not allowed in JSON-LD 1.0


class JsonLDParser(rdflib.parser.Parser):
    def __init__(self):
        super(JsonLDParser, self).__init__()

    def parse(
        self,
        source: InputSource,
        sink: Graph,
        version: float = 1.1,
<<<<<<< HEAD
        skolemize: bool = False,
        **kwargs: Any,
=======
        encoding: Optional[str] = "utf-8",
        base: Optional[str] = None,
        context: Optional[
            Union[
                List[Union[Dict[str, Any], str, None]],
                Dict[str, Any],
                str,
            ]
        ] = None,
        generalized_rdf: Optional[bool] = False,
        extract_all_scripts: Optional[bool] = False,
>>>>>>> 08534670
    ) -> None:
        """Parse JSON-LD from a source document.

        The source document can be JSON or HTML with embedded JSON script
        elements (type attribute = "application/ld+json"). To process as HTML
        ``source.content_type`` must be set to "text/html" or
        "application/xhtml+xml".

        :param source: InputSource with JSON-formatted data (JSON or HTML)

        :param sink: Graph to receive the parsed triples

        :param version: parse as JSON-LD version, defaults to 1.1

        :param encoding: character encoding of the JSON (should be "utf-8"
            or "utf-16"), defaults to "utf-8"

        :param base: JSON-LD `Base IRI <https://www.w3.org/TR/json-ld/#base-iri>`_, defaults to None

        :param context: JSON-LD `Context <https://www.w3.org/TR/json-ld/#the-context>`_, defaults to None

        :param generalized_rdf: parse as `Generalized RDF <https://www.w3.org/TR/json-ld/#relationship-to-rdf>`_, defaults to False

        :param extract_all_scripts: if source is an HTML document then extract
            all script elements, defaults to False (extract only the first
            script element). This is ignored if ``source.system_id`` contains
            a fragment identifier, in which case only the script element with
            matching id attribute is extracted.

        """
        if encoding not in ("utf-8", "utf-16"):
            warnings.warn(
                "JSON should be encoded as unicode. "
                "Given encoding was: %s" % encoding
            )

        if not base:
            base = sink.absolutize(source.getPublicId() or source.getSystemId() or "")

        context_data = context
        if not context_data and hasattr(source, "url") and hasattr(source, "links"):
            if TYPE_CHECKING:
                assert isinstance(source, URLInputSource)
            context_data = context_from_urlinputsource(source)

        try:
            version = float(version)
        except ValueError:
            version = 1.1

        # Get the optional fragment identifier
        try:
            fragment_id = URIRef(source.getSystemId()).fragment
        except Exception:
            fragment_id = None

        data, html_base = source_to_json(source, fragment_id, extract_all_scripts)
        if html_base is not None:
            base = URIRef(html_base, base=base)

        # NOTE: A ConjunctiveGraph parses into a Graph sink, so no sink will be
        # context_aware. Keeping this check in case RDFLib is changed, or
        # someone passes something context_aware to this parser directly.
        conj_sink: Graph
        if not sink.context_aware:
            conj_sink = ConjunctiveGraph(store=sink.store, identifier=sink.identifier)
        else:
            conj_sink = sink

<<<<<<< HEAD
        to_rdf(
            data,
            conj_sink,
            base,
            context_data,
            version,
            generalized_rdf,
            skolemize=skolemize,
        )
=======
        to_rdf(data, conj_sink, base, context_data, version, bool(generalized_rdf))
>>>>>>> 08534670


def to_rdf(
    data: Any,
    dataset: Graph,
    base: Optional[str] = None,
    context_data: Optional[
        Union[
            List[Union[Dict[str, Any], str, None]],
            Dict[str, Any],
            str,
        ]
    ] = None,
    version: Optional[float] = None,
    generalized_rdf: bool = False,
    allow_lists_of_lists: Optional[bool] = None,
    skolemize: bool = False,
):
    # TODO: docstring w. args and return value
    context = Context(base=base, version=version)
    if context_data:
        context.load(context_data)
    parser = Parser(
        generalized_rdf=generalized_rdf,
        allow_lists_of_lists=allow_lists_of_lists,
        skolemize=skolemize,
    )
    return parser.parse(data, context, dataset)


class Parser:
    def __init__(
        self,
        generalized_rdf: bool = False,
        allow_lists_of_lists: Optional[bool] = None,
        skolemize: bool = False,
    ):
        self.skolemize = skolemize
        self.generalized_rdf = generalized_rdf
        self.allow_lists_of_lists = (
            allow_lists_of_lists
            if allow_lists_of_lists is not None
            else ALLOW_LISTS_OF_LISTS
        )

    def parse(self, data: Any, context: Context, dataset: Graph) -> Graph:
        topcontext = False
        resources: Union[Dict[str, Any], List[Any]]
        if isinstance(data, list):
            resources = data
        elif isinstance(data, dict):
            local_context = data.get(CONTEXT)
            if local_context:
                context.load(local_context, context.base)
                topcontext = True
            resources = data
            # type error: Subclass of "Dict[str, Any]" and "List[Any]" cannot exist: would have incompatible method signatures
            if not isinstance(resources, list):  # type: ignore[unreachable]
                resources = [resources]

        if context.vocab:
            dataset.bind(None, context.vocab)
        for name, term in context.terms.items():
            if term.id and term.id.endswith(VOCAB_DELIMS):
                dataset.bind(name, term.id)

        # type error: "Graph" has no attribute "default_context"
        graph = dataset.default_context if dataset.context_aware else dataset  # type: ignore[attr-defined]

        for node in resources:
            self._add_to_graph(dataset, graph, context, node, topcontext)

        return graph

    def _add_to_graph(
        self,
        dataset: Graph,
        graph: Graph,
        context: Context,
        node: Any,
        topcontext: bool = False,
    ) -> Optional[Node]:
        if not isinstance(node, dict) or context.get_value(node):
            # type error: Return value expected
            return  # type: ignore[return-value]

        if CONTEXT in node and not topcontext:
            local_context = node[CONTEXT]
            if local_context:
                context = context.subcontext(local_context)
            else:
                context = Context(base=context.doc_base)

        # type error: Incompatible types in assignment (expression has type "Optional[Context]", variable has type "Context")
        context = context.get_context_for_type(node)  # type: ignore[assignment]

        id_val = context.get_id(node)

        if id_val is None:
            nested_id = self._get_nested_id(context, node)
            if nested_id is not None and len(nested_id) > 0:
                id_val = nested_id

        if isinstance(id_val, str):
            subj = self._to_rdf_id(context, id_val)
        else:
            subj = BNode()
            if self.skolemize:
                subj = subj.skolemize()

        if subj is None:
            return None

        # NOTE: crude way to signify that this node might represent a named graph
        no_id = id_val is None

        for key, obj in node.items():
            if key == CONTEXT or key in context.get_keys(ID):
                continue

            if key == REV or key in context.get_keys(REV):
                for rkey, robj in obj.items():
                    self._key_to_graph(
                        dataset,
                        graph,
                        context,
                        subj,
                        rkey,
                        robj,
                        reverse=True,
                        no_id=no_id,
                    )
            else:
                self._key_to_graph(dataset, graph, context, subj, key, obj, no_id=no_id)

        return subj

    # type error: Missing return statement
    def _get_nested_id(self, context: Context, node: Dict[str, Any]) -> Optional[str]:  # type: ignore[return]
        for key, obj in node.items():
            if context.version >= 1.1 and key in context.get_keys(NEST):
                term = context.terms.get(key)
                if term and term.id is None:
                    continue
                objs = obj if isinstance(obj, list) else [obj]
                for obj in objs:
                    if not isinstance(obj, dict):
                        continue
                    id_val = context.get_id(obj)
                    if not id_val:
                        subcontext = context.get_context_for_term(
                            context.terms.get(key)
                        )
                        id_val = self._get_nested_id(subcontext, obj)
                    if isinstance(id_val, str):
                        return id_val

    def _key_to_graph(
        self,
        dataset: Graph,
        graph: Graph,
        context: Context,
        subj: Node,
        key: str,
        obj: Any,
        reverse: bool = False,
        no_id: bool = False,
    ) -> None:
        if isinstance(obj, list):
            obj_nodes = obj
        else:
            obj_nodes = [obj]

        term = context.terms.get(key)
        if term:
            term_id = term.id
            if term.type == JSON:
                obj_nodes = [self._to_typed_json_value(obj)]
            elif LIST in term.container:
                obj_nodes = [self._expand_nested_list(obj_nodes)]
            elif isinstance(obj, dict):
                obj_nodes = self._parse_container(context, term, obj)
        else:
            term_id = None

        if TYPE in (key, term_id):
            term = TYPE_TERM

        if GRAPH in (key, term_id):
            if dataset.context_aware and not no_id:
                if TYPE_CHECKING:
                    assert isinstance(dataset, ConjunctiveGraph)
                # type error: Argument 1 to "get_context" of "ConjunctiveGraph" has incompatible type "Node"; expected "Union[IdentifiedNode, str, None]"
                subgraph = dataset.get_context(subj)  # type: ignore[arg-type]
            else:
                subgraph = graph
            for onode in obj_nodes:
                self._add_to_graph(dataset, subgraph, context, onode)
            return

        if SET in (key, term_id):
            for onode in obj_nodes:
                self._add_to_graph(dataset, graph, context, onode)
            return

        if INCLUDED in (key, term_id):
            for onode in obj_nodes:
                self._add_to_graph(dataset, graph, context, onode)
            return

        if context.version >= 1.1 and key in context.get_keys(NEST):
            term = context.terms.get(key)
            if term and term.id is None:
                return
            objs = obj if isinstance(obj, list) else [obj]
            for obj in objs:
                if not isinstance(obj, dict):
                    continue
                for nkey, nobj in obj.items():
                    # NOTE: we've already captured subject
                    if nkey in context.get_keys(ID):
                        continue
                    subcontext = context.get_context_for_type(obj)
                    # type error: Argument 3 to "_key_to_graph" of "Parser" has incompatible type "Optional[Context]"; expected "Context"
                    self._key_to_graph(dataset, graph, subcontext, subj, nkey, nobj)  # type: ignore[arg-type]
            return

        pred_uri = term.id if term else context.expand(key)

        context = context.get_context_for_term(term)

        # Flatten deep nested lists
        def flatten(n: Iterable[Any]) -> List[Any]:
            flattened = []
            for obj in n:
                if isinstance(obj, dict):
                    objs = context.get_set(obj)
                    if objs is not None:
                        obj = objs
                if isinstance(obj, list):
                    flattened += flatten(obj)
                    continue
                flattened.append(obj)
            return flattened

        obj_nodes = flatten(obj_nodes)

        if not pred_uri:
            return

        if term and term.reverse:
            reverse = not reverse

        pred: IdentifiedNode
        bid = self._get_bnodeid(pred_uri)
        if bid:
            if not self.generalized_rdf:
                return
            pred = BNode(bid)
            if self.skolemize:
                pred = pred.skolemize()
        else:
            pred = URIRef(pred_uri)

        for obj_node in obj_nodes:
            obj = self._to_object(dataset, graph, context, term, obj_node)
            if obj is None:
                continue
            if reverse:
                graph.add((obj, pred, subj))
            else:
                graph.add((subj, pred, obj))

    def _parse_container(
        self, context: Context, term: Term, obj: Dict[str, Any]
    ) -> List[Any]:
        if LANG in term.container:
            obj_nodes = []
            for lang, values in obj.items():
                if not isinstance(values, list):
                    values = [values]
                if lang in context.get_keys(NONE):
                    obj_nodes += values
                else:
                    for v in values:
                        obj_nodes.append((v, lang))
            return obj_nodes

        v11 = context.version >= 1.1

        if v11 and GRAPH in term.container and ID in term.container:
            return [
                (
                    dict({GRAPH: o})
                    if k in context.get_keys(NONE)
                    else dict({ID: k, GRAPH: o}) if isinstance(o, dict) else o
                )
                for k, o in obj.items()
            ]

        elif v11 and GRAPH in term.container and INDEX in term.container:
            return [dict({GRAPH: o}) for k, o in obj.items()]

        elif v11 and GRAPH in term.container:
            return [dict({GRAPH: obj})]

        elif v11 and ID in term.container:
            return [
                (
                    dict({ID: k}, **o)
                    if isinstance(o, dict) and k not in context.get_keys(NONE)
                    else o
                )
                for k, o in obj.items()
            ]

        elif v11 and TYPE in term.container:
            return [
                (
                    self._add_type(
                        context,
                        (
                            {ID: context.expand(o) if term.type == VOCAB else o}
                            if isinstance(o, str)
                            else o
                        ),
                        k,
                    )
                    if isinstance(o, (dict, str)) and k not in context.get_keys(NONE)
                    else o
                )
                for k, o in obj.items()
            ]

        elif INDEX in term.container:
            obj_nodes = []
            for key, nodes in obj.items():
                if not isinstance(nodes, list):
                    nodes = [nodes]
                for node in nodes:
                    if v11 and term.index and key not in context.get_keys(NONE):
                        if not isinstance(node, dict):
                            node = {ID: node}
                        values = node.get(term.index, [])
                        if not isinstance(values, list):
                            values = [values]
                        values.append(key)
                        node[term.index] = values
                    obj_nodes.append(node)
            return obj_nodes

        return [obj]

    @staticmethod
    def _add_type(context: Context, o: Dict[str, Any], k: str) -> Dict[str, Any]:
        otype = context.get_type(o) or []
        if otype and not isinstance(otype, list):
            otype = [otype]
        otype.append(k)
        o[TYPE] = otype
        return o

    def _to_object(
        self,
        dataset: Graph,
        graph: Graph,
        context: Context,
        term: Optional[Term],
        node: Any,
        inlist: bool = False,
    ) -> Optional[Node]:
        if isinstance(node, tuple):
            value, lang = node
            if value is None:
                # type error: Return value expected
                return  # type: ignore[return-value]
            if lang and " " in lang:
                # type error: Return value expected
                return  # type: ignore[return-value]
            return Literal(value, lang=lang)

        if isinstance(node, dict):
            node_list = context.get_list(node)
            if node_list is not None:
                if inlist and not self.allow_lists_of_lists:
                    # type error: Return value expected
                    return  # type: ignore[return-value]
                listref = self._add_list(dataset, graph, context, term, node_list)
                if listref:
                    return listref

        else:  # expand compacted value
            if term and term.type:
                if term.type == JSON:
                    node = self._to_typed_json_value(node)
                elif node is None:
                    # type error: Return value expected
                    return  # type: ignore[return-value]
                elif term.type == ID and isinstance(node, str):
                    node = {ID: context.resolve(node)}
                elif term.type == VOCAB and isinstance(node, str):
                    node = {ID: context.expand(node) or context.resolve_iri(node)}
                else:
                    node = {TYPE: term.type, VALUE: node}
            else:
                if node is None:
                    # type error: Return value expected
                    return  # type: ignore[return-value]
                if isinstance(node, float):
                    return Literal(node, datatype=XSD.double)

                if term and term.language is not UNDEF:
                    lang = term.language
                else:
                    lang = context.language
                return Literal(node, lang=lang)

        lang = context.get_language(node)
        datatype = not lang and context.get_type(node) or None
        value = context.get_value(node)
        # type error: Unsupported operand types for in ("Optional[Any]" and "Generator[str, None, None]")
        if datatype in context.get_keys(JSON):  # type: ignore[operator]
            node = self._to_typed_json_value(value)
            datatype = context.get_type(node)
            value = context.get_value(node)

        if lang or context.get_key(VALUE) in node or VALUE in node:
            if value is None:
                return None
            if lang:
                if " " in lang:
                    # type error: Return value expected
                    return  # type: ignore[return-value]
                return Literal(value, lang=lang)
            elif datatype:
                return Literal(value, datatype=context.expand(datatype))
            else:
                return Literal(value)
        else:
            return self._add_to_graph(dataset, graph, context, node)

    def _to_rdf_id(self, context: Context, id_val: str) -> Optional[IdentifiedNode]:
        bid = self._get_bnodeid(id_val)
        if bid:
            b = BNode(bid)
            if self.skolemize:
                return b.skolemize()
            return b
        else:
            uri = context.resolve(id_val)
            if not self.generalized_rdf and ":" not in uri:
                return None
            return URIRef(uri)

    def _get_bnodeid(self, ref: str) -> Optional[str]:
        if not ref.startswith("_:"):
            # type error: Return value expected
            return  # type: ignore[return-value]
        bid = ref.split("_:", 1)[-1]
        return bid or None

    def _add_list(
        self,
        dataset: Graph,
        graph: Graph,
        context: Context,
        term: Optional[Term],
        node_list: Any,
    ) -> IdentifiedNode:
        if not isinstance(node_list, list):
            node_list = [node_list]

        first_subj: Union[URIRef, BNode] = BNode()
        if self.skolemize and isinstance(first_subj, BNode):
            first_subj = first_subj.skolemize()

        rest: Union[URIRef, BNode, None]
        subj, rest = first_subj, None

        for node in node_list:
            if node is None:
                continue

            if rest:
                # type error: Statement is unreachable
                graph.add((subj, RDF.rest, rest))  # type: ignore[unreachable]
                subj = rest

            obj = self._to_object(dataset, graph, context, term, node, inlist=True)

            if obj is None:
                continue

            graph.add((subj, RDF.first, obj))
            rest = BNode()
            if self.skolemize and isinstance(rest, BNode):
                rest = rest.skolemize()

        if rest:
            graph.add((subj, RDF.rest, RDF.nil))
            return first_subj
        else:
            return RDF.nil

    @staticmethod
    def _to_typed_json_value(value: Any) -> Dict[str, str]:
        return {
            TYPE: URIRef("%sJSON" % str(RDF)),
            VALUE: json.dumps(
                value, separators=(",", ":"), sort_keys=True, ensure_ascii=False
            ),
        }

    @classmethod
    def _expand_nested_list(cls, obj_nodes: List[Any]) -> Dict[str, List[Any]]:
        result = [
            cls._expand_nested_list(o) if isinstance(o, list) else o for o in obj_nodes
        ]
        return {LIST: result}<|MERGE_RESOLUTION|>--- conflicted
+++ resolved
@@ -84,10 +84,7 @@
         source: InputSource,
         sink: Graph,
         version: float = 1.1,
-<<<<<<< HEAD
         skolemize: bool = False,
-        **kwargs: Any,
-=======
         encoding: Optional[str] = "utf-8",
         base: Optional[str] = None,
         context: Optional[
@@ -99,7 +96,7 @@
         ] = None,
         generalized_rdf: Optional[bool] = False,
         extract_all_scripts: Optional[bool] = False,
->>>>>>> 08534670
+        **kwargs: Any,
     ) -> None:
         """Parse JSON-LD from a source document.
 
@@ -169,20 +166,16 @@
         else:
             conj_sink = sink
 
-<<<<<<< HEAD
         to_rdf(
             data,
             conj_sink,
             base,
             context_data,
             version,
-            generalized_rdf,
+            bool(generalized_rdf),
             skolemize=skolemize,
         )
-=======
-        to_rdf(data, conj_sink, base, context_data, version, bool(generalized_rdf))
->>>>>>> 08534670
-
+        
 
 def to_rdf(
     data: Any,
