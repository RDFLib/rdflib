"""
This parser will interpret a JSON-LD document as an RDF Graph. See:

    http://json-ld.org/

Example usage::

    >>> from rdflib import Graph, URIRef, Literal
    >>> test_json = '''
    ... {
    ...     "@context": {
    ...         "dc": "http://purl.org/dc/terms/",
    ...         "rdf": "http://www.w3.org/1999/02/22-rdf-syntax-ns#",
    ...         "rdfs": "http://www.w3.org/2000/01/rdf-schema#"
    ...     },
    ...     "@id": "http://example.org/about",
    ...     "dc:title": {
    ...         "@language": "en",
    ...         "@value": "Someone's Homepage"
    ...     }
    ... }
    ... '''
    >>> g = Graph().parse(data=test_json, format='json-ld')
    >>> list(g) == [(URIRef('http://example.org/about'),
    ...     URIRef('http://purl.org/dc/terms/title'),
    ...     Literal("Someone's Homepage", lang='en'))]
    True

"""

# From: https://github.com/RDFLib/rdflib-jsonld/blob/feature/json-ld-1.1/rdflib_jsonld/parser.py

# NOTE: This code reads the entire JSON object into memory before parsing, but
# we should consider streaming the input to deal with arbitrarily large graphs.
from __future__ import annotations

import secrets
import warnings
from collections.abc import Iterable
from typing import TYPE_CHECKING, Any, Union

import rdflib.parser
from rdflib.graph import ConjunctiveGraph, Graph
from rdflib.namespace import RDF, XSD
from rdflib.parser import InputSource, URLInputSource
from rdflib.term import BNode, IdentifiedNode, Literal, URIRef

from ..shared.jsonld.context import UNDEF, Context, Term
from ..shared.jsonld.keys import (
    CONTEXT,
    GRAPH,
    ID,
    INCLUDED,
    INDEX,
    JSON,
    LANG,
    LIST,
    NEST,
    NONE,
    REV,
    SET,
    TYPE,
    VALUE,
    VOCAB,
)
from ..shared.jsonld.util import (
    _HAS_ORJSON,
    VOCAB_DELIMS,
    context_from_urlinputsource,
    json,
    orjson,
    source_to_json,
)

if TYPE_CHECKING:
    from rdflib.graph import _ObjectType

__all__ = ["JsonLDParser", "to_rdf"]

TYPE_TERM = Term(str(RDF.type), TYPE, VOCAB)  # type: ignore[call-arg]

ALLOW_LISTS_OF_LISTS = True  # NOTE: Not allowed in JSON-LD 1.0


class JsonLDParser(rdflib.parser.Parser):
    def __init__(self):
        super(JsonLDParser, self).__init__()

    def parse(
        self,
        source: InputSource,
        sink: Graph,
        version: float = 1.1,
        skolemize: bool = False,
        encoding: str | None = "utf-8",
        base: str | None = None,
        context: list[dict[str, Any] | str | None] | dict[str, Any] | str | None = None,
        generalized_rdf: bool | None = False,
        extract_all_scripts: bool | None = False,
        **kwargs: Any,
    ) -> None:
        """Parse JSON-LD from a source document.

        The source document can be JSON or HTML with embedded JSON script
        elements (type attribute = "application/ld+json"). To process as HTML
        ``source.content_type`` must be set to "text/html" or
        "application/xhtml+xml".

        :param source: InputSource with JSON-formatted data (JSON or HTML)

        :param sink: Graph to receive the parsed triples

        :param version: parse as JSON-LD version, defaults to 1.1

        :param encoding: character encoding of the JSON (should be "utf-8"
            or "utf-16"), defaults to "utf-8"

        :param base: JSON-LD `Base IRI <https://www.w3.org/TR/json-ld/#base-iri>`_, defaults to None

        :param context: JSON-LD `Context <https://www.w3.org/TR/json-ld/#the-context>`_, defaults to None

        :param generalized_rdf: parse as `Generalized RDF <https://www.w3.org/TR/json-ld/#relationship-to-rdf>`_, defaults to False

        :param extract_all_scripts: if source is an HTML document then extract
            all script elements, defaults to False (extract only the first
            script element). This is ignored if ``source.system_id`` contains
            a fragment identifier, in which case only the script element with
            matching id attribute is extracted.

        """
        if encoding not in ("utf-8", "utf-16"):
            warnings.warn(
                "JSON should be encoded as unicode. "
                "Given encoding was: %s" % encoding
            )

        if not base:
            base = sink.absolutize(source.getPublicId() or source.getSystemId() or "")

        context_data = context
        if not context_data and hasattr(source, "url") and hasattr(source, "links"):
            if TYPE_CHECKING:
                assert isinstance(source, URLInputSource)
            context_data = context_from_urlinputsource(source)

        try:
            version = float(version)
        except ValueError:
            version = 1.1

        # Get the optional fragment identifier
        try:
            fragment_id = URIRef(source.getSystemId()).fragment
        except Exception:
            fragment_id = None

        data, html_base = source_to_json(source, fragment_id, extract_all_scripts)
        if html_base is not None:
            base = URIRef(html_base, base=base)

        # NOTE: A ConjunctiveGraph parses into a Graph sink, so no sink will be
        # context_aware. Keeping this check in case RDFLib is changed, or
        # someone passes something context_aware to this parser directly.
        conj_sink: Graph
        if not sink.context_aware:
            conj_sink = ConjunctiveGraph(store=sink.store, identifier=sink.identifier)
        else:
            conj_sink = sink

        to_rdf(
            data,
            conj_sink,
            base,
            context_data,
            version,
            bool(generalized_rdf),
            skolemize=skolemize,
        )


def to_rdf(
    data: Any,
    dataset: Graph,
    base: str | None = None,
    context_data: (
        list[dict[str, Any] | str | None] | dict[str, Any] | str | None
    ) = None,
    version: float | None = None,
    generalized_rdf: bool = False,
    allow_lists_of_lists: bool | None = None,
    skolemize: bool = False,
):
    # TODO: docstring w. args and return value
    context = Context(base=base, version=version)
    if context_data:
        context.load(context_data)
    parser = Parser(
        generalized_rdf=generalized_rdf,
        allow_lists_of_lists=allow_lists_of_lists,
        skolemize=skolemize,
    )
    return parser.parse(data, context, dataset)


class Parser:
    def __init__(
        self,
        generalized_rdf: bool = False,
        allow_lists_of_lists: bool | None = None,
        skolemize: bool = False,
    ):
        self.skolemize = skolemize
        self.generalized_rdf = generalized_rdf
        self.allow_lists_of_lists = (
            allow_lists_of_lists
            if allow_lists_of_lists is not None
            else ALLOW_LISTS_OF_LISTS
        )
        self.invalid_uri_to_bnode: dict[str, BNode] = {}

    def parse(self, data: Any, context: Context, dataset: Graph) -> Graph:
        topcontext = False
        resources: Union[dict[str, Any], list[Any]]
        if isinstance(data, list):
            resources = data
        elif isinstance(data, dict):
            local_context = data.get(CONTEXT)
            if local_context:
                context.load(local_context, context.base)
                topcontext = True
            resources = data
            # type error: Subclass of "Dict[str, Any]" and "List[Any]" cannot exist: would have incompatible method signatures
            if not isinstance(resources, list):  # type: ignore[unreachable]
                resources = [resources]

        if context.vocab:
            dataset.bind(None, context.vocab)
        for name, term in context.terms.items():
            if term.id and term.id.endswith(VOCAB_DELIMS):
                dataset.bind(name, term.id)

        # type error: "Graph" has no attribute "default_context"
        graph = dataset.default_context if dataset.context_aware else dataset  # type: ignore[attr-defined]

        for node in resources:
            self._add_to_graph(dataset, graph, context, node, topcontext)

        return graph

    def _add_to_graph(
        self,
        dataset: Graph,
        graph: Graph,
        context: Context,
        node: Any,
        topcontext: bool = False,
    ) -> IdentifiedNode | None:
        if not isinstance(node, dict) or context.get_value(node):
            # type error: Return value expected
            return  # type: ignore[return-value]

        if CONTEXT in node and not topcontext:
            local_context = node[CONTEXT]
            if local_context:
                context = context.subcontext(local_context)
            else:
                context = Context(base=context.doc_base)

        # type error: Incompatible types in assignment (expression has type "Optional[Context]", variable has type "Context")
        context = context.get_context_for_type(node)  # type: ignore[assignment]

        id_val = context.get_id(node)

        if id_val is None:
            nested_id = self._get_nested_id(context, node)
            if nested_id is not None and len(nested_id) > 0:
                id_val = nested_id

        subj: IdentifiedNode | None

        if isinstance(id_val, str):
            subj = self._to_rdf_id(context, id_val)
        else:
            _bn = BNode()
            subj = _bn if not self.skolemize else _bn.skolemize()

        if subj is None:
            return None

        # NOTE: crude way to signify that this node might represent a named graph
        no_id = id_val is None

        for key, obj in node.items():
            if key == CONTEXT or key in context.get_keys(ID):
                continue

            if key == REV or key in context.get_keys(REV):
                for rkey, robj in obj.items():
                    self._key_to_graph(
                        dataset,
                        graph,
                        context,
                        subj,
                        rkey,
                        robj,
                        reverse=True,
                        no_id=no_id,
                    )
            else:
                self._key_to_graph(dataset, graph, context, subj, key, obj, no_id=no_id)

        return subj

    # type error: Missing return statement
    def _get_nested_id(self, context: Context, node: dict[str, Any]) -> str | None:  # type: ignore[return]
        for key, obj in node.items():
            if context.version >= 1.1 and key in context.get_keys(NEST):
                term = context.terms.get(key)
                if term and term.id is None:
                    continue
                objs = obj if isinstance(obj, list) else [obj]
                for obj in objs:
                    if not isinstance(obj, dict):
                        continue
                    id_val = context.get_id(obj)
                    if not id_val:
                        subcontext = context.get_context_for_term(
                            context.terms.get(key)
                        )
                        id_val = self._get_nested_id(subcontext, obj)
                    if isinstance(id_val, str):
                        return id_val

    def _key_to_graph(
        self,
        dataset: Graph,
        graph: Graph,
        context: Context,
        subj: IdentifiedNode,
        key: str,
        obj: Any,
        reverse: bool = False,
        no_id: bool = False,
    ) -> None:
        if isinstance(obj, list):
            obj_nodes = obj
        else:
            obj_nodes = [obj]

        term = context.terms.get(key)
        if term:
            term_id = term.id
            if term.type == JSON:
                obj_nodes = [self._to_typed_json_value(obj)]
            elif LIST in term.container:
                obj_nodes = [self._expand_nested_list(obj_nodes)]
            elif isinstance(obj, dict):
                obj_nodes = self._parse_container(context, term, obj)
        else:
            term_id = None

        if TYPE in (key, term_id):
            term = TYPE_TERM

        if GRAPH in (key, term_id):
            if dataset.context_aware and not no_id:
                if TYPE_CHECKING:
                    assert isinstance(dataset, ConjunctiveGraph)
                subgraph = dataset.get_context(subj)
            else:
                subgraph = graph
            for onode in obj_nodes:
                self._add_to_graph(dataset, subgraph, context, onode)
            return

        if SET in (key, term_id):
            for onode in obj_nodes:
                self._add_to_graph(dataset, graph, context, onode)
            return

        if INCLUDED in (key, term_id):
            for onode in obj_nodes:
                self._add_to_graph(dataset, graph, context, onode)
            return

        if context.version >= 1.1 and key in context.get_keys(NEST):
            term = context.terms.get(key)
            if term and term.id is None:
                return
            objs = obj if isinstance(obj, list) else [obj]
            for obj in objs:
                if not isinstance(obj, dict):
                    continue
                for nkey, nobj in obj.items():
                    # NOTE: we've already captured subject
                    if nkey in context.get_keys(ID):
                        continue
                    subcontext = context.get_context_for_type(obj)
                    # type error: Argument 3 to "_key_to_graph" of "Parser" has incompatible type "Optional[Context]"; expected "Context"
                    self._key_to_graph(dataset, graph, subcontext, subj, nkey, nobj)  # type: ignore[arg-type]
            return

        pred_uri = term.id if term else context.expand(key)

        context = context.get_context_for_term(term)

        # Flatten deep nested lists
        def flatten(n: Iterable[Any]) -> list[Any]:
            flattened = []
            for obj in n:
                if isinstance(obj, dict):
                    objs = context.get_set(obj)
                    if objs is not None:
                        obj = objs
                if isinstance(obj, list):
                    flattened += flatten(obj)
                    continue
                flattened.append(obj)
            return flattened

        obj_nodes = flatten(obj_nodes)

        if not pred_uri:
            return

        if term and term.reverse:
            reverse = not reverse

        pred: IdentifiedNode
        bid = self._get_bnodeid(pred_uri)
        if bid:
            if not self.generalized_rdf:
                return
            pred = BNode(bid)
            if self.skolemize:
                pred = pred.skolemize()
        else:
            pred = URIRef(pred_uri)

        for obj_node in obj_nodes:
            obj = self._to_object(dataset, graph, context, term, obj_node)
            if obj is None:
                continue
            if reverse:
                graph.add((obj, pred, subj))
            else:
                graph.add((subj, pred, obj))

    def _parse_container(
        self, context: Context, term: Term, obj: dict[str, Any]
    ) -> list[Any]:
        if LANG in term.container:
            obj_nodes = []
            for lang, values in obj.items():
                if not isinstance(values, list):
                    values = [values]
                if lang in context.get_keys(NONE):
                    obj_nodes += values
                else:
                    for v in values:
                        obj_nodes.append((v, lang))
            return obj_nodes

        v11 = context.version >= 1.1

        if v11 and GRAPH in term.container and ID in term.container:
            return [
                (
                    dict({GRAPH: o})
                    if k in context.get_keys(NONE)
                    else dict({ID: k, GRAPH: o}) if isinstance(o, dict) else o
                )
                for k, o in obj.items()
            ]

        elif v11 and GRAPH in term.container and INDEX in term.container:
            return [dict({GRAPH: o}) for k, o in obj.items()]

        elif v11 and GRAPH in term.container:
            return [dict({GRAPH: obj})]

        elif v11 and ID in term.container:
            return [
                (
                    dict({ID: k}, **o)
                    if isinstance(o, dict) and k not in context.get_keys(NONE)
                    else o
                )
                for k, o in obj.items()
            ]

        elif v11 and TYPE in term.container:
            return [
                (
                    self._add_type(
                        context,
                        (
                            {ID: context.expand(o) if term.type == VOCAB else o}
                            if isinstance(o, str)
                            else o
                        ),
                        k,
                    )
                    if isinstance(o, (dict, str)) and k not in context.get_keys(NONE)
                    else o
                )
                for k, o in obj.items()
            ]

        elif INDEX in term.container:
            obj_nodes = []
            for key, nodes in obj.items():
                if not isinstance(nodes, list):
                    nodes = [nodes]
                for node in nodes:
                    if v11 and term.index and key not in context.get_keys(NONE):
                        if not isinstance(node, dict):
                            node = {ID: node}
                        values = node.get(term.index, [])
                        if not isinstance(values, list):
                            values = [values]
                        values.append(key)
                        node[term.index] = values
                    obj_nodes.append(node)
            return obj_nodes

        return [obj]

    @staticmethod
    def _add_type(context: Context, o: dict[str, Any], k: str) -> dict[str, Any]:
        otype = context.get_type(o) or []
        if otype and not isinstance(otype, list):
            otype = [otype]
        otype.append(k)
        o[TYPE] = otype
        return o

    def _to_object(
        self,
        dataset: Graph,
        graph: Graph,
        context: Context,
        term: Term | None,
        node: Any,
        inlist: bool = False,
    ) -> _ObjectType | None:
        if isinstance(node, tuple):
            value, lang = node
            if value is None:
                # type error: Return value expected
                return  # type: ignore[return-value]
            if lang and " " in lang:
                # type error: Return value expected
                return  # type: ignore[return-value]
            return Literal(value, lang=lang)

        if isinstance(node, dict):
            node_list = context.get_list(node)
            if node_list is not None:
                if inlist and not self.allow_lists_of_lists:
                    # type error: Return value expected
                    return  # type: ignore[return-value]
                listref = self._add_list(dataset, graph, context, term, node_list)
                if listref:
                    return listref

        else:  # expand compacted value
            if term and term.type:
                if term.type == JSON:
                    node = self._to_typed_json_value(node)
                elif node is None:
                    # type error: Return value expected
                    return  # type: ignore[return-value]
                elif term.type == ID and isinstance(node, str):
                    node = {ID: context.resolve(node)}
                elif term.type == VOCAB and isinstance(node, str):
                    node = {ID: context.expand(node) or context.resolve_iri(node)}
                else:
                    node = {TYPE: term.type, VALUE: node}
            else:
                if node is None:
                    # type error: Return value expected
                    return  # type: ignore[return-value]
                if isinstance(node, float):
                    return Literal(node, datatype=XSD.double)

                if term and term.language is not UNDEF:
                    lang = term.language
                else:
                    lang = context.language
                return Literal(node, lang=lang)

        lang = context.get_language(node)
        datatype = not lang and context.get_type(node) or None
        value = context.get_value(node)
        # type error: Unsupported operand types for in ("Optional[Any]" and "Generator[str, None, None]")
        if datatype in context.get_keys(JSON):  # type: ignore[operator]
            node = self._to_typed_json_value(value)
            datatype = context.get_type(node)
            value = context.get_value(node)

        if lang or context.get_key(VALUE) in node or VALUE in node:
            if value is None:
                return None
            if lang:
                if " " in lang:
                    # type error: Return value expected
                    return  # type: ignore[return-value]
                return Literal(value, lang=lang)
            elif datatype:
                return Literal(value, datatype=context.expand(datatype))
            else:
                return Literal(value)
        else:
            return self._add_to_graph(dataset, graph, context, node)

    def _to_rdf_id(self, context: Context, id_val: str) -> IdentifiedNode | None:
        bid = self._get_bnodeid(id_val)
        if bid:
            b = BNode(bid)
            if self.skolemize:
                return b.skolemize()
            return b
        else:
            uri = context.resolve(id_val)
            if not self.generalized_rdf and ":" not in uri:
                return None
            node: IdentifiedNode = URIRef(uri)
            if not str(node):
                if id_val not in self.invalid_uri_to_bnode:
                    self.invalid_uri_to_bnode[id_val] = BNode(secrets.token_urlsafe(20))
                node = self.invalid_uri_to_bnode[id_val]
            return node

<<<<<<< HEAD
    def _get_bnodeid(self, ref: str) -> Optional[str]:
=======
    def _get_bnodeid(self, ref: str) -> str | None:
>>>>>>> 6dc95f80
        if not ref.startswith("_:"):
            # type error: Return value expected
            return  # type: ignore[return-value]
        bid = ref.split("_:", 1)[-1]
        return bid or None

    def _add_list(
        self,
        dataset: Graph,
        graph: Graph,
        context: Context,
        term: Term | None,
        node_list: Any,
    ) -> IdentifiedNode:
        if not isinstance(node_list, list):
            node_list = [node_list]

        first_subj: Union[URIRef, BNode] = BNode()
        if self.skolemize and isinstance(first_subj, BNode):
            first_subj = first_subj.skolemize()

        rest: Union[URIRef, BNode, None]
        subj, rest = first_subj, None

        for node in node_list:
            if node is None:
                continue

            if rest:
                # type error: Statement is unreachable
                graph.add((subj, RDF.rest, rest))  # type: ignore[unreachable]
                subj = rest

            obj = self._to_object(dataset, graph, context, term, node, inlist=True)

            if obj is None:
                continue

            graph.add((subj, RDF.first, obj))
            rest = BNode()
            if self.skolemize and isinstance(rest, BNode):
                rest = rest.skolemize()

        if rest:
            graph.add((subj, RDF.rest, RDF.nil))
            return first_subj
        else:
            return RDF.nil

    @staticmethod
    def _to_typed_json_value(value: Any) -> dict[str, str]:
        if _HAS_ORJSON:
            val_string: str = orjson.dumps(
                value,
                option=orjson.OPT_SORT_KEYS | orjson.OPT_NON_STR_KEYS,
            ).decode("utf-8")
        else:
            val_string = json.dumps(
                value, separators=(",", ":"), sort_keys=True, ensure_ascii=False
            )
        return {
            TYPE: RDF.JSON,
            VALUE: val_string,
        }

    @classmethod
    def _expand_nested_list(cls, obj_nodes: list[Any]) -> dict[str, list[Any]]:
        result = [
            cls._expand_nested_list(o) if isinstance(o, list) else o for o in obj_nodes
        ]
        return {LIST: result}<|MERGE_RESOLUTION|>--- conflicted
+++ resolved
@@ -632,11 +632,7 @@
                 node = self.invalid_uri_to_bnode[id_val]
             return node
 
-<<<<<<< HEAD
-    def _get_bnodeid(self, ref: str) -> Optional[str]:
-=======
     def _get_bnodeid(self, ref: str) -> str | None:
->>>>>>> 6dc95f80
         if not ref.startswith("_:"):
             # type error: Return value expected
             return  # type: ignore[return-value]
