"""
This parser will interpret a JSON-LD document as an RDF Graph. See:

    http://json-ld.org/

Example usage::

    >>> from rdflib import Graph, URIRef, Literal
    >>> test_json = '''
    ... {
    ...     "@context": {
    ...         "dc": "http://purl.org/dc/terms/",
    ...         "rdf": "http://www.w3.org/1999/02/22-rdf-syntax-ns#",
    ...         "rdfs": "http://www.w3.org/2000/01/rdf-schema#"
    ...     },
    ...     "@id": "http://example.org/about",
    ...     "dc:title": {
    ...         "@language": "en",
    ...         "@value": "Someone's Homepage"
    ...     }
    ... }
    ... '''
    >>> g = Graph().parse(data=test_json, format='json-ld')
    >>> list(g) == [(URIRef('http://example.org/about'),
    ...     URIRef('http://purl.org/dc/terms/title'),
    ...     Literal("Someone's Homepage", lang='en'))]
    True

"""

# From: https://github.com/RDFLib/rdflib-jsonld/blob/feature/json-ld-1.1/rdflib_jsonld/parser.py

# NOTE: This code reads the entire JSON object into memory before parsing, but
# we should consider streaming the input to deal with arbitrarily large graphs.
from __future__ import annotations

import warnings
from typing import TYPE_CHECKING, Any, Dict, Iterable, List, Optional, Union

import rdflib.parser
from rdflib.graph import ConjunctiveGraph, Graph
from rdflib.namespace import RDF, XSD
from rdflib.parser import InputSource, URLInputSource
from rdflib.term import BNode, IdentifiedNode, Literal, Node, URIRef

from ..shared.jsonld.context import UNDEF, Context, Term
from ..shared.jsonld.keys import (
    CONTEXT,
    GRAPH,
    ID,
    INCLUDED,
    INDEX,
    JSON,
    LANG,
    LIST,
    NEST,
    NONE,
    REV,
    SET,
    TYPE,
    VALUE,
    VOCAB,
)
from ..shared.jsonld.util import (
    _HAS_ORJSON,
    VOCAB_DELIMS,
    context_from_urlinputsource,
    json,
    orjson,
    source_to_json,
)

__all__ = ["JsonLDParser", "to_rdf"]

TYPE_TERM = Term(str(RDF.type), TYPE, VOCAB)  # type: ignore[call-arg]

ALLOW_LISTS_OF_LISTS = True  # NOTE: Not allowed in JSON-LD 1.0


class JsonLDParser(rdflib.parser.Parser):
    def __init__(self):
        super(JsonLDParser, self).__init__()

    def parse(
        self,
        source: InputSource,
        sink: Graph,
        version: float = 1.1,
        skolemize: bool = False,
        encoding: Optional[str] = "utf-8",
        base: Optional[str] = None,
        context: Optional[
            Union[
                List[Union[Dict[str, Any], str, None]],
                Dict[str, Any],
                str,
            ]
        ] = None,
        generalized_rdf: Optional[bool] = False,
        extract_all_scripts: Optional[bool] = False,
        **kwargs: Any,
    ) -> None:
        """Parse JSON-LD from a source document.

        The source document can be JSON or HTML with embedded JSON script
        elements (type attribute = "application/ld+json"). To process as HTML
        ``source.content_type`` must be set to "text/html" or
        "application/xhtml+xml".

        :param source: InputSource with JSON-formatted data (JSON or HTML)

        :param sink: Graph to receive the parsed triples

        :param version: parse as JSON-LD version, defaults to 1.1

        :param encoding: character encoding of the JSON (should be "utf-8"
            or "utf-16"), defaults to "utf-8"

        :param base: JSON-LD `Base IRI <https://www.w3.org/TR/json-ld/#base-iri>`_, defaults to None

        :param context: JSON-LD `Context <https://www.w3.org/TR/json-ld/#the-context>`_, defaults to None

        :param generalized_rdf: parse as `Generalized RDF <https://www.w3.org/TR/json-ld/#relationship-to-rdf>`_, defaults to False

        :param extract_all_scripts: if source is an HTML document then extract
            all script elements, defaults to False (extract only the first
            script element). This is ignored if ``source.system_id`` contains
            a fragment identifier, in which case only the script element with
            matching id attribute is extracted.

        """
        if encoding not in ("utf-8", "utf-16"):
            warnings.warn(
                "JSON should be encoded as unicode. "
                "Given encoding was: %s" % encoding
            )

        if not base:
            base = sink.absolutize(source.getPublicId() or source.getSystemId() or "")

        context_data = context
        if not context_data and hasattr(source, "url") and hasattr(source, "links"):
            if TYPE_CHECKING:
                assert isinstance(source, URLInputSource)
            context_data = context_from_urlinputsource(source)

        try:
            version = float(version)
        except ValueError:
            version = 1.1

        # Get the optional fragment identifier
        try:
            fragment_id = URIRef(source.getSystemId()).fragment
        except Exception:
            fragment_id = None

        data, html_base = source_to_json(source, fragment_id, extract_all_scripts)
        if html_base is not None:
            base = URIRef(html_base, base=base)

        # NOTE: A ConjunctiveGraph parses into a Graph sink, so no sink will be
        # context_aware. Keeping this check in case RDFLib is changed, or
        # someone passes something context_aware to this parser directly.
        conj_sink: Graph
        if not sink.context_aware:
            conj_sink = ConjunctiveGraph(store=sink.store, identifier=sink.identifier)
        else:
            conj_sink = sink

        to_rdf(
            data,
            conj_sink,
            base,
            context_data,
            version,
            bool(generalized_rdf),
            skolemize=skolemize,
        )


def to_rdf(
    data: Any,
    dataset: Graph,
    base: Optional[str] = None,
    context_data: Optional[
        Union[
            List[Union[Dict[str, Any], str, None]],
            Dict[str, Any],
            str,
        ]
    ] = None,
    version: Optional[float] = None,
    generalized_rdf: bool = False,
    allow_lists_of_lists: Optional[bool] = None,
    skolemize: bool = False,
):
    # TODO: docstring w. args and return value
    context = Context(base=base, version=version)
    if context_data:
        context.load(context_data)
    parser = Parser(
        generalized_rdf=generalized_rdf,
        allow_lists_of_lists=allow_lists_of_lists,
        skolemize=skolemize,
    )
    return parser.parse(data, context, dataset)


class Parser:
    def __init__(
        self,
        generalized_rdf: bool = False,
        allow_lists_of_lists: Optional[bool] = None,
        skolemize: bool = False,
    ):
        self.skolemize = skolemize
        self.generalized_rdf = generalized_rdf
        self.allow_lists_of_lists = (
            allow_lists_of_lists
            if allow_lists_of_lists is not None
            else ALLOW_LISTS_OF_LISTS
        )

    def parse(self, data: Any, context: Context, dataset: Graph) -> Graph:
        topcontext = False
        resources: Union[Dict[str, Any], List[Any]]
        if isinstance(data, list):
            resources = data
        elif isinstance(data, dict):
            local_context = data.get(CONTEXT)
            if local_context:
                context.load(local_context, context.base)
                topcontext = True
            resources = data
            # type error: Subclass of "Dict[str, Any]" and "List[Any]" cannot exist: would have incompatible method signatures
            if not isinstance(resources, list):  # type: ignore[unreachable]
                resources = [resources]

        if context.vocab:
            dataset.bind(None, context.vocab)
        for name, term in context.terms.items():
            if term.id and term.id.endswith(VOCAB_DELIMS):
                dataset.bind(name, term.id)

        # type error: "Graph" has no attribute "default_context"
        graph = dataset.default_context if dataset.context_aware else dataset  # type: ignore[attr-defined]

        for node in resources:
            self._add_to_graph(dataset, graph, context, node, topcontext)

        return graph

    def _add_to_graph(
        self,
        dataset: Graph,
        graph: Graph,
        context: Context,
        node: Any,
        topcontext: bool = False,
    ) -> Optional[Node]:
        if not isinstance(node, dict) or context.get_value(node):
            # type error: Return value expected
            return  # type: ignore[return-value]

        if CONTEXT in node and not topcontext:
            local_context = node[CONTEXT]
            if local_context:
                context = context.subcontext(local_context)
            else:
                context = Context(base=context.doc_base)

        # type error: Incompatible types in assignment (expression has type "Optional[Context]", variable has type "Context")
        context = context.get_context_for_type(node)  # type: ignore[assignment]

        id_val = context.get_id(node)

        if id_val is None:
            nested_id = self._get_nested_id(context, node)
            if nested_id is not None and len(nested_id) > 0:
                id_val = nested_id

        if isinstance(id_val, str):
            subj = self._to_rdf_id(context, id_val)
        else:
            subj = BNode()
            if self.skolemize:
                subj = subj.skolemize()

        if subj is None:
            return None

        # NOTE: crude way to signify that this node might represent a named graph
        no_id = id_val is None

        for key, obj in node.items():
            if key == CONTEXT or key in context.get_keys(ID):
                continue

            if key == REV or key in context.get_keys(REV):
                for rkey, robj in obj.items():
                    self._key_to_graph(
                        dataset,
                        graph,
                        context,
                        subj,
                        rkey,
                        robj,
                        reverse=True,
                        no_id=no_id,
                    )
            else:
                self._key_to_graph(dataset, graph, context, subj, key, obj, no_id=no_id)

        return subj

    # type error: Missing return statement
    def _get_nested_id(self, context: Context, node: Dict[str, Any]) -> Optional[str]:  # type: ignore[return]
        for key, obj in node.items():
            if context.version >= 1.1 and key in context.get_keys(NEST):
                term = context.terms.get(key)
                if term and term.id is None:
                    continue
                objs = obj if isinstance(obj, list) else [obj]
                for obj in objs:
                    if not isinstance(obj, dict):
                        continue
                    id_val = context.get_id(obj)
                    if not id_val:
                        subcontext = context.get_context_for_term(
                            context.terms.get(key)
                        )
                        id_val = self._get_nested_id(subcontext, obj)
                    if isinstance(id_val, str):
                        return id_val

    def _key_to_graph(
        self,
        dataset: Graph,
        graph: Graph,
        context: Context,
        subj: Node,
        key: str,
        obj: Any,
        reverse: bool = False,
        no_id: bool = False,
    ) -> None:
        if isinstance(obj, list):
            obj_nodes = obj
        else:
            obj_nodes = [obj]

        term = context.terms.get(key)
        if term:
            term_id = term.id
            if term.type == JSON:
                obj_nodes = [self._to_typed_json_value(obj)]
            elif LIST in term.container:
                obj_nodes = [self._expand_nested_list(obj_nodes)]
            elif isinstance(obj, dict):
                obj_nodes = self._parse_container(context, term, obj)
        else:
            term_id = None

        if TYPE in (key, term_id):
            term = TYPE_TERM

        if GRAPH in (key, term_id):
            if dataset.context_aware and not no_id:
                if TYPE_CHECKING:
                    assert isinstance(dataset, ConjunctiveGraph)
                # type error: Argument 1 to "get_context" of "ConjunctiveGraph" has incompatible type "Node"; expected "Union[IdentifiedNode, str, None]"
                subgraph = dataset.get_context(subj)  # type: ignore[arg-type]
            else:
                subgraph = graph
            for onode in obj_nodes:
                self._add_to_graph(dataset, subgraph, context, onode)
            return

        if SET in (key, term_id):
            for onode in obj_nodes:
                self._add_to_graph(dataset, graph, context, onode)
            return

        if INCLUDED in (key, term_id):
            for onode in obj_nodes:
                self._add_to_graph(dataset, graph, context, onode)
            return

        if context.version >= 1.1 and key in context.get_keys(NEST):
            term = context.terms.get(key)
            if term and term.id is None:
                return
            objs = obj if isinstance(obj, list) else [obj]
            for obj in objs:
                if not isinstance(obj, dict):
                    continue
                for nkey, nobj in obj.items():
                    # NOTE: we've already captured subject
                    if nkey in context.get_keys(ID):
                        continue
                    subcontext = context.get_context_for_type(obj)
                    # type error: Argument 3 to "_key_to_graph" of "Parser" has incompatible type "Optional[Context]"; expected "Context"
                    self._key_to_graph(dataset, graph, subcontext, subj, nkey, nobj)  # type: ignore[arg-type]
            return

        pred_uri = term.id if term else context.expand(key)

        context = context.get_context_for_term(term)

        # Flatten deep nested lists
        def flatten(n: Iterable[Any]) -> List[Any]:
            flattened = []
            for obj in n:
                if isinstance(obj, dict):
                    objs = context.get_set(obj)
                    if objs is not None:
                        obj = objs
                if isinstance(obj, list):
                    flattened += flatten(obj)
                    continue
                flattened.append(obj)
            return flattened

        obj_nodes = flatten(obj_nodes)

        if not pred_uri:
            return

        if term and term.reverse:
            reverse = not reverse

        pred: IdentifiedNode
        bid = self._get_bnodeid(pred_uri)
        if bid:
            if not self.generalized_rdf:
                return
            pred = BNode(bid)
            if self.skolemize:
                pred = pred.skolemize()
        else:
            pred = URIRef(pred_uri)

        for obj_node in obj_nodes:
            obj = self._to_object(dataset, graph, context, term, obj_node)
            if obj is None:
                continue
            if reverse:
                graph.add((obj, pred, subj))
            else:
                graph.add((subj, pred, obj))

    def _parse_container(
        self, context: Context, term: Term, obj: Dict[str, Any]
    ) -> List[Any]:
        if LANG in term.container:
            obj_nodes = []
            for lang, values in obj.items():
                if not isinstance(values, list):
                    values = [values]
                if lang in context.get_keys(NONE):
                    obj_nodes += values
                else:
                    for v in values:
                        obj_nodes.append((v, lang))
            return obj_nodes

        v11 = context.version >= 1.1

        if v11 and GRAPH in term.container and ID in term.container:
            return [
                (
                    dict({GRAPH: o})
                    if k in context.get_keys(NONE)
                    else dict({ID: k, GRAPH: o}) if isinstance(o, dict) else o
                )
                for k, o in obj.items()
            ]

        elif v11 and GRAPH in term.container and INDEX in term.container:
            return [dict({GRAPH: o}) for k, o in obj.items()]

        elif v11 and GRAPH in term.container:
            return [dict({GRAPH: obj})]

        elif v11 and ID in term.container:
            return [
                (
                    dict({ID: k}, **o)
                    if isinstance(o, dict) and k not in context.get_keys(NONE)
                    else o
                )
                for k, o in obj.items()
            ]

        elif v11 and TYPE in term.container:
            return [
                (
                    self._add_type(
                        context,
                        (
                            {ID: context.expand(o) if term.type == VOCAB else o}
                            if isinstance(o, str)
                            else o
                        ),
                        k,
                    )
                    if isinstance(o, (dict, str)) and k not in context.get_keys(NONE)
                    else o
                )
                for k, o in obj.items()
            ]

        elif INDEX in term.container:
            obj_nodes = []
            for key, nodes in obj.items():
                if not isinstance(nodes, list):
                    nodes = [nodes]
                for node in nodes:
                    if v11 and term.index and key not in context.get_keys(NONE):
                        if not isinstance(node, dict):
                            node = {ID: node}
                        values = node.get(term.index, [])
                        if not isinstance(values, list):
                            values = [values]
                        values.append(key)
                        node[term.index] = values
                    obj_nodes.append(node)
            return obj_nodes

        return [obj]

    @staticmethod
    def _add_type(context: Context, o: Dict[str, Any], k: str) -> Dict[str, Any]:
        otype = context.get_type(o) or []
        if otype and not isinstance(otype, list):
            otype = [otype]
        otype.append(k)
        o[TYPE] = otype
        return o

    def _to_object(
        self,
        dataset: Graph,
        graph: Graph,
        context: Context,
        term: Optional[Term],
        node: Any,
        inlist: bool = False,
    ) -> Optional[Node]:
        if isinstance(node, tuple):
            value, lang = node
            if value is None:
                # type error: Return value expected
                return  # type: ignore[return-value]
            if lang and " " in lang:
                # type error: Return value expected
                return  # type: ignore[return-value]
            return Literal(value, lang=lang)

        if isinstance(node, dict):
            node_list = context.get_list(node)
            if node_list is not None:
                if inlist and not self.allow_lists_of_lists:
                    # type error: Return value expected
                    return  # type: ignore[return-value]
                listref = self._add_list(dataset, graph, context, term, node_list)
                if listref:
                    return listref

        else:  # expand compacted value
            if term and term.type:
                if term.type == JSON:
                    node = self._to_typed_json_value(node)
                elif node is None:
                    # type error: Return value expected
                    return  # type: ignore[return-value]
                elif term.type == ID and isinstance(node, str):
                    node = {ID: context.resolve(node)}
                elif term.type == VOCAB and isinstance(node, str):
                    node = {ID: context.expand(node) or context.resolve_iri(node)}
                else:
                    node = {TYPE: term.type, VALUE: node}
            else:
                if node is None:
                    # type error: Return value expected
                    return  # type: ignore[return-value]
                if isinstance(node, float):
                    return Literal(node, datatype=XSD.double)

                if term and term.language is not UNDEF:
                    lang = term.language
                else:
                    lang = context.language
                return Literal(node, lang=lang)

        lang = context.get_language(node)
        datatype = not lang and context.get_type(node) or None
        value = context.get_value(node)
        # type error: Unsupported operand types for in ("Optional[Any]" and "Generator[str, None, None]")
        if datatype in context.get_keys(JSON):  # type: ignore[operator]
            node = self._to_typed_json_value(value)
            datatype = context.get_type(node)
            value = context.get_value(node)

        if lang or context.get_key(VALUE) in node or VALUE in node:
            if value is None:
                return None
            if lang:
                if " " in lang:
                    # type error: Return value expected
                    return  # type: ignore[return-value]
                return Literal(value, lang=lang)
            elif datatype:
                return Literal(value, datatype=context.expand(datatype))
            else:
                return Literal(value)
        else:
            return self._add_to_graph(dataset, graph, context, node)

    def _to_rdf_id(self, context: Context, id_val: str) -> Optional[IdentifiedNode]:
        bid = self._get_bnodeid(id_val)
        if bid:
            b = BNode(bid)
            if self.skolemize:
                return b.skolemize()
            return b
        else:
            uri = context.resolve(id_val)
            if not self.generalized_rdf and ":" not in uri:
                return None
            return URIRef(uri)

    def _get_bnodeid(self, ref: str) -> Optional[str]:
        if not ref.startswith("_:"):
            # type error: Return value expected
            return  # type: ignore[return-value]
        bid = ref.split("_:", 1)[-1]
        return bid or None

    def _add_list(
        self,
        dataset: Graph,
        graph: Graph,
        context: Context,
        term: Optional[Term],
        node_list: Any,
    ) -> IdentifiedNode:
        if not isinstance(node_list, list):
            node_list = [node_list]

        first_subj: Union[URIRef, BNode] = BNode()
        if self.skolemize and isinstance(first_subj, BNode):
            first_subj = first_subj.skolemize()

        rest: Union[URIRef, BNode, None]
        subj, rest = first_subj, None

        for node in node_list:
            if node is None:
                continue

            if rest:
                # type error: Statement is unreachable
                graph.add((subj, RDF.rest, rest))  # type: ignore[unreachable]
                subj = rest

            obj = self._to_object(dataset, graph, context, term, node, inlist=True)

            if obj is None:
                continue

            graph.add((subj, RDF.first, obj))
            rest = BNode()
            if self.skolemize and isinstance(rest, BNode):
                rest = rest.skolemize()

        if rest:
            graph.add((subj, RDF.rest, RDF.nil))
            return first_subj
        else:
            return RDF.nil

    @staticmethod
    def _to_typed_json_value(value: Any) -> Dict[str, str]:
        if _HAS_ORJSON:
            val_string: str = orjson.dumps(
                value,
                option=orjson.OPT_SORT_KEYS | orjson.OPT_NON_STR_KEYS,
            ).decode("utf-8")
        else:
            val_string = json.dumps(
                value, separators=(",", ":"), sort_keys=True, ensure_ascii=False
<<<<<<< HEAD
            ),
        }

    @staticmethod
    def _expand_nested_list(obj_nodes):
        if not isinstance(obj_nodes, list):
            result = obj_nodes
        else:
            result = [Parser._expand_nested_list(o) if isinstance(o, list) else o for o in obj_nodes]
        return {LIST: result}
=======
            )
        return {
            TYPE: RDF.JSON,
            VALUE: val_string,
        }

    @classmethod
    def _expand_nested_list(cls, obj_nodes: List[Any]) -> Dict[str, List[Any]]:
        result = [
            cls._expand_nested_list(o) if isinstance(o, list) else o for o in obj_nodes
        ]
        return {LIST: result}
>>>>>>> 0b69f4f5
<|MERGE_RESOLUTION|>--- conflicted
+++ resolved
@@ -691,18 +691,6 @@
         else:
             val_string = json.dumps(
                 value, separators=(",", ":"), sort_keys=True, ensure_ascii=False
-<<<<<<< HEAD
-            ),
-        }
-
-    @staticmethod
-    def _expand_nested_list(obj_nodes):
-        if not isinstance(obj_nodes, list):
-            result = obj_nodes
-        else:
-            result = [Parser._expand_nested_list(o) if isinstance(o, list) else o for o in obj_nodes]
-        return {LIST: result}
-=======
             )
         return {
             TYPE: RDF.JSON,
@@ -714,5 +702,4 @@
         result = [
             cls._expand_nested_list(o) if isinstance(o, list) else o for o in obj_nodes
         ]
-        return {LIST: result}
->>>>>>> 0b69f4f5
+        return {LIST: result}