"""
This is a rdflib plugin for parsing Hextuple files, which are Newline-Delimited JSON
(ndjson) files, into Conjunctive. The store that backs the graph *must* be able to
handle contexts, i.e. multiple graphs.
"""

from __future__ import annotations

import json
import warnings
from io import TextIOWrapper
from typing import Any, BinaryIO, List, Optional, TextIO, Union

from rdflib.graph import ConjunctiveGraph, Graph
from rdflib.parser import InputSource, Parser
from rdflib.term import BNode, Literal, URIRef

__all__ = ["HextuplesParser"]


class HextuplesParser(Parser):
    """
    An RDFLib parser for Hextuples

    """

    def __init__(self):
        self.skolemize = False

    def _load_json_line(self, line: str) -> List[Optional[Any]]:
        # this complex handing is because the 'value' component is
        # allowed to be "" but not None
        # all other "" values are treated as None
        ret1 = json.loads(line)
        ret2 = [x if x != "" else None for x in ret1]
        if ret1[2] == "":
            ret2[2] = ""
        return ret2

    def _parse_hextuple(
        self, cg: ConjunctiveGraph, tup: List[Union[str, None]]
    ) -> None:
        # all values check
        # subject, predicate, value, datatype cannot be None
        # language and graph may be None
        if tup[0] is None or tup[1] is None or tup[2] is None or tup[3] is None:
            raise ValueError(
                "subject, predicate, value, datatype cannot be None. Given: " f"{tup}"
            )

        # 1 - subject
        s: Union[URIRef, BNode]
        if tup[0].startswith("_"):
            s = BNode(value=tup[0].replace("_:", ""))
            if self.skolemize:
                s = s.skolemize()
        else:
            s = URIRef(tup[0])

        # 2 - predicate
        p = URIRef(tup[1])

        # 3 - value
        o: Union[URIRef, BNode, Literal]
        if tup[3] == "globalId":
            o = URIRef(tup[2])
        elif tup[3] == "localId":
            o = BNode(value=tup[2].replace("_:", ""))
            if self.skolemize:
                o = o.skolemize()
        else:  # literal
            if tup[4] is None:
                o = Literal(tup[2], datatype=URIRef(tup[3]))
            else:
                o = Literal(tup[2], lang=tup[4])

        # 6 - context
        if tup[5] is not None:
            c = (
                BNode(tup[5].replace("_:", ""))
                if tup[5].startswith("_:")
                else URIRef(tup[5])
            )
<<<<<<< HEAD
            if isinstance(c, BNode) and self.skolemize:
                c = c.skolemize()
=======
>>>>>>> cc7e7246
            # type error: Argument 1 to "add" of "ConjunctiveGraph" has incompatible type "Tuple[Union[URIRef, BNode], URIRef, Union[URIRef, BNode, Literal], URIRef]"; expected "Union[Tuple[Node, Node, Node], Tuple[Node, Node, Node, Optional[Graph]]]"
            cg.add((s, p, o, c))  # type: ignore[arg-type]
        else:
            cg.add((s, p, o))

    # type error: Signature of "parse" incompatible with supertype "Parser"
    def parse(self, source: InputSource, graph: Graph, skolemize: bool = False, **kwargs: Any) -> None:  # type: ignore[override]
        if kwargs.get("encoding") not in [None, "utf-8"]:
            warnings.warn(
                f"Hextuples files are always utf-8 encoded, "
                f"I was passed: {kwargs.get('encoding')}, "
                "but I'm still going to use utf-8"
            )

        assert (
            graph.store.context_aware
        ), "Hextuples Parser needs a context-aware store!"

        self.skolemize = skolemize
        cg = ConjunctiveGraph(store=graph.store, identifier=graph.identifier)
        cg.default_context = graph

        text_stream: Optional[TextIO] = source.getCharacterStream()
        if text_stream is None:
            binary_stream: Optional[BinaryIO] = source.getByteStream()
            if binary_stream is None:
                raise ValueError(
                    f"Source does not have a character stream or a byte stream and cannot be used {type(source)}"
                )
            text_stream = TextIOWrapper(binary_stream, encoding="utf-8")

        for line in text_stream:
            if len(line) == 0 or line.isspace():
                # Skipping empty lines because this is what was being done before for the first and last lines, albeit in an rather indirect way.
                # The result is that we accept input that would otherwise be invalid.
                # Possibly we should just let this result in an error.
                continue
            self._parse_hextuple(cg, self._load_json_line(line))<|MERGE_RESOLUTION|>--- conflicted
+++ resolved
@@ -81,11 +81,9 @@
                 if tup[5].startswith("_:")
                 else URIRef(tup[5])
             )
-<<<<<<< HEAD
             if isinstance(c, BNode) and self.skolemize:
                 c = c.skolemize()
-=======
->>>>>>> cc7e7246
+
             # type error: Argument 1 to "add" of "ConjunctiveGraph" has incompatible type "Tuple[Union[URIRef, BNode], URIRef, Union[URIRef, BNode, Literal], URIRef]"; expected "Union[Tuple[Node, Node, Node], Tuple[Node, Node, Node, Optional[Graph]]]"
             cg.add((s, p, o, c))  # type: ignore[arg-type]
         else:
