--- conflicted
+++ resolved
@@ -4,7 +4,7 @@
 
 from __future__ import annotations
 
-from typing import TYPE_CHECKING, Any, NoReturn
+from typing import TYPE_CHECKING, Any, Dict, List, NoReturn, Optional, Tuple
 from urllib.parse import urldefrag, urljoin
 from xml.sax import handler, make_parser, xmlreader
 from xml.sax.handler import ErrorHandler
@@ -15,7 +15,7 @@
 from rdflib.namespace import RDF, is_ncname
 from rdflib.parser import InputSource, Parser
 from rdflib.plugins.parsers.RDFVOC import RDFVOC
-from rdflib.term import BNode, IdentifiedNode, Literal, URIRef
+from rdflib.term import BNode, Identifier, Literal, URIRef
 
 if TYPE_CHECKING:
     # from xml.sax.expatreader import ExpatLocator
@@ -146,16 +146,16 @@
         document_element = ElementHandler()
         document_element.start = self.document_element_start
         document_element.end = lambda name, qname: None
-        self.stack: list[ElementHandler | None] = [
+        self.stack: List[Optional[ElementHandler]] = [
             None,
             document_element,
         ]
-        self.ids: dict[str, int] = {}  # remember IDs we have already seen
-        self.bnode: dict[str, IdentifiedNode] = {}
-        self._ns_contexts: list[dict[str, str | None]] = [
+        self.ids: Dict[str, int] = {}  # remember IDs we have already seen
+        self.bnode: Dict[str, Identifier] = {}
+        self._ns_contexts: List[Dict[str, Optional[str]]] = [
             {}
         ]  # contains uri -> prefix dicts
-        self._current_context: dict[str, str | None] = self._ns_contexts[-1]
+        self._current_context: Dict[str, Optional[str]] = self._ns_contexts[-1]
 
     # ContentHandler methods
 
@@ -165,17 +165,17 @@
     def startDocument(self) -> None:
         pass
 
-    def startPrefixMapping(self, prefix: str | None, namespace: str) -> None:
+    def startPrefixMapping(self, prefix: Optional[str], namespace: str) -> None:
         self._ns_contexts.append(self._current_context.copy())
         self._current_context[namespace] = prefix
         self.store.bind(prefix, namespace or "", override=False)
 
-    def endPrefixMapping(self, prefix: str | None) -> None:
+    def endPrefixMapping(self, prefix: Optional[str]) -> None:
         self._current_context = self._ns_contexts[-1]
         del self._ns_contexts[-1]
 
     def startElementNS(
-        self, name: tuple[str | None, str], qname, attrs: AttributesImpl
+        self, name: Tuple[Optional[str], str], qname, attrs: AttributesImpl
     ) -> None:
         stack = self.stack
         stack.append(ElementHandler())
@@ -207,7 +207,7 @@
         current.language = language
         current.start(name, qname, attrs)
 
-    def endElementNS(self, name: tuple[str | None, str], qname) -> None:
+    def endElementNS(self, name: Tuple[Optional[str], str], qname) -> None:
         self.current.end(name, qname)
         self.stack.pop()
 
@@ -222,7 +222,7 @@
     def processingInstruction(self, target, data) -> None:
         pass
 
-    def add_reified(self, sid: IdentifiedNode, spo: _TripleType):
+    def add_reified(self, sid: Identifier, spo: _TripleType):
         s, p, o = spo
         self.store.add((sid, RDF.type, RDF.Statement))
         self.store.add((sid, RDF.subject, s))
@@ -238,21 +238,21 @@
         )
         raise ParserError(info + message)
 
-    def get_current(self) -> ElementHandler | None:
+    def get_current(self) -> Optional[ElementHandler]:
         return self.stack[-2]
 
     # Create a read only property called current so that self.current
     # give the current element handler.
     current = property(get_current)
 
-    def get_next(self) -> ElementHandler | None:
+    def get_next(self) -> Optional[ElementHandler]:
         return self.stack[-1]
 
     # Create a read only property that gives the element handler to be
     # used for the next element.
     next = property(get_next)
 
-    def get_parent(self) -> ElementHandler | None:
+    def get_parent(self) -> Optional[ElementHandler]:
         return self.stack[-3]
 
     # Create a read only property that gives the current parent
@@ -267,8 +267,8 @@
         return URIRef(result)
 
     def convert(
-        self, name: tuple[str | None, str], qname, attrs: AttributesImpl
-    ) -> tuple[URIRef, dict[URIRef, str]]:
+        self, name: Tuple[Optional[str], str], qname, attrs: AttributesImpl
+    ) -> Tuple[URIRef, Dict[URIRef, str]]:
         if name[0] is None:
             # type error: Incompatible types in assignment (expression has type "URIRef", variable has type "Tuple[Optional[str], str]")
             name = URIRef(name[1])  # type: ignore[assignment]
@@ -291,11 +291,11 @@
                 atts[RDFNS[att]] = v  # type: ignore[misc, valid-type]
             else:
                 atts[URIRef(att)] = v
-        # type error: Incompatible return value type (got "Tuple[Tuple[Optional[str], str], dict[Any, Any]]", expected "Tuple[URIRef, dict[URIRef, str]]")
+        # type error: Incompatible return value type (got "Tuple[Tuple[Optional[str], str], Dict[Any, Any]]", expected "Tuple[URIRef, Dict[URIRef, str]]")
         return name, atts  # type: ignore[return-value]
 
     def document_element_start(
-        self, name: tuple[str, str], qname, attrs: AttributesImpl
+        self, name: Tuple[str, str], qname, attrs: AttributesImpl
     ) -> None:
         if name[0] and URIRef("".join(name)) == RDFVOC.RDF:
             next = self.next
@@ -308,7 +308,7 @@
             # another element will cause error
 
     def node_element_start(
-        self, name: tuple[str, str], qname, attrs: AttributesImpl
+        self, name: Tuple[str, str], qname, attrs: AttributesImpl
     ) -> None:
         # type error: Incompatible types in assignment (expression has type "URIRef", variable has type "Tuple[str, str]")
         name, atts = self.convert(name, qname, attrs)  # type: ignore[assignment]
@@ -389,7 +389,7 @@
 
         current.subject = subject
 
-    def node_element_end(self, name: tuple[str, str], qname) -> None:
+    def node_element_end(self, name: Tuple[str, str], qname) -> None:
         # repeat node-elements are only allowed
         # at at top-level
 
@@ -401,21 +401,15 @@
         self.parent.object = self.current.subject
 
     def property_element_start(
-        self, name: tuple[str, str], qname, attrs: AttributesImpl
+        self, name: Tuple[str, str], qname, attrs: AttributesImpl
     ) -> None:
         # type error: Incompatible types in assignment (expression has type "URIRef", variable has type "Tuple[str, str]")
         name, atts = self.convert(name, qname, attrs)  # type: ignore[assignment]
         current = self.current
         absolutize = self.absolutize
 
-<<<<<<< HEAD
-        # Cheap hack so 2to3 doesn't turn it into __next__
-        next = getattr(self, "next")
-        object: _ObjectType | None = None
-=======
         next = self.next
         object: Optional[_ObjectType] = None
->>>>>>> 8bbb30d0
         current.data = None
         current.list = None
 
@@ -536,7 +530,7 @@
         if current.data is not None:
             current.data += data
 
-    def property_element_end(self, name: tuple[str, str], qname) -> None:
+    def property_element_end(self, name: Tuple[str, str], qname) -> None:
         current = self.current
         if current.data is not None and current.object is None:
             literalLang = current.language
@@ -555,7 +549,7 @@
                 )
         current.subject = None
 
-    def list_node_element_end(self, name: tuple[str, str], qname) -> None:
+    def list_node_element_end(self, name: Tuple[str, str], qname) -> None:
         current = self.current
         if self.parent.list == RDF.nil:
             list = BNode()
@@ -574,7 +568,7 @@
             self.parent.list = list
 
     def literal_element_start(
-        self, name: tuple[str, str], qname, attrs: AttributesImpl
+        self, name: Tuple[str, str], qname, attrs: AttributesImpl
     ) -> None:
         current = self.current
         self.next.start = self.literal_element_start
@@ -610,7 +604,7 @@
     def literal_element_char(self, data: str) -> None:
         self.current.object += escape(data)
 
-    def literal_element_end(self, name: tuple[str, str], qname) -> None:
+    def literal_element_end(self, name: Tuple[str, str], qname) -> None:
         if name[0]:
             prefix = self._current_context[name[0]]
             if prefix:
