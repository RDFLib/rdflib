--- conflicted
+++ resolved
@@ -4,19 +4,13 @@
 
 from __future__ import annotations
 
-<<<<<<< HEAD
-from typing import TYPE_CHECKING
-=======
 from typing import TYPE_CHECKING, Optional, Union
->>>>>>> 8bbb30d0
 
 from rdflib import BNode, Graph, Literal, URIRef, paths
 from rdflib.collection import Collection
 from rdflib.namespace import RDF, SH
 from rdflib.paths import Path
-
-if TYPE_CHECKING:
-    from rdflib.graph import _ObjectType
+from rdflib.term import Node
 
 if TYPE_CHECKING:
     from rdflib.term import IdentifiedNode
@@ -38,8 +32,8 @@
 # pyshacl.helper.sparql_query_helper::SPARQLQueryHelper._shacl_path_to_sparql_path
 def parse_shacl_path(
     shapes_graph: Graph,
-    path_identifier: _ObjectType,
-) -> URIRef | Path:
+    path_identifier: Node,
+) -> Union[URIRef, Path]:
     """
     Parse a valid SHACL path (e.g. the object of a triple with predicate sh:path)
     from a :class:`~rdflib.graph.Graph` as a :class:`~rdflib.term.URIRef` if the path
@@ -49,7 +43,7 @@
     :param path_identifier: A :class:`~rdflib.term.Node` of the path
     :return: A :class:`~rdflib.term.URIRef` or a :class:`~rdflib.paths.Path`
     """
-    path: URIRef | Path | None = None
+    path: Optional[Union[URIRef, Path]] = None
 
     # Literals are not allowed.
     if isinstance(path_identifier, Literal):
