--- conflicted
+++ resolved
@@ -4,11 +4,7 @@
 
 from __future__ import annotations
 
-<<<<<<< HEAD
-from typing import TYPE_CHECKING, Optional, Union
-=======
 from typing import TYPE_CHECKING
->>>>>>> 6dc95f80
 
 from rdflib import BNode, Graph, Literal, URIRef, paths
 from rdflib.collection import Collection
@@ -17,9 +13,6 @@
 
 if TYPE_CHECKING:
     from rdflib.graph import _ObjectType
-    from rdflib.term import IdentifiedNode
-
-if TYPE_CHECKING:
     from rdflib.term import IdentifiedNode
 
 
