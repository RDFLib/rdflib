--- conflicted
+++ resolved
@@ -4,11 +4,7 @@
 
 from __future__ import annotations
 
-<<<<<<< HEAD
 from typing import TYPE_CHECKING, Optional, Union
-=======
-from typing import TYPE_CHECKING
->>>>>>> 6dc95f80
 
 from rdflib import BNode, Graph, Literal, URIRef, paths
 from rdflib.collection import Collection
