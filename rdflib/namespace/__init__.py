--- conflicted
+++ resolved
@@ -72,10 +72,7 @@
 
 import logging
 import warnings
-<<<<<<< HEAD
-=======
 from collections.abc import Iterable
->>>>>>> 71264cc0
 
 try:
     # Python >= 3.14
@@ -250,11 +247,7 @@
 # always raise AttributeError if they are not defined and which should not be
 # considered part of __dir__ results. These should be all annotations on
 # `DefinedNamespaceMeta`.
-<<<<<<< HEAD
-_DFNS_RESERVED_ATTRS: Set[str] = {
-=======
 _DFNS_RESERVED_ATTRS: set[str] = {
->>>>>>> 71264cc0
     "__slots__",
     "_NS",
     "_warn",
@@ -274,11 +267,7 @@
 class DefinedNamespaceMeta(type):
     """Utility metaclass for generating URIRefs with a common prefix."""
 
-<<<<<<< HEAD
-    __slots__: Tuple[str, ...] = tuple()
-=======
     __slots__: tuple[str, ...] = tuple()
->>>>>>> 71264cc0
 
     _NS: Namespace
     _warn: bool = True
@@ -374,8 +363,6 @@
     """
 
     __slots__: tuple[str, ...] = tuple()
-
-    __slots__: Tuple[str, ...] = tuple()
 
     def __init__(self):
         raise TypeError("namespace may not be instantiated")
