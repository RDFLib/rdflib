"""
A collection of utilities for canonicalizing and inspecting graphs.

Among other things, they solve of the problem of deterministic bnode
comparisons.

Warning: the time to canonicalize bnodes may increase exponentially on
degenerate larger graphs. Use with care!

Example of comparing two graphs:

```python
>>> g1 = Graph().parse(format='n3', data='''
...     @prefix : <http://example.org/ns#> .
...     <http://example.org> :rel
...         <http://example.org/same>,
...         [ :label "Same" ],
...         <http://example.org/a>,
...         [ :label "A" ] .
... ''')
>>> g2 = Graph().parse(format='n3', data='''
...     @prefix : <http://example.org/ns#> .
...     <http://example.org> :rel
...         <http://example.org/same>,
...         [ :label "Same" ],
...         <http://example.org/b>,
...         [ :label "B" ] .
... ''')
>>>
>>> iso1 = to_isomorphic(g1)
>>> iso2 = to_isomorphic(g2)

```

These are not isomorphic

```python
>>> iso1 == iso2
False

```

Diff the two graphs:

```python
>>> in_both, in_first, in_second = graph_diff(iso1, iso2)

```

Present in both:

```python
>>> def dump_nt_sorted(g):
...     for l in sorted(g.serialize(format='nt').splitlines()):
...         if l: print(l.decode('ascii'))
>>> dump_nt_sorted(in_both) #doctest: +SKIP
<http://example.org>
    <http://example.org/ns#rel> <http://example.org/same> .
<http://example.org>
    <http://example.org/ns#rel> _:cbcaabaaba17fecbc304a64f8edee4335e .
_:cbcaabaaba17fecbc304a64f8edee4335e
    <http://example.org/ns#label> "Same" .
```

Only in first:

```python
>>> dump_nt_sorted(in_first) #doctest: +SKIP
<http://example.org>
    <http://example.org/ns#rel> <http://example.org/a> .
<http://example.org>
    <http://example.org/ns#rel> _:cb124e4c6da0579f810c0ffe4eff485bd9 .
_:cb124e4c6da0579f810c0ffe4eff485bd9
    <http://example.org/ns#label> "A" .
```

Only in second:

```python
>>> dump_nt_sorted(in_second) #doctest: +SKIP
<http://example.org>
    <http://example.org/ns#rel> <http://example.org/b> .
<http://example.org>
    <http://example.org/ns#rel> _:cb558f30e21ddfc05ca53108348338ade8 .
_:cb558f30e21ddfc05ca53108348338ade8
    <http://example.org/ns#label> "B" .
```
"""

from __future__ import annotations

# TODO:
# - Doesn't handle quads.
# - Add warning and/or safety mechanism before working on large graphs?
# - use this in existing Graph.isomorphic?

__all__ = [
    "IsomorphicGraph",
    "to_isomorphic",
    "isomorphic",
    "to_canonical_graph",
    "graph_diff",
    "similar",
]

from collections import defaultdict
from collections.abc import Callable, Iterator
from datetime import datetime
from hashlib import sha256
from typing import TYPE_CHECKING, Optional, Union

from rdflib.graph import ConjunctiveGraph, Graph, ReadOnlyGraphAggregate, _TripleType
from rdflib.term import BNode, IdentifiedNode, Node, URIRef

if TYPE_CHECKING:
    from _hashlib import HASH


def _total_seconds(td):
    result = td.days * 24 * 60 * 60
    result += td.seconds
    result += td.microseconds / 1000000.0
    return result


class _runtime:  # noqa: N801
    def __init__(self, label):
        self.label = label

    def __call__(self, f):
        if self.label is None:
            self.label = f.__name__ + "_runtime"

        def wrapped_f(*args, **kwargs):
            start = datetime.now()
            result = f(*args, **kwargs)
            if "stats" in kwargs and kwargs["stats"] is not None:
                stats = kwargs["stats"]
                stats[self.label] = _total_seconds(datetime.now() - start)
            return result

        return wrapped_f


class _call_count:  # noqa: N801
    def __init__(self, label):
        self.label = label

    def __call__(self, f):
        if self.label is None:
            self.label = f.__name__ + "_runtime"

        def wrapped_f(*args, **kwargs):
            if "stats" in kwargs and kwargs["stats"] is not None:
                stats = kwargs["stats"]
                if self.label not in stats:
                    stats[self.label] = 0
                stats[self.label] += 1
            return f(*args, **kwargs)

        return wrapped_f


class IsomorphicGraph(ConjunctiveGraph):
    """An implementation of the RGDA1 graph digest algorithm.

    An implementation of RGDA1 (publication below),
    a combination of Sayers & Karp's graph digest algorithm using
    sum and SHA-256 <http://www.hpl.hp.com/techreports/2003/HPL-2003-235R1.pdf>
    and traces <http://pallini.di.uniroma1.it>, an average case
    polynomial time algorithm for graph canonicalization.

    McCusker, J. P. (2015). WebSig: A Digital Signature Framework for the Web.
    Rensselaer Polytechnic Institute, Troy, NY.
    http://gradworks.umi.com/3727015.pdf
    """

    def __init__(self, **kwargs):
        super(IsomorphicGraph, self).__init__(**kwargs)

    def __eq__(self, other):
        """Graph isomorphism testing."""
        if not isinstance(other, IsomorphicGraph):
            return False
        elif len(self) != len(other):
            return False
        return self.internal_hash() == other.internal_hash()

    def __ne__(self, other):
        """Negative graph isomorphism testing."""
        return not self.__eq__(other)

    def __hash__(self):
        return super(IsomorphicGraph, self).__hash__()

    def graph_digest(self, stats=None):
        """Synonym for IsomorphicGraph.internal_hash."""
        return self.internal_hash(stats=stats)

    def internal_hash(self, stats=None):
        """
        This is defined instead of `__hash__` to avoid a circular recursion
        scenario with the Memory store for rdflib which requires a hash lookup
        in order to return a generator of triples.
        """
        return _TripleCanonicalizer(self).to_hash(stats=stats)


HashFunc = Callable[[str], int]
ColorItem = tuple[Union[int, str], URIRef, Union[int, str]]
ColorItemTuple = tuple[ColorItem, ...]
HashCache = Optional[dict[ColorItemTuple, str]]
Stats = dict[str, Union[int, str]]


class Color:
    def __init__(
        self,
        nodes: list[IdentifiedNode],
        hashfunc: HashFunc,
        color: ColorItemTuple = (),
        hash_cache: HashCache = None,
    ):
        if hash_cache is None:
            hash_cache = {}
        self._hash_cache = hash_cache
        self.color = color
        self.nodes = nodes
        self.hashfunc = hashfunc
        self._hash_color = None

    def __str__(self):
        nodes, color = self.key()
        return "Color %s (%s nodes)" % (color, nodes)

    def key(self):
        return (len(self.nodes), self.hash_color())

    def hash_color(self, color: tuple[ColorItem, ...] | None = None) -> str:
        if color is None:
            color = self.color
        if color in self._hash_cache:
            return self._hash_cache[color]

        def stringify(x):
            if isinstance(x, Node):
                return x.n3()
            else:
                return str(x)

        if isinstance(color, Node):
            return stringify(color)
        value = 0
        for triple in color:
            value += self.hashfunc(" ".join([stringify(x) for x in triple]))
        val: str = "%x" % value
        self._hash_cache[color] = val
        return val

    def distinguish(self, W: Color, graph: Graph):  # noqa: N803
        colors: dict[str, Color] = {}
        for n in self.nodes:
            new_color: tuple[ColorItem, ...] = list(self.color)  # type: ignore[assignment]
            for node in W.nodes:
                new_color += [  # type: ignore[operator]
                    (1, p, W.hash_color()) for s, p, o in graph.triples((n, None, node))
                ]
                new_color += [  # type: ignore[operator]
                    (W.hash_color(), p, 3) for s, p, o in graph.triples((node, None, n))
                ]
            new_color = tuple(new_color)
            new_hash_color = self.hash_color(new_color)

            if new_hash_color not in colors:
                c = Color([], self.hashfunc, new_color, hash_cache=self._hash_cache)
                colors[new_hash_color] = c
            colors[new_hash_color].nodes.append(n)
        return colors.values()

    def discrete(self):
        return len(self.nodes) == 1

    def copy(self):
        return Color(
            self.nodes[:], self.hashfunc, self.color, hash_cache=self._hash_cache
        )


_HashT = Callable[[], "HASH"]


class _TripleCanonicalizer:
    def __init__(self, graph: Graph, hashfunc: _HashT = sha256):
        self.graph = graph

        def _hashfunc(s: str):
            h = hashfunc()
            h.update(str(s).encode("utf8"))
            return int(h.hexdigest(), 16)

        self._hash_cache: HashCache = {}
        self.hashfunc = _hashfunc

    def _discrete(self, coloring: list[Color]) -> bool:
        return len([c for c in coloring if not c.discrete()]) == 0

    def _initial_color(self) -> list[Color]:
        """Finds an initial color for the graph.

        Finds an initial color of the graph by finding all blank nodes and
        non-blank nodes that are adjacent. Nodes that are not adjacent to blank
        nodes are not included, as they are a) already colored (by URI or literal)
        and b) do not factor into the color of any blank node.
        """
        bnodes: set[BNode] = set()
        others = set()
        self._neighbors = defaultdict(set)
        for s, p, o in self.graph:
            nodes = set([s, p, o])
            b = set([x for x in nodes if isinstance(x, BNode)])
            if len(b) > 0:
                others |= nodes - b
                bnodes |= b
                if isinstance(s, BNode):
                    self._neighbors[s].add(o)
                if isinstance(o, BNode):
                    self._neighbors[o].add(s)
                if isinstance(p, BNode):
                    self._neighbors[p].add(s)
                    self._neighbors[p].add(p)
        if len(bnodes) > 0:
            return [Color(list(bnodes), self.hashfunc, hash_cache=self._hash_cache)] + [
                # type error: List item 0 has incompatible type "Union[IdentifiedNode, Literal]"; expected "IdentifiedNode"
                # type error: Argument 3 to "Color" has incompatible type "Union[IdentifiedNode, Literal]"; expected "Tuple[Tuple[Union[int, str], URIRef, Union[int, str]], ...]"
                Color([x], self.hashfunc, x, hash_cache=self._hash_cache)  # type: ignore[list-item, arg-type]
                for x in others
            ]
        else:
            return []

    def _individuate(self, color, individual):
        new_color = list(color.color)
        new_color.append((len(color.nodes),))

        color.nodes.remove(individual)
        c = Color(
            [individual], self.hashfunc, tuple(new_color), hash_cache=self._hash_cache
        )
        return c

    def _get_candidates(self, coloring: list[Color]) -> Iterator[tuple[Node, Color]]:
        for c in [c for c in coloring if not c.discrete()]:
            for node in c.nodes:
                yield node, c

    def _refine(self, coloring: list[Color], sequence: list[Color]) -> list[Color]:
        sequence = sorted(sequence, key=lambda x: x.key(), reverse=True)
        coloring = coloring[:]
        while len(sequence) > 0 and not self._discrete(coloring):
            W = sequence.pop()  # noqa: N806
            for c in coloring[:]:
                if len(c.nodes) > 1 or isinstance(c.nodes[0], BNode):
                    colors = sorted(
                        c.distinguish(W, self.graph),
                        key=lambda x: x.key(),
                        reverse=True,
                    )
                    coloring.remove(c)
                    coloring.extend(colors)
                    try:
                        si = sequence.index(c)
                        sequence = sequence[:si] + colors + sequence[si + 1 :]
                    except ValueError:
                        sequence = colors[1:] + sequence
        combined_colors: list[Color] = []
        combined_color_map: dict[str, Color] = dict()
        for color in coloring:
            color_hash = color.hash_color()
            # This is a hash collision, and be combined into a single color for individuation.
            if color_hash in combined_color_map:
                combined_color_map[color_hash].nodes.extend(color.nodes)
            else:
                combined_colors.append(color)
                combined_color_map[color_hash] = color
        return combined_colors

    @_runtime("to_hash_runtime")
    def to_hash(self, stats: Stats | None = None):
        result = 0
        for triple in self.canonical_triples(stats=stats):
            result += self.hashfunc(" ".join([x.n3() for x in triple]))
        if stats is not None:
            stats["graph_digest"] = "%x" % result
        return result

    def _experimental_path(self, coloring: list[Color]) -> list[Color]:
        coloring = [c.copy() for c in coloring]
        while not self._discrete(coloring):
            color = [x for x in coloring if not x.discrete()][0]
            node = color.nodes[0]
            new_color = self._individuate(color, node)
            coloring.append(new_color)
            coloring = self._refine(coloring, [new_color])
        return coloring

    def _create_generator(
        self,
        colorings: list[list[Color]],
        groupings: dict[Node, set[Node]] | None = None,
    ) -> dict[Node, set[Node]]:
        if not groupings:
            groupings = defaultdict(set)
        for group in zip(*colorings):
            g = set([c.nodes[0] for c in group])
            for n in group:
                g |= groupings[n]
            for n in g:
                groupings[n] = g
        return groupings

    @_call_count("individuations")
    def _traces(
        self,
        coloring: list[Color],
        stats: Stats | None = None,
        depth: list[int] = [0],
    ) -> list[Color]:
        if stats is not None and "prunings" not in stats:
            stats["prunings"] = 0
        depth[0] += 1
        candidates = self._get_candidates(coloring)
        best: list[list[Color]] = []
        best_score = None
        best_experimental_score = None
        last_coloring = None
        generator: dict[Node, set[Node]] = defaultdict(set)
        visited: set[Node] = set()
        for candidate, color in candidates:
            if candidate in generator:
                v = generator[candidate] & visited
                if len(v) > 0:
                    visited.add(candidate)
                    continue
            visited.add(candidate)
            coloring_copy: list[Color] = []
            color_copy = None
            for c in coloring:
                c_copy = c.copy()
                coloring_copy.append(c_copy)
                if c == color:
                    color_copy = c_copy
            new_color = self._individuate(color_copy, candidate)
            coloring_copy.append(new_color)
            refined_coloring = self._refine(coloring_copy, [new_color])
            color_score = tuple([c.key() for c in refined_coloring])
            experimental = self._experimental_path(coloring_copy)
            experimental_score = set([c.key() for c in experimental])
            if last_coloring:
<<<<<<< HEAD
                # type error: Statement is unreachable
                generator = self._create_generator(  # type: ignore[unreachable]
=======
                generator = self._create_generator(
>>>>>>> bcdc7a62
                    [last_coloring, experimental], generator
                )
            last_coloring = experimental
            if best_score is None or best_score < color_score:
                best = [refined_coloring]
                best_score = color_score
                best_experimental_score = experimental_score
            elif best_score > color_score:
                # prune this branch.
                if stats is not None and isinstance(stats["prunings"], int):
                    stats["prunings"] += 1
            elif experimental_score != best_experimental_score:
                best.append(refined_coloring)
            else:
                # prune this branch.
                if stats is not None and isinstance(stats["prunings"], int):
                    stats["prunings"] += 1
        discrete: list[list[Color]] = [x for x in best if self._discrete(x)]
        if len(discrete) == 0:
            best_score = None
            best_depth = None
            for coloring in best:
                d = [depth[0]]
                new_color = self._traces(coloring, stats=stats, depth=d)
                color_score = tuple([c.key() for c in refined_coloring])
                if best_score is None or color_score > best_score:
                    discrete = [new_color]
                    best_score = color_score
                    best_depth = d[0]
            depth[0] = best_depth  # type: ignore[assignment]
        return discrete[0]

    def canonical_triples(self, stats: Stats | None = None):
        if stats is not None:
            start_coloring = datetime.now()
        coloring = self._initial_color()
        if stats is not None:
            stats["triple_count"] = len(self.graph)
            stats["adjacent_nodes"] = max(0, len(coloring) - 1)
        coloring = self._refine(coloring, coloring[:])
        if stats is not None:
            stats["initial_coloring_runtime"] = _total_seconds(
                datetime.now() - start_coloring
            )
            stats["initial_color_count"] = len(coloring)

        if not self._discrete(coloring):
            depth = [0]
            coloring = self._traces(coloring, stats=stats, depth=depth)
            if stats is not None:
                stats["tree_depth"] = depth[0]
        elif stats is not None:
            stats["individuations"] = 0
            stats["tree_depth"] = 0
        if stats is not None:
            stats["color_count"] = len(coloring)

        bnode_labels: dict[Node, str] = dict(
            [(c.nodes[0], c.hash_color()) for c in coloring]
        )
        if stats is not None:
            stats["canonicalize_triples_runtime"] = _total_seconds(
                datetime.now() - start_coloring
            )
        for triple in self.graph:
            result = tuple(self._canonicalize_bnodes(triple, bnode_labels))
            yield result

    def _canonicalize_bnodes(
        self,
        triple: _TripleType,
        labels: dict[Node, str],
    ):
        for term in triple:
            if isinstance(term, BNode):
                yield BNode(value="cb%s" % labels[term])
            else:
                yield term


def to_isomorphic(graph: Graph) -> IsomorphicGraph:
    if isinstance(graph, IsomorphicGraph):
        return graph
    result = IsomorphicGraph()
    if hasattr(graph, "identifier"):
        result = IsomorphicGraph(identifier=graph.identifier)
    result += graph
    return result


def isomorphic(graph1: Graph, graph2: Graph) -> bool:
    """Compare graph for equality.

    Uses an algorithm to compute unique hashes which takes bnodes into account.

    Example:
        ```python
        >>> g1 = Graph().parse(format='n3', data='''
        ...     @prefix : <http://example.org/ns#> .
        ...     <http://example.org> :rel <http://example.org/a> .
        ...     <http://example.org> :rel <http://example.org/b> .
        ...     <http://example.org> :rel [ :label "A bnode." ] .
        ... ''')
        >>> g2 = Graph().parse(format='n3', data='''
        ...     @prefix ns: <http://example.org/ns#> .
        ...     <http://example.org> ns:rel [ ns:label "A bnode." ] .
        ...     <http://example.org> ns:rel <http://example.org/b>,
        ...             <http://example.org/a> .
        ... ''')
        >>> isomorphic(g1, g2)
        True
        >>> g3 = Graph().parse(format='n3', data='''
        ...     @prefix : <http://example.org/ns#> .
        ...     <http://example.org> :rel <http://example.org/a> .
        ...     <http://example.org> :rel <http://example.org/b> .
        ...     <http://example.org> :rel <http://example.org/c> .
        ... ''')
        >>> isomorphic(g1, g3)
        False

        ```
    """
    gd1 = _TripleCanonicalizer(graph1).to_hash()
    gd2 = _TripleCanonicalizer(graph2).to_hash()
    return gd1 == gd2


def to_canonical_graph(g1: Graph, stats: Stats | None = None) -> ReadOnlyGraphAggregate:
    """Creates a canonical, read-only graph.

    Creates a canonical, read-only graph where all bnode id:s are based on
    deterministical SHA-256 checksums, correlated with the graph contents.
    """
    graph = Graph()
    graph += _TripleCanonicalizer(g1).canonical_triples(stats=stats)
    return ReadOnlyGraphAggregate([graph])


def graph_diff(g1: Graph, g2: Graph) -> tuple[Graph, Graph, Graph]:
    """Returns three sets of triples: "in both", "in first" and "in second"."""
    # bnodes have deterministic values in canonical graphs:
    cg1 = to_canonical_graph(g1)
    cg2 = to_canonical_graph(g2)
    in_both = cg1 * cg2
    in_first = cg1 - cg2
    in_second = cg2 - cg1
    return (in_both, in_first, in_second)


_MOCK_BNODE = BNode()


def similar(g1: Graph, g2: Graph):
    """Checks if the two graphs are "similar".

    Checks if the two graphs are "similar", by comparing sorted triples where
    all bnodes have been replaced by a singular mock bnode (the
    `_MOCK_BNODE`).

    This is a much cheaper, but less reliable, alternative to the comparison
    algorithm in `isomorphic`.
    """
    return all(t1 == t2 for (t1, t2) in _squashed_graphs_triples(g1, g2))


def _squashed_graphs_triples(g1: Graph, g2: Graph):
    for t1, t2 in zip(sorted(_squash_graph(g1)), sorted(_squash_graph(g2))):
        yield t1, t2


def _squash_graph(graph: Graph):
    return (_squash_bnodes(triple) for triple in graph)


def _squash_bnodes(triple):
    return tuple((isinstance(t, BNode) and _MOCK_BNODE) or t for t in triple)<|MERGE_RESOLUTION|>--- conflicted
+++ resolved
@@ -456,12 +456,7 @@
             experimental = self._experimental_path(coloring_copy)
             experimental_score = set([c.key() for c in experimental])
             if last_coloring:
-<<<<<<< HEAD
-                # type error: Statement is unreachable
-                generator = self._create_generator(  # type: ignore[unreachable]
-=======
                 generator = self._create_generator(
->>>>>>> bcdc7a62
                     [last_coloring, experimental], generator
                 )
             last_coloring = experimental
