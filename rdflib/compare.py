"""
A collection of utilities for canonicalizing and inspecting graphs.

Among other things, they solve of the problem of deterministic bnode
comparisons.

Warning: the time to canonicalize bnodes may increase exponentially on
degenerate larger graphs. Use with care!

Example of comparing two graphs::

    >>> g1 = Graph().parse(format='n3', data='''
    ...     @prefix : <http://example.org/ns#> .
    ...     <http://example.org> :rel
    ...         <http://example.org/same>,
    ...         [ :label "Same" ],
    ...         <http://example.org/a>,
    ...         [ :label "A" ] .
    ... ''')
    >>> g2 = Graph().parse(format='n3', data='''
    ...     @prefix : <http://example.org/ns#> .
    ...     <http://example.org> :rel
    ...         <http://example.org/same>,
    ...         [ :label "Same" ],
    ...         <http://example.org/b>,
    ...         [ :label "B" ] .
    ... ''')
    >>>
    >>> iso1 = to_isomorphic(g1)
    >>> iso2 = to_isomorphic(g2)

These are not isomorphic::

    >>> iso1 == iso2
    False

Diff the two graphs::

    >>> in_both, in_first, in_second = graph_diff(iso1, iso2)

Present in both::

    >>> def dump_nt_sorted(g):
    ...     for l in sorted(g.serialize(format='nt').splitlines()):
    ...         if l: print(l.decode('ascii'))

    >>> dump_nt_sorted(in_both) #doctest: +SKIP
    <http://example.org>
        <http://example.org/ns#rel> <http://example.org/same> .
    <http://example.org>
        <http://example.org/ns#rel> _:cbcaabaaba17fecbc304a64f8edee4335e .
    _:cbcaabaaba17fecbc304a64f8edee4335e
        <http://example.org/ns#label> "Same" .

Only in first::

    >>> dump_nt_sorted(in_first) #doctest: +SKIP
    <http://example.org>
        <http://example.org/ns#rel> <http://example.org/a> .
    <http://example.org>
        <http://example.org/ns#rel> _:cb124e4c6da0579f810c0ffe4eff485bd9 .
    _:cb124e4c6da0579f810c0ffe4eff485bd9
        <http://example.org/ns#label> "A" .

Only in second::

    >>> dump_nt_sorted(in_second) #doctest: +SKIP
    <http://example.org>
        <http://example.org/ns#rel> <http://example.org/b> .
    <http://example.org>
        <http://example.org/ns#rel> _:cb558f30e21ddfc05ca53108348338ade8 .
    _:cb558f30e21ddfc05ca53108348338ade8
        <http://example.org/ns#label> "B" .
"""

from __future__ import annotations

# TODO:
# - Doesn't handle quads.
# - Add warning and/or safety mechanism before working on large graphs?
# - use this in existing Graph.isomorphic?

__all__ = [
    "IsomorphicGraph",
    "to_isomorphic",
    "isomorphic",
    "to_canonical_graph",
    "graph_diff",
    "similar",
]

from collections import defaultdict
from collections.abc import Callable, Iterator
from datetime import datetime
from hashlib import sha256
from typing import TYPE_CHECKING, Optional, Union

from rdflib.graph import Graph, _TripleType
from rdflib.term import BNode, IdentifiedNode, Node, URIRef

if TYPE_CHECKING:
    from _hashlib import HASH


def _total_seconds(td):
    result = td.days * 24 * 60 * 60
    result += td.seconds
    result += td.microseconds / 1000000.0
    return result


class _runtime:  # noqa: N801
    def __init__(self, label):
        self.label = label

    def __call__(self, f):
        if self.label is None:
            self.label = f.__name__ + "_runtime"

        def wrapped_f(*args, **kwargs):
            start = datetime.now()
            result = f(*args, **kwargs)
            if "stats" in kwargs and kwargs["stats"] is not None:
                stats = kwargs["stats"]
                stats[self.label] = _total_seconds(datetime.now() - start)
            return result

        return wrapped_f


class _call_count:  # noqa: N801
    def __init__(self, label):
        self.label = label

    def __call__(self, f):
        if self.label is None:
            self.label = f.__name__ + "_runtime"

        def wrapped_f(*args, **kwargs):
            if "stats" in kwargs and kwargs["stats"] is not None:
                stats = kwargs["stats"]
                if self.label not in stats:
                    stats[self.label] = 0
                stats[self.label] += 1
            return f(*args, **kwargs)

        return wrapped_f


class IsomorphicGraph(Graph):
    """An implementation of the RGDA1 graph digest algorithm.

    An implementation of RGDA1 (publication below),
    a combination of Sayers & Karp's graph digest algorithm using
    sum and SHA-256 <http://www.hpl.hp.com/techreports/2003/HPL-2003-235R1.pdf>
    and traces <http://pallini.di.uniroma1.it>, an average case
    polynomial time algorithm for graph canonicalization.

    McCusker, J. P. (2015). WebSig: A Digital Signature Framework for the Web.
    Rensselaer Polytechnic Institute, Troy, NY.
    http://gradworks.umi.com/3727015.pdf
    """

    def __init__(self, **kwargs):
        super(IsomorphicGraph, self).__init__(**kwargs)

    def __eq__(self, other):
        """Graph isomorphism testing."""
        if not isinstance(other, IsomorphicGraph):
            return False
        elif len(self) != len(other):
            return False
        return self.internal_hash() == other.internal_hash()

    def __ne__(self, other):
        """Negative graph isomorphism testing."""
        return not self.__eq__(other)

    def __hash__(self):
        return super(IsomorphicGraph, self).__hash__()

    def graph_digest(self, stats=None):
        """Synonym for IsomorphicGraph.internal_hash."""
        return self.internal_hash(stats=stats)

    def internal_hash(self, stats=None):
        """
        This is defined instead of __hash__ to avoid a circular recursion
        scenario with the Memory store for rdflib which requires a hash lookup
        in order to return a generator of triples.
        """
        return _TripleCanonicalizer(self).to_hash(stats=stats)


HashFunc = Callable[[str], int]
ColorItem = tuple[Union[int, str], URIRef, Union[int, str]]
ColorItemTuple = tuple[ColorItem, ...]
HashCache = Optional[dict[ColorItemTuple, str]]
Stats = dict[str, Union[int, str]]


class Color:
    def __init__(
        self,
        nodes: list[IdentifiedNode],
        hashfunc: HashFunc,
        color: ColorItemTuple = (),
        hash_cache: HashCache = None,
    ):
        if hash_cache is None:
            hash_cache = {}
        self._hash_cache = hash_cache
        self.color = color
        self.nodes = nodes
        self.hashfunc = hashfunc
        self._hash_color = None

    def __str__(self):
        nodes, color = self.key()
        return "Color %s (%s nodes)" % (color, nodes)

    def key(self):
        return (len(self.nodes), self.hash_color())

    def hash_color(self, color: tuple[ColorItem, ...] | None = None) -> str:
        if color is None:
            color = self.color
        if color in self._hash_cache:
            return self._hash_cache[color]

        def stringify(x):
            if isinstance(x, Node):
                return x.n3()
            else:
                return str(x)

        if isinstance(color, Node):
            return stringify(color)
        value = 0
        for triple in color:
            value += self.hashfunc(" ".join([stringify(x) for x in triple]))
        val: str = "%x" % value
        self._hash_cache[color] = val
        return val

    def distinguish(self, W: Color, graph: Graph):  # noqa: N803
        colors: dict[str, Color] = {}
        for n in self.nodes:
            new_color: tuple[ColorItem, ...] = list(self.color)  # type: ignore[assignment]
            for node in W.nodes:
                new_color += [  # type: ignore[operator]
                    (1, p, W.hash_color()) for s, p, o in graph.triples((n, None, node))
                ]
                new_color += [  # type: ignore[operator]
                    (W.hash_color(), p, 3) for s, p, o in graph.triples((node, None, n))
                ]
            new_color = tuple(new_color)
            new_hash_color = self.hash_color(new_color)

            if new_hash_color not in colors:
                c = Color([], self.hashfunc, new_color, hash_cache=self._hash_cache)
                colors[new_hash_color] = c
            colors[new_hash_color].nodes.append(n)
        return colors.values()

    def discrete(self):
        return len(self.nodes) == 1

    def copy(self):
        return Color(
            self.nodes[:], self.hashfunc, self.color, hash_cache=self._hash_cache
        )


_HashT = Callable[[], "HASH"]


class _TripleCanonicalizer:
    def __init__(self, graph: Graph, hashfunc: _HashT = sha256):
        self.graph = graph

        def _hashfunc(s: str):
            h = hashfunc()
            h.update(str(s).encode("utf8"))
            return int(h.hexdigest(), 16)

        self._hash_cache: HashCache = {}
        self.hashfunc = _hashfunc

    def _discrete(self, coloring: list[Color]) -> bool:
        return len([c for c in coloring if not c.discrete()]) == 0

    def _initial_color(self) -> list[Color]:
        """Finds an initial color for the graph.

        Finds an initial color of the graph by finding all blank nodes and
        non-blank nodes that are adjacent. Nodes that are not adjacent to blank
        nodes are not included, as they are a) already colored (by URI or literal)
        and b) do not factor into the color of any blank node.
        """
        bnodes: set[BNode] = set()
        others = set()
        self._neighbors = defaultdict(set)
        for s, p, o in self.graph:
            nodes = set([s, p, o])
            b = set([x for x in nodes if isinstance(x, BNode)])
            if len(b) > 0:
                others |= nodes - b
                bnodes |= b
                if isinstance(s, BNode):
                    self._neighbors[s].add(o)
                if isinstance(o, BNode):
                    self._neighbors[o].add(s)
                if isinstance(p, BNode):
                    self._neighbors[p].add(s)
                    self._neighbors[p].add(p)
        if len(bnodes) > 0:
            return [Color(list(bnodes), self.hashfunc, hash_cache=self._hash_cache)] + [
                # type error: List item 0 has incompatible type "Union[IdentifiedNode, Literal]"; expected "IdentifiedNode"
                # type error: Argument 3 to "Color" has incompatible type "Union[IdentifiedNode, Literal]"; expected "Tuple[Tuple[Union[int, str], URIRef, Union[int, str]], ...]"
                Color([x], self.hashfunc, x, hash_cache=self._hash_cache)  # type: ignore[list-item, arg-type]
                for x in others
            ]
        else:
            return []

    def _individuate(self, color, individual):
        new_color = list(color.color)
        new_color.append((len(color.nodes),))

        color.nodes.remove(individual)
        c = Color(
            [individual], self.hashfunc, tuple(new_color), hash_cache=self._hash_cache
        )
        return c

    def _get_candidates(self, coloring: list[Color]) -> Iterator[tuple[Node, Color]]:
        for c in [c for c in coloring if not c.discrete()]:
            for node in c.nodes:
                yield node, c

    def _refine(self, coloring: list[Color], sequence: list[Color]) -> list[Color]:
        sequence = sorted(sequence, key=lambda x: x.key(), reverse=True)
        coloring = coloring[:]
        while len(sequence) > 0 and not self._discrete(coloring):
            W = sequence.pop()  # noqa: N806
            for c in coloring[:]:
                if len(c.nodes) > 1 or isinstance(c.nodes[0], BNode):
                    colors = sorted(
                        c.distinguish(W, self.graph),
                        key=lambda x: x.key(),
                        reverse=True,
                    )
                    coloring.remove(c)
                    coloring.extend(colors)
                    try:
                        si = sequence.index(c)
                        sequence = sequence[:si] + colors + sequence[si + 1 :]
                    except ValueError:
                        sequence = colors[1:] + sequence
        combined_colors: list[Color] = []
        combined_color_map: dict[str, Color] = dict()
        for color in coloring:
            color_hash = color.hash_color()
            # This is a hash collision, and be combined into a single color for individuation.
            if color_hash in combined_color_map:
                combined_color_map[color_hash].nodes.extend(color.nodes)
            else:
                combined_colors.append(color)
                combined_color_map[color_hash] = color
        return combined_colors

    @_runtime("to_hash_runtime")
    def to_hash(self, stats: Stats | None = None):
        result = 0
        for triple in self.canonical_triples(stats=stats):
            result += self.hashfunc(" ".join([x.n3() for x in triple]))
        if stats is not None:
            stats["graph_digest"] = "%x" % result
        return result

    def _experimental_path(self, coloring: list[Color]) -> list[Color]:
        coloring = [c.copy() for c in coloring]
        while not self._discrete(coloring):
            color = [x for x in coloring if not x.discrete()][0]
            node = color.nodes[0]
            new_color = self._individuate(color, node)
            coloring.append(new_color)
            coloring = self._refine(coloring, [new_color])
        return coloring

    def _create_generator(
        self,
        colorings: list[list[Color]],
        groupings: dict[Node, set[Node]] | None = None,
    ) -> dict[Node, set[Node]]:
        if not groupings:
            groupings = defaultdict(set)
        for group in zip(*colorings):
            g = set([c.nodes[0] for c in group])
            for n in group:
                g |= groupings[n]
            for n in g:
                groupings[n] = g
        return groupings

    @_call_count("individuations")
    def _traces(
        self,
        coloring: list[Color],
        stats: Stats | None = None,
        depth: list[int] = [0],
    ) -> list[Color]:
        if stats is not None and "prunings" not in stats:
            stats["prunings"] = 0
        depth[0] += 1
        candidates = self._get_candidates(coloring)
        best: list[list[Color]] = []
        best_score = None
        best_experimental_score = None
        last_coloring = None
        generator: dict[Node, set[Node]] = defaultdict(set)
        visited: set[Node] = set()
        for candidate, color in candidates:
            if candidate in generator:
                v = generator[candidate] & visited
                if len(v) > 0:
                    visited.add(candidate)
                    continue
            visited.add(candidate)
            coloring_copy: list[Color] = []
            color_copy = None
            for c in coloring:
                c_copy = c.copy()
                coloring_copy.append(c_copy)
                if c == color:
                    color_copy = c_copy
            new_color = self._individuate(color_copy, candidate)
            coloring_copy.append(new_color)
            refined_coloring = self._refine(coloring_copy, [new_color])
            color_score = tuple([c.key() for c in refined_coloring])
            experimental = self._experimental_path(coloring_copy)
            experimental_score = set([c.key() for c in experimental])
            if last_coloring:
                generator = self._create_generator(  # type: ignore[unreachable]
                    [last_coloring, experimental], generator
                )
            last_coloring = experimental
            if best_score is None or best_score < color_score:  # type: ignore[unreachable]
                best = [refined_coloring]
                best_score = color_score
                best_experimental_score = experimental_score
            elif best_score > color_score:  # type: ignore[unreachable]
                # prune this branch.
                if stats is not None:
                    stats["prunings"] += 1
            elif experimental_score != best_experimental_score:
                best.append(refined_coloring)
            else:
                # prune this branch.
                if stats is not None:
                    stats["prunings"] += 1
        discrete: list[list[Color]] = [x for x in best if self._discrete(x)]
        if len(discrete) == 0:
            best_score = None
            best_depth = None
            for coloring in best:
                d = [depth[0]]
                new_color = self._traces(coloring, stats=stats, depth=d)
                color_score = tuple([c.key() for c in refined_coloring])
                if best_score is None or color_score > best_score:  # type: ignore[unreachable]
                    discrete = [new_color]
                    best_score = color_score
                    best_depth = d[0]
            depth[0] = best_depth  # type: ignore[assignment]
        return discrete[0]

    def canonical_triples(self, stats: Stats | None = None):
        if stats is not None:
            start_coloring = datetime.now()
        coloring = self._initial_color()
        if stats is not None:
            stats["triple_count"] = len(self.graph)
            stats["adjacent_nodes"] = max(0, len(coloring) - 1)
        coloring = self._refine(coloring, coloring[:])
        if stats is not None:
            stats["initial_coloring_runtime"] = _total_seconds(
                datetime.now() - start_coloring
            )
            stats["initial_color_count"] = len(coloring)

        if not self._discrete(coloring):
            depth = [0]
            coloring = self._traces(coloring, stats=stats, depth=depth)
            if stats is not None:
                stats["tree_depth"] = depth[0]
        elif stats is not None:
            stats["individuations"] = 0
            stats["tree_depth"] = 0
        if stats is not None:
            stats["color_count"] = len(coloring)

        bnode_labels: dict[Node, str] = dict(
            [(c.nodes[0], c.hash_color()) for c in coloring]
        )
        if stats is not None:
            stats["canonicalize_triples_runtime"] = _total_seconds(
                datetime.now() - start_coloring
            )
        for triple in self.graph:
            result = tuple(self._canonicalize_bnodes(triple, bnode_labels))
            yield result

    def _canonicalize_bnodes(
        self,
        triple: _TripleType,
        labels: dict[Node, str],
    ):
        for term in triple:
            if isinstance(term, BNode):
                yield BNode(value="cb%s" % labels[term])
            else:
                yield term


def to_isomorphic(graph: Graph) -> IsomorphicGraph:
    if isinstance(graph, IsomorphicGraph):
        return graph
    result = IsomorphicGraph()
    if hasattr(graph, "identifier"):
        result = IsomorphicGraph(identifier=graph.identifier)
    result += graph
    return result


def isomorphic(graph1: Graph, graph2: Graph) -> bool:
    """Compare graph for equality.

    Uses an algorithm to compute unique hashes which takes bnodes into account.

    Examples::

        >>> g1 = Graph().parse(format='n3', data='''
        ...     @prefix : <http://example.org/ns#> .
        ...     <http://example.org> :rel <http://example.org/a> .
        ...     <http://example.org> :rel <http://example.org/b> .
        ...     <http://example.org> :rel [ :label "A bnode." ] .
        ... ''')
        >>> g2 = Graph().parse(format='n3', data='''
        ...     @prefix ns: <http://example.org/ns#> .
        ...     <http://example.org> ns:rel [ ns:label "A bnode." ] .
        ...     <http://example.org> ns:rel <http://example.org/b>,
        ...             <http://example.org/a> .
        ... ''')
        >>> isomorphic(g1, g2)
        True

        >>> g3 = Graph().parse(format='n3', data='''
        ...     @prefix : <http://example.org/ns#> .
        ...     <http://example.org> :rel <http://example.org/a> .
        ...     <http://example.org> :rel <http://example.org/b> .
        ...     <http://example.org> :rel <http://example.org/c> .
        ... ''')
        >>> isomorphic(g1, g3)
        False
    """
    gd1 = _TripleCanonicalizer(graph1).to_hash()
    gd2 = _TripleCanonicalizer(graph2).to_hash()
    return gd1 == gd2


<<<<<<< HEAD
def to_canonical_graph(g1: Graph, stats: Optional[Stats] = None) -> Graph:
=======
def to_canonical_graph(g1: Graph, stats: Stats | None = None) -> ReadOnlyGraphAggregate:
>>>>>>> 6dc95f80
    """Creates a canonical, read-only graph.

    Creates a canonical, read-only graph where all bnode id:s are based on
    deterministical SHA-256 checksums, correlated with the graph contents.
    """
    graph = Graph()
    graph += _TripleCanonicalizer(g1).canonical_triples(stats=stats)
    return graph


def graph_diff(g1: Graph, g2: Graph) -> tuple[Graph, Graph, Graph]:
    """Returns three sets of triples: "in both", "in first" and "in second"."""
    # bnodes have deterministic values in canonical graphs:
    cg1 = to_canonical_graph(g1)
    cg2 = to_canonical_graph(g2)
    in_both = cg1 * cg2
    in_first = cg1 - cg2
    in_second = cg2 - cg1
    return (in_both, in_first, in_second)


_MOCK_BNODE = BNode()


def similar(g1: Graph, g2: Graph):
    """Checks if the two graphs are "similar".

    Checks if the two graphs are "similar", by comparing sorted triples where
    all bnodes have been replaced by a singular mock bnode (the
    ``_MOCK_BNODE``).

    This is a much cheaper, but less reliable, alternative to the comparison
    algorithm in ``isomorphic``.
    """
    return all(t1 == t2 for (t1, t2) in _squashed_graphs_triples(g1, g2))


def _squashed_graphs_triples(g1: Graph, g2: Graph):
    for t1, t2 in zip(sorted(_squash_graph(g1)), sorted(_squash_graph(g2))):
        yield t1, t2


def _squash_graph(graph: Graph):
    return (_squash_bnodes(triple) for triple in graph)


def _squash_bnodes(triple):
    return tuple((isinstance(t, BNode) and _MOCK_BNODE) or t for t in triple)<|MERGE_RESOLUTION|>--- conflicted
+++ resolved
@@ -569,11 +569,7 @@
     return gd1 == gd2
 
 
-<<<<<<< HEAD
-def to_canonical_graph(g1: Graph, stats: Optional[Stats] = None) -> Graph:
-=======
-def to_canonical_graph(g1: Graph, stats: Stats | None = None) -> ReadOnlyGraphAggregate:
->>>>>>> 6dc95f80
+def to_canonical_graph(g1: Graph, stats: Stats | None = None) -> Graph:
     """Creates a canonical, read-only graph.
 
     Creates a canonical, read-only graph where all bnode id:s are based on
