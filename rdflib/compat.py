--- conflicted
+++ resolved
@@ -6,19 +6,7 @@
 import codecs
 import re
 import warnings
-<<<<<<< HEAD
-from typing import TYPE_CHECKING, Match
-
-if TYPE_CHECKING:
-    import xml.etree.ElementTree as etree
-else:
-    try:
-        from lxml import etree  # noqa: N813
-    except ImportError:
-        import xml.etree.ElementTree as etree  # noqa: N813 F401
-=======
 from typing import Match
->>>>>>> 0856ac88
 
 
 def cast_bytes(s, enc="utf-8"):
