--- conflicted
+++ resolved
@@ -53,11 +53,10 @@
 except ImportError:
     from md5 import md5
 
-<<<<<<< HEAD
-from rdflib import py3compat, NORMALIZE_LITERALS
-=======
+
+from rdflib import NORMALIZE_LITERALS
 from . import py3compat
->>>>>>> b30f590e
+
 b = py3compat.b
 
 class Node(object):
@@ -431,20 +430,16 @@
     """
     __doc__ = py3compat.format_doctest_out(doc)
 
-<<<<<<< HEAD
-    __slots__ = ("language", "datatype", "_language", "_datatype", "value")
+    if not py3compat.PY3:
+        __slots__ = ("language", "datatype", "_language", "_datatype", "value")
+    else:
+        __slots__ = ("_language", "_datatype", "value")
 
     def __new__(cls, lexical_or_value, lang=None, datatype=None, normalize=None):
 
         if lang=='': lang=None # no empty lang-tags in RDF
 
         normalize=normalize if normalize is not None else NORMALIZE_LITERALS
-=======
-    if not py3compat.PY3:
-        __slots__ = ("language", "datatype", "_language", "_datatype", "_cmp_value")
-    else:
-        __slots__ = ("_language", "_datatype", "_cmp_value")
->>>>>>> b30f590e
 
         if lang is not None and datatype is not None:
             raise TypeError("A Literal can only have one of lang or datatype, "
