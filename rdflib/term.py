"""
This module defines the different types of terms. Terms are the kinds of
objects that can appear in a quoted/asserted triple. This includes those
that are core to RDF:

* :class:`Blank Nodes <rdflib.term.BNode>`
* :class:`URI References <rdflib.term.URIRef>`
* :class:`Literals <rdflib.term.Literal>` (which consist of a literal value,datatype and language tag)

Those that extend the RDF model into N3:

* :class:`Formulae <rdflib.graph.QuotedGraph>`
* :class:`Universal Quantifications (Variables) <rdflib.term.Variable>`

And those that are primarily for matching against 'Nodes' in the
underlying Graph:

* REGEX Expressions
* Date Ranges
* Numerical Ranges

"""
from __future__ import absolute_import
from __future__ import division
from __future__ import print_function

# from __future__ import unicode_literals
from fractions import Fraction

__all__ = [
    "bind",
    "Node",
    "Identifier",
    "URIRef",
    "BNode",
    "Literal",
    "Variable",
    "Statement",
]

import logging
import warnings
import math

import base64
import xml.dom.minidom

from datetime import date, time, datetime, timedelta
from re import sub, compile
from collections import defaultdict

from isodate import (
    parse_time,
    parse_date,
    parse_datetime,
    Duration,
    parse_duration,
    duration_isoformat,
)
from binascii import hexlify, unhexlify

import rdflib
from rdflib.compat import long_type

from urllib.parse import urldefrag
from urllib.parse import urljoin
from urllib.parse import urlparse

from decimal import Decimal

logger = logging.getLogger(__name__)
skolem_genid = "/.well-known/genid/"
rdflib_skolem_genid = "/.well-known/genid/rdflib/"
skolems = {}


_invalid_uri_chars = '<>" {}|\\^`'


def _is_valid_uri(uri):
    return all(map(lambda c: ord(c) > 256 or c not in _invalid_uri_chars, uri))


_lang_tag_regex = compile("^[a-zA-Z]+(?:-[a-zA-Z0-9]+)*$")


def _is_valid_langtag(tag):
    return bool(_lang_tag_regex.match(tag))


def _is_valid_unicode(value):
    """
    Verify that the provided value can be converted into a Python
    unicode object.
    """
    if isinstance(value, bytes):
        coding_func, param = getattr(value, "decode"), "utf-8"
    else:
        coding_func, param = str, value

    # try to convert value into unicode
    try:
        coding_func(param)
    except UnicodeError:
        return False
    return True


class Node(object):
    """
    A Node in the Graph.
    """

    __slots__ = ()


class Identifier(Node, str):  # allow Identifiers to be Nodes in the Graph
    """
    See http://www.w3.org/2002/07/rdf-identifer-terminology/
    regarding choice of terminology.
    """

    __slots__ = ()

    def __new__(cls, value):
        return str.__new__(cls, value)

    def eq(self, other):
        """A "semantic"/interpreted equality function,
        by default, same as __eq__"""
        return self.__eq__(other)

    def neq(self, other):
        """A "semantic"/interpreted not equal function,
        by default, same as __ne__"""
        return self.__ne__(other)

    def __ne__(self, other):
        return not self.__eq__(other)

    def __eq__(self, other):
        """
        Equality for Nodes.

        >>> BNode("foo")==None
        False
        >>> BNode("foo")==URIRef("foo")
        False
        >>> URIRef("foo")==BNode("foo")
        False
        >>> BNode("foo")!=URIRef("foo")
        True
        >>> URIRef("foo")!=BNode("foo")
        True
        >>> Variable('a')!=URIRef('a')
        True
        >>> Variable('a')!=Variable('a')
        False
        """

        if type(self) == type(other):
            return str(self) == str(other)
        else:
            return False

    def __gt__(self, other):
        """
        This implements ordering for Nodes,

        This tries to implement this:
        http://www.w3.org/TR/sparql11-query/#modOrderBy

        Variables are not included in the SPARQL list, but
        they are greater than BNodes and smaller than everything else

        """
        if other is None:
            return True  # everything bigger than None
        elif type(self) == type(other):
            return str(self) > str(other)
        elif isinstance(other, Node):
            return _ORDERING[type(self)] > _ORDERING[type(other)]

        return NotImplemented

    def __lt__(self, other):
        if other is None:
            return False  # Nothing is less than None
        elif type(self) == type(other):
            return str(self) < str(other)
        elif isinstance(other, Node):
            return _ORDERING[type(self)] < _ORDERING[type(other)]

        return NotImplemented

    def __le__(self, other):
        r = self.__lt__(other)
        if r:
            return True
        return self == other

    def __ge__(self, other):
        r = self.__gt__(other)
        if r:
            return True
        return self == other

    # use parent's hash for efficiency reasons
    # clashes of 'foo', URIRef('foo') and Literal('foo') are typically so rare
    # that they don't justify additional overhead. Notice that even in case of
    # clash __eq__ is still the fallback and very quick in those cases.
    __hash__ = str.__hash__


class URIRef(Identifier):
    """
    RDF URI Reference: http://www.w3.org/TR/rdf-concepts/#section-Graph-URIref
    """

    __slots__ = ()

    def __new__(cls, value, base=None):
        if base is not None:
            ends_in_hash = value.endswith("#")
            value = urljoin(base, value, allow_fragments=1)
            if ends_in_hash:
                if not value.endswith("#"):
                    value += "#"

        if not _is_valid_uri(value):
            logger.warning(
                "%s does not look like a valid URI, trying to serialize this will break."
                % value
            )

        try:
            rt = str.__new__(cls, value)
        except UnicodeDecodeError:
            rt = str.__new__(cls, value, "utf-8")
        return rt

    def toPython(self):
        return str(self)

    def n3(self, namespace_manager=None):
        """
        This will do a limited check for valid URIs,
        essentially just making sure that the string includes no illegal
        characters (``<, >, ", {, }, |, \\, `, ^``)

        :param namespace_manager: if not None, will be used to make up
             a prefixed name
        """

        if not _is_valid_uri(self):
            raise Exception(
                '"%s" does not look like a valid URI, I cannot serialize this as N3/Turtle. Perhaps you wanted to urlencode it?'
                % self
            )

        if namespace_manager:
            return namespace_manager.normalizeUri(self)
        else:
            return "<%s>" % self

    def defrag(self):
        if "#" in self:
            url, frag = urldefrag(self)
            return URIRef(url)
        else:
            return self

    def __reduce__(self):
        return (URIRef, (str(self),))

    def __getnewargs__(self):
        return (str(self),)

    def __repr__(self):
        if self.__class__ is URIRef:
            clsName = "rdflib.term.URIRef"
        else:
            clsName = self.__class__.__name__

        return """%s(%s)""" % (clsName, super(URIRef, self).__repr__())

    def __add__(self, other):
        return self.__class__(str(self) + other)

    def __radd__(self, other):
        return self.__class__(other + str(self))

    def __mod__(self, other):
        return self.__class__(str(self) % other)

    def de_skolemize(self):
        """ Create a Blank Node from a skolem URI, in accordance
        with http://www.w3.org/TR/rdf11-concepts/#section-skolemization.
        This function accepts only rdflib type skolemization, to provide
        a round-tripping within the system.

        .. versionadded:: 4.0
        """
        if isinstance(self, RDFLibGenid):
            parsed_uri = urlparse("%s" % self)
            return BNode(value=parsed_uri.path[len(rdflib_skolem_genid):])
        elif isinstance(self, Genid):
            bnode_id = "%s" % self
            if bnode_id in skolems:
                return skolems[bnode_id]
            else:
                retval = BNode()
                skolems[bnode_id] = retval
                return retval
        else:
            raise Exception("<%s> is not a skolem URI" % self)


class Genid(URIRef):
    __slots__ = ()

    @staticmethod
    def _is_external_skolem(uri):
        if not isinstance(uri, str):
            uri = str(uri)
        parsed_uri = urlparse(uri)
        gen_id = parsed_uri.path.rfind(skolem_genid)
        if gen_id != 0:
            return False
        return True


class RDFLibGenid(Genid):
    __slots__ = ()

    @staticmethod
    def _is_rdflib_skolem(uri):
        if not isinstance(uri, str):
            uri = str(uri)
        parsed_uri = urlparse(uri)
        if (
            parsed_uri.params != ""
            or parsed_uri.query != ""
            or parsed_uri.fragment != ""
        ):
            return False
        gen_id = parsed_uri.path.rfind(rdflib_skolem_genid)
        if gen_id != 0:
            return False
        return True


def _unique_id():
    # Used to read: """Create a (hopefully) unique prefix"""
    # now retained merely to leave interal API unchanged.
    # From BNode.__new__() below ...
    #
    # acceptable bnode value range for RDF/XML needs to be
    # something that can be serialzed as a nodeID for N3
    #
    # BNode identifiers must be valid NCNames" _:[A-Za-z][A-Za-z0-9]*
    # http://www.w3.org/TR/2004/REC-rdf-testcases-20040210/#nodeID
    return "N"  # ensure that id starts with a letter


def _serial_number_generator():
    """
    Generates UUID4-based but ncname-compliant identifiers.
    """
    from uuid import uuid4

    def _generator():
        return uuid4().hex

    return _generator


class BNode(Identifier):
    """
    Blank Node: http://www.w3.org/TR/rdf-concepts/#section-blank-nodes

    """

    __slots__ = ()

    def __new__(
        cls, value=None, _sn_gen=_serial_number_generator(), _prefix=_unique_id()
    ):
        """
        # only store implementations should pass in a value
        """
        if value is None:
            # so that BNode values do not collide with ones created with
            # a different instance of this module at some other time.
            node_id = _sn_gen()
            value = "%s%s" % (_prefix, node_id)
        else:
            # TODO: check that value falls within acceptable bnode value range
            # for RDF/XML needs to be something that can be serialzed
            # as a nodeID for N3 ??  Unless we require these
            # constraints be enforced elsewhere?
            pass  # assert is_ncname(str(value)), "BNode identifiers
            # must be valid NCNames" _:[A-Za-z][A-Za-z0-9]*
            # http://www.w3.org/TR/2004/REC-rdf-testcases-20040210/#nodeID
        return Identifier.__new__(cls, value)

    def toPython(self):
        return str(self)

    def n3(self, namespace_manager=None):
        return "_:%s" % self

    def __getnewargs__(self):
        return (str(self),)

    def __reduce__(self):
        return (BNode, (str(self),))

    def __repr__(self):
        if self.__class__ is BNode:
            clsName = "rdflib.term.BNode"
        else:
            clsName = self.__class__.__name__
        return """%s('%s')""" % (clsName, str(self))

    def skolemize(self, authority=None, basepath=None):
        """ Create a URIRef "skolem" representation of the BNode, in accordance
        with http://www.w3.org/TR/rdf11-concepts/#section-skolemization

        .. versionadded:: 4.0
        """
        if authority is None:
            authority = "http://rdlib.net/"
        if basepath is None:
            basepath = rdflib_skolem_genid
        skolem = "%s%s" % (basepath, str(self))
        return URIRef(urljoin(authority, skolem))


class Literal(Identifier):
    __doc__ = """
    RDF Literal: http://www.w3.org/TR/rdf-concepts/#section-Graph-Literal

    The lexical value of the literal is the unicode object
    The interpreted, datatyped value is available from .value

    Language tags must be valid according to :rfc:5646

    For valid XSD datatypes, the lexical form is optionally normalized
    at construction time. Default behaviour is set by rdflib.NORMALIZE_LITERALS
    and can be overridden by the normalize parameter to __new__

    Equality and hashing of Literals are done based on the lexical form, i.e.:

    >>> from rdflib.namespace import XSD

    >>> Literal('01')!=Literal('1') # clear - strings differ
    True

    but with data-type they get normalized:

    >>> Literal('01', datatype=XSD.integer)!=Literal('1', datatype=XSD.integer)
    False

    unless disabled:

    >>> Literal('01', datatype=XSD.integer, normalize=False)!=Literal('1', datatype=XSD.integer)
    True


    Value based comparison is possible:

    >>> Literal('01', datatype=XSD.integer).eq(Literal('1', datatype=XSD.float))
    True

    The eq method also provides limited support for basic python types:

    >>> Literal(1).eq(1) # fine - int compatible with xsd:integer
    True
    >>> Literal('a').eq('b') # fine - str compatible with plain-lit
    False
    >>> Literal('a', datatype=XSD.string).eq('a') # fine - str compatible with xsd:string
    True
    >>> Literal('a').eq(1) # not fine, int incompatible with plain-lit
    NotImplemented

    Greater-than/less-than ordering comparisons are also done in value
    space, when compatible datatypes are used.  Incompatible datatypes
    are ordered by DT, or by lang-tag.  For other nodes the ordering
    is None < BNode < URIRef < Literal

    Any comparison with non-rdflib Node are "NotImplemented"
    In PY3 this is an error.

    >>> from rdflib import Literal, XSD
    >>> lit2006 = Literal('2006-01-01',datatype=XSD.date)
    >>> lit2006.toPython()
    datetime.date(2006, 1, 1)
    >>> lit2006 < Literal('2007-01-01',datatype=XSD.date)
    True
    >>> Literal(datetime.utcnow()).datatype
    rdflib.term.URIRef(u'http://www.w3.org/2001/XMLSchema#dateTime')
    >>> Literal(1) > Literal(2) # by value
    False
    >>> Literal(1) > Literal(2.0) # by value
    False
    >>> Literal('1') > Literal(1) # by DT
    True
    >>> Literal('1') < Literal('1') # by lexical form
    False
    >>> Literal('a', lang='en') > Literal('a', lang='fr') # by lang-tag
    False
    >>> Literal(1) > URIRef('foo') # by node-type
    True

    The > < operators will eat this NotImplemented and throw a TypeError (py3k):

    >>> Literal(1).__gt__(2.0)
    NotImplemented


    """

    __slots__ = ("_language", "_datatype", "_value")

    def __new__(cls, lexical_or_value, lang=None, datatype=None, normalize=None):

        if lang == "":
            lang = None  # no empty lang-tags in RDF

        normalize = normalize if normalize is not None else rdflib.NORMALIZE_LITERALS

        if lang is not None and datatype is not None:
            raise TypeError(
                "A Literal can only have one of lang or datatype, "
                "per http://www.w3.org/TR/rdf-concepts/#section-Graph-Literal"
            )

        if lang and not _is_valid_langtag(lang):
            raise Exception("'%s' is not a valid language tag!" % lang)

        if datatype:
            datatype = URIRef(datatype)

        value = None
        if isinstance(lexical_or_value, Literal):
            # create from another Literal instance

            lang = lang or lexical_or_value.language
            if datatype:
                # override datatype
                value = _castLexicalToPython(lexical_or_value, datatype)
            else:
                datatype = lexical_or_value.datatype
                value = lexical_or_value.value

        elif isinstance(lexical_or_value, str) or isinstance(lexical_or_value, bytes):
            # passed a string
            # try parsing lexical form of datatyped literal
            value = _castLexicalToPython(lexical_or_value, datatype)

            if value is not None and normalize:
                _value, _datatype = _castPythonToLiteral(value, datatype)
                if _value is not None and _is_valid_unicode(_value):
                    lexical_or_value = _value

        else:
            # passed some python object
            value = lexical_or_value
            _value, _datatype = _castPythonToLiteral(lexical_or_value, datatype)

            datatype = datatype or _datatype
            if _value is not None:
                lexical_or_value = _value
            if datatype:
                lang = None

        if isinstance(lexical_or_value, bytes):
            lexical_or_value = lexical_or_value.decode("utf-8")

        try:
            inst = str.__new__(cls, lexical_or_value)
        except UnicodeDecodeError:
            inst = str.__new__(cls, lexical_or_value, "utf-8")

        inst._language = lang
        inst._datatype = datatype
        inst._value = value
        return inst

    def normalize(self):
        """
        Returns a new literal with a normalised lexical representation
        of this literal
        >>> from rdflib import XSD
        >>> Literal("01", datatype=XSD.integer, normalize=False).normalize()
        rdflib.term.Literal(u'1', datatype=rdflib.term.URIRef(u'http://www.w3.org/2001/XMLSchema#integer'))

        Illegal lexical forms for the datatype given are simply passed on
        >>> Literal("a", datatype=XSD.integer, normalize=False)
        rdflib.term.Literal(u'a', datatype=rdflib.term.URIRef(u'http://www.w3.org/2001/XMLSchema#integer'))

        """

        if self.value is not None:
            return Literal(self.value, datatype=self.datatype, lang=self.language)
        else:
            return self

    @property
    def value(self):
        return self._value

    @property
    def language(self):
        return self._language

    @property
    def datatype(self):
        return self._datatype

    def __reduce__(self):
        return (
            Literal,
            (str(self), self.language, self.datatype),
        )

    def __getstate__(self):
        return (None, dict(language=self.language, datatype=self.datatype))

    def __setstate__(self, arg):
        _, d = arg
        self._language = d["language"]
        self._datatype = d["datatype"]

    def __add__(self, val):
        """
        >>> Literal(1) + 1
        rdflib.term.Literal(u'2', datatype=rdflib.term.URIRef(u'http://www.w3.org/2001/XMLSchema#integer'))
        >>> Literal("1") + "1"
        rdflib.term.Literal(u'11')
        """

        # if no val is supplied, return this Literal
        if val is None:
            return self

        # convert the val to a Literal, if it isn't already one
        if not isinstance(val, Literal):
            val = Literal(val)

        # if the datatypes are the same, just add the Python values and convert back
        if self.datatype == val.datatype:
            return Literal(
                self.toPython() + val.toPython(), self.language, datatype=self.datatype
            )
        # if the datatypes are not the same but are both numeric, add the Python values and strip off decimal junk
        # (i.e. tiny numbers (more than 17 decimal places) and trailing zeros) and return as a decimal
        elif (
            self.datatype in _NUMERIC_LITERAL_TYPES
            and val.datatype in _NUMERIC_LITERAL_TYPES
        ):
            return Literal(
                Decimal(
                    (
                        "%f"
                        % round(Decimal(self.toPython()) + Decimal(val.toPython()), 15)
                    )
                    .rstrip("0")
                    .rstrip(".")
                ),
                datatype=_XSD_DECIMAL,
            )
        # in all other cases, perform string concatenation
        else:
            try:
                s = str.__add__(self, val)
            except TypeError:
                s = str(self.value) + str(val)

            # if the original datatype is string-like, use that
            if self.datatype in _STRING_LITERAL_TYPES:
                new_datatype = self.datatype
            # if not, use string
            else:
                new_datatype = _XSD_STRING

            return Literal(s, self.language, datatype=new_datatype)

    def __sub__(self, val):
        """
        Handling dateTime/date/time based operations in Literals

        >>> a= Literal('2006-01-01T20:50:00',datatype=XSD.dateTime)
        >>> b= Literal('2006-02-01T20:50:00',datatype=XSD.dateTime)
        >>> (b-a)
        rdflib.term.Literal('P31D', datatype=rdflib.term.URIRef('http://www.w3.org/2001/XMLSchema#duration'))
        
        >>> a= Literal('2006-07-01T20:52:00',datatype=XSD.dateTimee)
        >>> b= Literal('2006-11-01T12:50:00',datatype=XSD.dateTime)
        >>> (b-a)
        rdflib.term.Literal('-P122DT15H58M', datatype=rdflib.term.URIRef('http://www.w3.org/2001/XMLSchema#duration'))
        
        """
        # if no val is supplied, return this Literal
        if val is None:
            return self

        # if self and val both are datetime based
        if self.datatype in (_XSD_DATETIME, _XSD_DATE, _XSD_TIME) and val.datatype==self.datatype:
            date1=self.toPython();
            date2=val.toPython();
            difference=date1-date2;   
            return Literal(difference, datatype=_XSD_DURATION)

            

            
    def __bool__(self):
        """
        Is the Literal "True"
        This is used for if statements, bool(literal), etc.
        """
        if self.value is not None:
            return bool(self.value)
        return len(self) != 0

    def __neg__(self):
        """
        >>> (- Literal(1))
        rdflib.term.Literal(u'-1', datatype=rdflib.term.URIRef(u'http://www.w3.org/2001/XMLSchema#integer'))
        >>> (- Literal(10.5))
        rdflib.term.Literal(u'-10.5', datatype=rdflib.term.URIRef(u'http://www.w3.org/2001/XMLSchema#double'))
        >>> from rdflib.namespace import XSD
        >>> (- Literal("1", datatype=XSD.integer))
        rdflib.term.Literal(u'-1', datatype=rdflib.term.URIRef(u'http://www.w3.org/2001/XMLSchema#integer'))

        >>> (- Literal("1"))
        Traceback (most recent call last):
          File "<stdin>", line 1, in <module>
        TypeError: Not a number; rdflib.term.Literal(u'1')
        >>>
        """

        if isinstance(self.value, (int, long_type, float)):
            return Literal(self.value.__neg__())
        else:
            raise TypeError("Not a number; %s" % repr(self))

    def __pos__(self):
        """
        >>> (+ Literal(1))
        rdflib.term.Literal(u'1', datatype=rdflib.term.URIRef(u'http://www.w3.org/2001/XMLSchema#integer'))
        >>> (+ Literal(-1))
        rdflib.term.Literal(u'-1', datatype=rdflib.term.URIRef(u'http://www.w3.org/2001/XMLSchema#integer'))
        >>> from rdflib.namespace import XSD
        >>> (+ Literal("-1", datatype=XSD.integer))
        rdflib.term.Literal(u'-1', datatype=rdflib.term.URIRef(u'http://www.w3.org/2001/XMLSchema#integer'))

        >>> (+ Literal("1"))
        Traceback (most recent call last):
          File "<stdin>", line 1, in <module>
        TypeError: Not a number; rdflib.term.Literal(u'1')
        """
        if isinstance(self.value, (int, long_type, float)):
            return Literal(self.value.__pos__())
        else:
            raise TypeError("Not a number; %s" % repr(self))

    def __abs__(self):
        """
        >>> abs(Literal(-1))
        rdflib.term.Literal(u'1', datatype=rdflib.term.URIRef(u'http://www.w3.org/2001/XMLSchema#integer'))

        >>> from rdflib.namespace import XSD
        >>> abs( Literal("-1", datatype=XSD.integer))
        rdflib.term.Literal(u'1', datatype=rdflib.term.URIRef(u'http://www.w3.org/2001/XMLSchema#integer'))

        >>> abs(Literal("1"))
        Traceback (most recent call last):
          File "<stdin>", line 1, in <module>
        TypeError: Not a number; rdflib.term.Literal(u'1')
        """
        if isinstance(self.value, (int, long_type, float)):
            return Literal(self.value.__abs__())
        else:
            raise TypeError("Not a number; %s" % repr(self))

    def __invert__(self):
        """
        >>> ~(Literal(-1))
        rdflib.term.Literal(u'0', datatype=rdflib.term.URIRef(u'http://www.w3.org/2001/XMLSchema#integer'))

        >>> from rdflib.namespace import XSD
        >>> ~( Literal("-1", datatype=XSD.integer))
        rdflib.term.Literal(u'0', datatype=rdflib.term.URIRef(u'http://www.w3.org/2001/XMLSchema#integer'))

        Not working:

        >>> ~(Literal("1"))
        Traceback (most recent call last):
          File "<stdin>", line 1, in <module>
        TypeError: Not a number; rdflib.term.Literal(u'1')
        """
        if isinstance(self.value, (int, long_type, float)):
            return Literal(self.value.__invert__())
        else:
            raise TypeError("Not a number; %s" % repr(self))

    def __gt__(self, other):
        """

        This implements ordering for Literals,
        the other comparison methods delegate here

        This tries to implement this:
        http://www.w3.org/TR/sparql11-query/#modOrderBy

        In short, Literals with compatible data-types are ordered in value
        space, i.e.
        >>> from rdflib import XSD

        >>> Literal(1) > Literal(2) # int/int
        False
        >>> Literal(2.0) > Literal(1) # double/int
        True
        >>> from decimal import Decimal
        >>> Literal(Decimal("3.3")) > Literal(2.0) # decimal/double
        True
        >>> Literal(Decimal("3.3")) < Literal(4.0) # decimal/double
        True
        >>> Literal('b') > Literal('a') # plain lit/plain lit
        True
        >>> Literal('b') > Literal('a', datatype=XSD.string) # plain lit/xsd:str
        True

        Incompatible datatype mismatches ordered by DT

        >>> Literal(1) > Literal("2") # int>string
        False

        Langtagged literals by lang tag
        >>> Literal("a", lang="en") > Literal("a", lang="fr")
        False
        """
        if other is None:
            return True  # Everything is greater than None
        if isinstance(other, Literal):

            if (
                self.datatype in _NUMERIC_LITERAL_TYPES
                and other.datatype in _NUMERIC_LITERAL_TYPES
            ):
                return self.value > other.value

            # plain-literals and xsd:string literals
            # are "the same"
            dtself = self.datatype or _XSD_STRING
            dtother = other.datatype or _XSD_STRING

            if dtself != dtother:
                if rdflib.DAWG_LITERAL_COLLATION:
                    return NotImplemented
                else:
                    return dtself > dtother

            if self.language != other.language:
                if not self.language:
                    return False
                elif not other.language:
                    return True
                else:
                    return self.language > other.language

            if self.value is not None and other.value is not None:
                if type(self.value) in _TOTAL_ORDER_CASTERS:
                    caster = _TOTAL_ORDER_CASTERS[type(self.value)]
                    return caster(self.value) > caster(other.value)

                try:
                    return self.value > other.value
                except TypeError:
                    pass

            if str(self) != str(other):
                return str(self) > str(other)

            # same language, same lexical form, check real dt
            # plain-literals come before xsd:string!
            if self.datatype != other.datatype:
                if not self.datatype:
                    return False
                elif not other.datatype:
                    return True
                else:
                    return self.datatype > other.datatype

            return False  # they are the same

        elif isinstance(other, Node):
            return True  # Literal are the greatest!
        else:
            return NotImplemented  # we can only compare to nodes

    def __lt__(self, other):
        if other is None:
            return False  # Nothing is less than None
        if isinstance(other, Literal):
            try:
                return not self.__gt__(other) and not self.eq(other)
            except TypeError:
                return NotImplemented
        if isinstance(other, Node):
            return False  # all nodes are less-than Literals

        return NotImplemented

    def __le__(self, other):
        """
        >>> from rdflib.namespace import XSD
        >>> Literal('2007-01-01T10:00:00', datatype=XSD.dateTime
        ...     ) <= Literal('2007-01-01T10:00:00', datatype=XSD.dateTime)
        True
        """
        r = self.__lt__(other)
        if r:
            return True
        try:
            return self.eq(other)
        except TypeError:
            return NotImplemented

    def __ge__(self, other):
        r = self.__gt__(other)
        if r:
            return True
        try:
            return self.eq(other)
        except TypeError:
            return NotImplemented

    def _comparable_to(self, other):
        """
        Helper method to decide which things are meaningful to
        rich-compare with this literal
        """
        if isinstance(other, Literal):
            if self.datatype and other.datatype:
                # two datatyped literals
                if (
                    self.datatype not in XSDToPython
                    or other.datatype not in XSDToPython
                ):
                    # non XSD DTs must match
                    if self.datatype != other.datatype:
                        return False

            else:
                # xsd:string may be compared with plain literals
                if not (self.datatype == _XSD_STRING and not other.datatype) or (
                    other.datatype == _XSD_STRING and not self.datatype
                ):
                    return False

                # if given lang-tag has to be case insensitive equal
                if (self.language or "").lower() != (other.language or "").lower():
                    return False

        return True

    def __hash__(self):
        """
        >>> from rdflib.namespace import XSD
        >>> a = {Literal('1', datatype=XSD.integer):'one'}
        >>> Literal('1', datatype=XSD.double) in a
        False


        "Called for the key object for dictionary operations,
        and by the built-in function hash(). Should return
        a 32-bit integer usable as a hash value for
        dictionary operations. The only required property
        is that objects which compare equal have the same
        hash value; it is advised to somehow mix together
        (e.g., using exclusive or) the hash values for the
        components of the object that also play a part in
        comparison of objects." -- 3.4.1 Basic customization (Python)

        "Two literals are equal if and only if all of the following hold:
        * The strings of the two lexical forms compare equal, character by
        character.
        * Either both or neither have language tags.
        * The language tags, if any, compare equal.
        * Either both or neither have datatype URIs.
        * The two datatype URIs, if any, compare equal, character by
        character."
        -- 6.5.1 Literal Equality (RDF: Concepts and Abstract Syntax)

        """
        # don't use super()... for efficiency reasons, see Identifier.__hash__
        res = str.__hash__(self)
        if self.language:
            res ^= hash(self.language.lower())
        if self.datatype:
            res ^= hash(self.datatype)
        return res

    def __eq__(self, other):
        """
        Literals are only equal to other literals.

        "Two literals are equal if and only if all of the following hold:
        * The strings of the two lexical forms compare equal, character by character.
        * Either both or neither have language tags.
        * The language tags, if any, compare equal.
        * Either both or neither have datatype URIs.
        * The two datatype URIs, if any, compare equal, character by character."
        -- 6.5.1 Literal Equality (RDF: Concepts and Abstract Syntax)

        >>> Literal("1", datatype=URIRef("foo")) == Literal("1", datatype=URIRef("foo"))
        True
        >>> Literal("1", datatype=URIRef("foo")) == Literal("1", datatype=URIRef("foo2"))
        False

        >>> Literal("1", datatype=URIRef("foo")) == Literal("2", datatype=URIRef("foo"))
        False
        >>> Literal("1", datatype=URIRef("foo")) == "asdf"
        False
        >>> from rdflib import XSD
        >>> Literal('2007-01-01', datatype=XSD.date) == Literal('2007-01-01', datatype=XSD.date)
        True
        >>> Literal('2007-01-01', datatype=XSD.date) == date(2007, 1, 1)
        False
        >>> Literal("one", lang="en") == Literal("one", lang="en")
        True
        >>> Literal("hast", lang='en') == Literal("hast", lang='de')
        False
        >>> Literal("1", datatype=XSD.integer) == Literal(1)
        True
        >>> Literal("1", datatype=XSD.integer) == Literal("01", datatype=XSD.integer)
        True

        """
        if self is other:
            return True
        if other is None:
            return False
        if isinstance(other, Literal):
            return (
                self.datatype == other.datatype
                and (self.language.lower() if self.language else None)
                == (other.language.lower() if other.language else None)
                and str.__eq__(self, other)
            )

        return False

    def eq(self, other):
        """
        Compare the value of this literal with something else

        Either, with the value of another literal
        comparisons are then done in literal "value space",
        and according to the rules of XSD subtype-substitution/type-promotion

        OR, with a python object:

        basestring objects can be compared with plain-literals,
        or those with datatype xsd:string

        bool objects with xsd:boolean

        a int, long or float with numeric xsd types

        isodate date,time,datetime objects with xsd:date,xsd:time or xsd:datetime

        Any other operations returns NotImplemented

        """
        if isinstance(other, Literal):

            if (
                self.datatype in _NUMERIC_LITERAL_TYPES
                and other.datatype in _NUMERIC_LITERAL_TYPES
            ):
                if self.value is not None and other.value is not None:
                    return self.value == other.value
                else:
                    if str.__eq__(self, other):
                        return True
                    raise TypeError(
                        "I cannot know that these two lexical forms do not map to the same value: %s and %s"
                        % (self, other)
                    )
            if (self.language or "").lower() != (other.language or "").lower():
                return False

            dtself = self.datatype or _XSD_STRING
            dtother = other.datatype or _XSD_STRING

            if dtself == _XSD_STRING and dtother == _XSD_STRING:
                # string/plain literals, compare on lexical form
                return str.__eq__(self, other)

            if dtself != dtother:
                if rdflib.DAWG_LITERAL_COLLATION:
                    raise TypeError(
                        "I don't know how to compare literals with datatypes %s and %s"
                        % (self.datatype, other.datatype)
                    )
                else:
                    return False

            # matching non-string DTs now - do we compare values or
            # lexical form first?  comparing two ints is far quicker -
            # maybe there are counter examples

            if self.value is not None and other.value is not None:

                if self.datatype in (_RDF_XMLLITERAL, _RDF_HTMLLITERAL):
                    return _isEqualXMLNode(self.value, other.value)

                return self.value == other.value
            else:

                if str.__eq__(self, other):
                    return True

                if self.datatype == _XSD_STRING:
                    return False  # string value space=lexical space

                # matching DTs, but not matching, we cannot compare!
                raise TypeError(
                    "I cannot know that these two lexical forms do not map to the same value: %s and %s"
                    % (self, other)
                )

        elif isinstance(other, Node):
            return False  # no non-Literal nodes are equal to a literal

        elif isinstance(other, str):
            # only plain-literals can be directly compared to strings

            # TODO: Is "blah"@en eq "blah" ?
            if self.language is not None:
                return False

            if self.datatype == _XSD_STRING or self.datatype is None:
                return str(self) == other

        elif isinstance(other, (int, long_type, float)):
            if self.datatype in _NUMERIC_LITERAL_TYPES:
                return self.value == other
        elif isinstance(other, (date, datetime, time)):
            if self.datatype in (_XSD_DATETIME, _XSD_DATE, _XSD_TIME):
                return self.value == other
        elif isinstance(other, (timedelta, Duration)):
            if self.datatype in (
                _XSD_DURATION,
                _XSD_DAYTIMEDURATION,
                _XSD_YEARMONTHDURATION,
            ):
                return self.value == other
        elif isinstance(other, bool):
            if self.datatype == _XSD_BOOLEAN:
                return self.value == other

        return NotImplemented

    def neq(self, other):
        return not self.eq(other)

    def n3(self, namespace_manager=None):
        r'''
        Returns a representation in the N3 format.

        Examples::

            >>> Literal("foo").n3()
            u'"foo"'

        Strings with newlines or triple-quotes::

            >>> Literal("foo\nbar").n3()
            u'"""foo\nbar"""'

            >>> Literal("''\'").n3()
            u'"\'\'\'"'

            >>> Literal('"""').n3()
            u'"\\"\\"\\""'

        Language::

            >>> Literal("hello", lang="en").n3()
            u'"hello"@en'

        Datatypes::

            >>> Literal(1).n3()
            u'"1"^^<http://www.w3.org/2001/XMLSchema#integer>'

            >>> Literal(1.0).n3()
            u'"1.0"^^<http://www.w3.org/2001/XMLSchema#double>'

            >>> Literal(True).n3()
            u'"true"^^<http://www.w3.org/2001/XMLSchema#boolean>'

        Datatype and language isn't allowed (datatype takes precedence)::

            >>> Literal(1, lang="en").n3()
            u'"1"^^<http://www.w3.org/2001/XMLSchema#integer>'

        Custom datatype::

            >>> footype = URIRef("http://example.org/ns#foo")
            >>> Literal("1", datatype=footype).n3()
            u'"1"^^<http://example.org/ns#foo>'

        Passing a namespace-manager will use it to abbreviate datatype URIs:

            >>> from rdflib import Graph
            >>> Literal(1).n3(Graph().namespace_manager)
            u'"1"^^xsd:integer'
        '''
        if namespace_manager:
            return self._literal_n3(qname_callback=namespace_manager.normalizeUri)
        else:
            return self._literal_n3()

    def _literal_n3(self, use_plain=False, qname_callback=None):
        """
        Using plain literal (shorthand) output::
            >>> from rdflib.namespace import XSD

            >>> Literal(1)._literal_n3(use_plain=True)
            u'1'

            >>> Literal(1.0)._literal_n3(use_plain=True)
            u'1e+00'

            >>> Literal(1.0, datatype=XSD.decimal)._literal_n3(use_plain=True)
            u'1.0'

            >>> Literal(1.0, datatype=XSD.float)._literal_n3(use_plain=True)
            u'"1.0"^^<http://www.w3.org/2001/XMLSchema#float>'

            >>> Literal("foo", datatype=XSD.string)._literal_n3(
            ...         use_plain=True)
            u'"foo"^^<http://www.w3.org/2001/XMLSchema#string>'

            >>> Literal(True)._literal_n3(use_plain=True)
            u'true'

            >>> Literal(False)._literal_n3(use_plain=True)
            u'false'

            >>> Literal(1.91)._literal_n3(use_plain=True)
            u'1.91e+00'

            Only limited precision available for floats:
            >>> Literal(0.123456789)._literal_n3(use_plain=True)
            u'1.234568e-01'

            >>> Literal('0.123456789',
            ...     datatype=XSD.decimal)._literal_n3(use_plain=True)
            u'0.123456789'

        Using callback for datatype QNames::

            >>> Literal(1)._literal_n3(
            ...         qname_callback=lambda uri: "xsd:integer")
            u'"1"^^xsd:integer'

        """
        if use_plain and self.datatype in _PLAIN_LITERAL_TYPES:
            if self.value is not None:
                # If self is inf or NaN, we need a datatype
                # (there is no plain representation)
                if self.datatype in _NUMERIC_INF_NAN_LITERAL_TYPES:
                    try:
                        v = float(self)
                        if math.isinf(v) or math.isnan(v):
                            return self._literal_n3(False, qname_callback)
                    except ValueError:
                        return self._literal_n3(False, qname_callback)

                # this is a bit of a mess -
                # in py >=2.6 the string.format function makes this easier
                # we try to produce "pretty" output
                if self.datatype == _XSD_DOUBLE:
                    return sub("\\.?0*e", "e", u"%e" % float(self))
                elif self.datatype == _XSD_DECIMAL:
                    s = "%s" % self
                    if "." not in s:
                        s += ".0"
                    return s

                elif self.datatype == _XSD_BOOLEAN:
                    return (u"%s" % self).lower()
                else:
                    return u"%s" % self

        encoded = self._quote_encode()

        datatype = self.datatype
        quoted_dt = None
        if datatype:
            if qname_callback:
                quoted_dt = qname_callback(datatype)
            if not quoted_dt:
                quoted_dt = "<%s>" % datatype
            if datatype in _NUMERIC_INF_NAN_LITERAL_TYPES:
                try:
                    v = float(self)
                    if math.isinf(v):
                        # py string reps: float: 'inf', Decimal: 'Infinity"
                        # both need to become "INF" in xsd datatypes
                        encoded = encoded.replace("inf", "INF").replace(
                            "Infinity", "INF"
                        )
                    if math.isnan(v):
                        encoded = encoded.replace("nan", "NaN")
                except ValueError:
                    # if we can't cast to float something is wrong, but we can
                    # still serialize. Warn user about it
                    warnings.warn("Serializing weird numerical %r" % self)

        language = self.language
        if language:
            return "%s@%s" % (encoded, language)
        elif datatype:
            return "%s^^%s" % (encoded, quoted_dt)
        else:
            return "%s" % encoded

    def _quote_encode(self):
        # This simpler encoding doesn't work; a newline gets encoded as "\\n",
        # which is ok in sourcecode, but we want "\n".
        # encoded = self.encode('unicode-escape').replace(
        #        '\\', '\\\\').replace('"','\\"')
        # encoded = self.replace.replace('\\', '\\\\').replace('"','\\"')

        # NOTE: Could in theory chose quotes based on quotes appearing in the
        # string, i.e. '"' and "'", but N3/turtle doesn't allow "'"(?).

        if "\n" in self:
            # Triple quote this string.
            encoded = self.replace("\\", "\\\\")
            if '"""' in self:
                # is this ok?
                encoded = encoded.replace('"""', '\\"\\"\\"')
            if encoded[-1] == '"' and encoded[-2] != "\\":
                encoded = encoded[:-1] + "\\" + '"'

            return '"""%s"""' % encoded.replace("\r", "\\r")
        else:
            return '"%s"' % self.replace("\n", "\\n").replace("\\", "\\\\").replace(
                '"', '\\"'
            ).replace("\r", "\\r")

    def __repr__(self):
        args = [super(Literal, self).__repr__()]
        if self.language is not None:
            args.append("lang=%s" % repr(self.language))
        if self.datatype is not None:
            args.append("datatype=%s" % repr(self.datatype))
        if self.__class__ == Literal:
            clsName = "rdflib.term.Literal"
        else:
            clsName = self.__class__.__name__
        return """%s(%s)""" % (clsName, ", ".join(args))

    def toPython(self):
        """
        Returns an appropriate python datatype derived from this RDF Literal
        """

        if self.value is not None:
            return self.value
        return self


def _parseXML(xmlstring):
    retval = xml.dom.minidom.parseString(
        "<rdflibtoplevelelement>%s</rdflibtoplevelelement>" % xmlstring
    )
    retval.normalize()
    return retval


def _parseHTML(htmltext):
    try:
        import html5lib

        parser = html5lib.HTMLParser(tree=html5lib.treebuilders.getTreeBuilder("dom"))
        retval = parser.parseFragment(htmltext)
        retval.normalize()
        return retval
    except ImportError:
        raise ImportError(
            "HTML5 parser not available. Try installing"
            + " html5lib <http://code.google.com/p/html5lib>"
        )


def _writeXML(xmlnode):
    if isinstance(xmlnode, xml.dom.minidom.DocumentFragment):
        d = xml.dom.minidom.Document()
        d.childNodes += xmlnode.childNodes
        xmlnode = d
    s = xmlnode.toxml("utf-8")
    # for clean round-tripping, remove headers -- I have great and
    # specific worries that this will blow up later, but this margin
    # is too narrow to contain them
    if s.startswith('<?xml version="1.0" encoding="utf-8"?>'.encode("latin-1")):
        s = s[38:]
    if s.startswith("<rdflibtoplevelelement>".encode("latin-1")):
        s = s[23:-24]
    if s == "<rdflibtoplevelelement/>".encode("latin-1"):
        s = "".encode("latin-1")
    return s


def _unhexlify(value):
    # In Python 3.2, unhexlify does not support str (only bytes)
    if isinstance(value, str):
        value = value.encode()
    return unhexlify(value)


def _parseBoolean(value):
    true_accepted_values = ["1", "true"]
    false_accepted_values = ["0", "false"]
    new_value = value.lower()
    if new_value in true_accepted_values:
        return True
    if new_value not in false_accepted_values:
        warnings.warn(
            "Parsing weird boolean, % r does not map to True or False" % value,
            category=DeprecationWarning,
        )
    return False


# Cannot import Namespace/XSD because of circular dependencies
_XSD_PFX = "http://www.w3.org/2001/XMLSchema#"
_RDF_PFX = "http://www.w3.org/1999/02/22-rdf-syntax-ns#"

_RDF_XMLLITERAL = URIRef(_RDF_PFX + "XMLLiteral")
_RDF_HTMLLITERAL = URIRef(_RDF_PFX + "HTML")

_XSD_STRING = URIRef(_XSD_PFX + "string")

_XSD_FLOAT = URIRef(_XSD_PFX + "float")
_XSD_DOUBLE = URIRef(_XSD_PFX + "double")
_XSD_DECIMAL = URIRef(_XSD_PFX + "decimal")
_XSD_INTEGER = URIRef(_XSD_PFX + "integer")
_XSD_BOOLEAN = URIRef(_XSD_PFX + "boolean")

_XSD_DATETIME = URIRef(_XSD_PFX + "dateTime")
_XSD_DATE = URIRef(_XSD_PFX + "date")
_XSD_TIME = URIRef(_XSD_PFX + "time")
_XSD_DURATION = URIRef(_XSD_PFX + "duration")
_XSD_DAYTIMEDURATION = URIRef(_XSD_PFX + "dayTimeDuration")
_XSD_YEARMONTHDURATION = URIRef(_XSD_PFX + "yearMonthDuration")

_OWL_RATIONAL = URIRef("http://www.w3.org/2002/07/owl#rational")
_XSD_HEXBINARY = URIRef(_XSD_PFX + "hexBinary")
# TODO: gYearMonth, gYear, gMonthDay, gDay, gMonth

_NUMERIC_LITERAL_TYPES = (
    _XSD_INTEGER,
    _XSD_DECIMAL,
    _XSD_DOUBLE,
    URIRef(_XSD_PFX + "float"),
    URIRef(_XSD_PFX + "byte"),
    URIRef(_XSD_PFX + "int"),
    URIRef(_XSD_PFX + "long"),
    URIRef(_XSD_PFX + "negativeInteger"),
    URIRef(_XSD_PFX + "nonNegativeInteger"),
    URIRef(_XSD_PFX + "nonPositiveInteger"),
    URIRef(_XSD_PFX + "positiveInteger"),
    URIRef(_XSD_PFX + "short"),
    URIRef(_XSD_PFX + "unsignedByte"),
    URIRef(_XSD_PFX + "unsignedInt"),
    URIRef(_XSD_PFX + "unsignedLong"),
    URIRef(_XSD_PFX + "unsignedShort"),
)

# these have "native" syntax in N3/SPARQL
_PLAIN_LITERAL_TYPES = (
    _XSD_INTEGER,
    _XSD_BOOLEAN,
    _XSD_DOUBLE,
    _XSD_DECIMAL,
    _OWL_RATIONAL,
)

# these have special INF and NaN XSD representations
_NUMERIC_INF_NAN_LITERAL_TYPES = (
    URIRef(_XSD_PFX + "float"),
    _XSD_DOUBLE,
    _XSD_DECIMAL,
)

# the following types need special treatment for reasonable sorting because
# certain instances can't be compared to each other. We treat this by
# partitioning and then sorting within those partitions.
_TOTAL_ORDER_CASTERS = {
    datetime: lambda value: (
        # naive vs. aware
        value.tzinfo is not None and value.tzinfo.utcoffset(value) is not None,
        value,
    ),
    time: lambda value: (
        # naive vs. aware
        value.tzinfo is not None and value.tzinfo.utcoffset(None) is not None,
        value,
    ),
    xml.dom.minidom.Document: lambda value: value.toxml(),
}


_STRING_LITERAL_TYPES = (
    _XSD_STRING,
    _RDF_XMLLITERAL,
    _RDF_HTMLLITERAL,
    URIRef(_XSD_PFX + "normalizedString"),
    URIRef(_XSD_PFX + "token"),
)


def _py2literal(obj, pType, castFunc, dType):
    if castFunc:
        return castFunc(obj), dType
    elif dType:
        return obj, dType
    else:
        return obj, None


def _castPythonToLiteral(obj, datatype):
    """
    Casts a tuple of a python type and a special datatype URI to a tuple of the lexical value and a
    datatype URI (or None)
    """
    for (pType, dType), castFunc in _SpecificPythonToXSDRules:
        if isinstance(obj, pType) and dType == datatype:
            return _py2literal(obj, pType, castFunc, dType)

    for pType, (castFunc, dType) in _GenericPythonToXSDRules:
        if isinstance(obj, pType):
            return _py2literal(obj, pType, castFunc, dType)
    return obj, None  # TODO: is this right for the fall through case?


# Mappings from Python types to XSD datatypes and back (borrowed from sparta)
# datetime instances are also instances of date... so we need to order these.

# SPARQL/Turtle/N3 has shortcuts for integer, double, decimal
# python has only float - to be in tune with sparql/n3/turtle
# we default to XSD.double for float literals

# python ints are promoted to longs when overflowing
# python longs have no limit
# both map to the abstract integer type,
# rather than some concrete bit-limited datatype
_GenericPythonToXSDRules = [
    (str, (None, None)),
    (float, (None, _XSD_DOUBLE)),
    (bool, (lambda i: str(i).lower(), _XSD_BOOLEAN)),
    (int, (None, _XSD_INTEGER)),
    (long_type, (None, _XSD_INTEGER)),
    (Decimal, (None, _XSD_DECIMAL)),
    (datetime, (lambda i: i.isoformat(), _XSD_DATETIME)),
    (date, (lambda i: i.isoformat(), _XSD_DATE)),
    (time, (lambda i: i.isoformat(), _XSD_TIME)),
    (Duration, (lambda i: duration_isoformat(i), _XSD_DURATION)),
    (timedelta, (lambda i: duration_isoformat(i), _XSD_DAYTIMEDURATION)),
    (xml.dom.minidom.Document, (_writeXML, _RDF_XMLLITERAL)),
    # this is a bit dirty - by accident the html5lib parser produces
    # DocumentFragments, and the xml parser Documents, letting this
    # decide what datatype to use makes roundtripping easier, but it a
    # bit random
    (xml.dom.minidom.DocumentFragment, (_writeXML, _RDF_HTMLLITERAL)),
    (Fraction, (None, _OWL_RATIONAL)),
]

_SpecificPythonToXSDRules = [
    ((str, _XSD_HEXBINARY), hexlify),
    ((bytes, _XSD_HEXBINARY), hexlify),
]

XSDToPython = {
    None: None,  # plain literals map directly to value space
    URIRef(_XSD_PFX + "time"): parse_time,
    URIRef(_XSD_PFX + "date"): parse_date,
    URIRef(_XSD_PFX + "gYear"): parse_date,
    URIRef(_XSD_PFX + "gYearMonth"): parse_date,
    URIRef(_XSD_PFX + "dateTime"): parse_datetime,
    URIRef(_XSD_PFX + "duration"): parse_duration,
    URIRef(_XSD_PFX + "dayTimeDuration"): parse_duration,
    URIRef(_XSD_PFX + "yearMonthDuration"): parse_duration,
    URIRef(_XSD_PFX + "hexBinary"): _unhexlify,
    URIRef(_XSD_PFX + "string"): None,
    URIRef(_XSD_PFX + "normalizedString"): None,
    URIRef(_XSD_PFX + "token"): None,
    URIRef(_XSD_PFX + "language"): None,
    URIRef(_XSD_PFX + "boolean"): _parseBoolean,
    URIRef(_XSD_PFX + "decimal"): Decimal,
    URIRef(_XSD_PFX + "integer"): long_type,
    URIRef(_XSD_PFX + "nonPositiveInteger"): int,
    URIRef(_XSD_PFX + "long"): long_type,
    URIRef(_XSD_PFX + "nonNegativeInteger"): int,
    URIRef(_XSD_PFX + "negativeInteger"): int,
    URIRef(_XSD_PFX + "int"): long_type,
    URIRef(_XSD_PFX + "unsignedLong"): long_type,
    URIRef(_XSD_PFX + "positiveInteger"): int,
    URIRef(_XSD_PFX + "short"): int,
    URIRef(_XSD_PFX + "unsignedInt"): long_type,
    URIRef(_XSD_PFX + "byte"): int,
    URIRef(_XSD_PFX + "unsignedShort"): int,
    URIRef(_XSD_PFX + "unsignedByte"): int,
    URIRef(_XSD_PFX + "float"): float,
    URIRef(_XSD_PFX + "double"): float,
    URIRef(_XSD_PFX + "base64Binary"): lambda s: base64.b64decode(s),
    URIRef(_XSD_PFX + "anyURI"): None,
    _RDF_XMLLITERAL: _parseXML,
    _RDF_HTMLLITERAL: _parseHTML,
}

_toPythonMapping = {}

_toPythonMapping.update(XSDToPython)


def _castLexicalToPython(lexical, datatype):
    """
    Map a lexical form to the value-space for the given datatype
    :returns: a python object for the value or ``None``
    """
    convFunc = _toPythonMapping.get(datatype, False)
    if convFunc:
        try:
            return convFunc(lexical)
        except:
            # not a valid lexical representation for this dt
            return None
    elif convFunc is None:
        # no conv func means 1-1 lexical<->value-space mapping
        try:
            return str(lexical)
        except UnicodeDecodeError:
            return str(lexical, "utf-8")
    else:
        # no convFunc - unknown data-type
        return None


def bind(
    datatype, pythontype, constructor=None, lexicalizer=None, datatype_specific=False
):
    """
    register a new datatype<->pythontype binding

    :param constructor: an optional function for converting lexical forms
                        into a Python instances, if not given the pythontype
                        is used directly

    :param lexicalizer: an optional function for converting python objects to
                        lexical form, if not given object.__str__ is used

    :param datatype_specific: makes the lexicalizer function be accessible
                              from the pair (pythontype, datatype) if set to True
                              or from the pythontype otherwise.  False by default
    """
    if datatype_specific and datatype is None:
        raise Exception("No datatype given for a datatype-specific binding")

    if datatype in _toPythonMapping:
        logger.warning("datatype '%s' was already bound. Rebinding." % datatype)

    if constructor is None:
        constructor = pythontype
    _toPythonMapping[datatype] = constructor
    if datatype_specific:
        _SpecificPythonToXSDRules.append(((pythontype, datatype), lexicalizer))
    else:
        _GenericPythonToXSDRules.append((pythontype, (lexicalizer, datatype)))


class Variable(Identifier):
    """
    A Variable - this is used for querying, or in Formula aware
    graphs, where Variables can stored in the graph
    """

    __slots__ = ()

    def __new__(cls, value):
        if len(value) == 0:
            raise Exception("Attempted to create variable with empty string as name!")
        if value[0] == "?":
            value = value[1:]
        return str.__new__(cls, value)

    def __repr__(self):
        if self.__class__ is Variable:
            clsName = "rdflib.term.Variable"
        else:
            clsName = self.__class__.__name__

        return """%s(%s)""" % (clsName, super(Variable, self).__repr__())

    def toPython(self):
        return "?%s" % self

    def n3(self, namespace_manager=None):
        return "?%s" % self

    def __reduce__(self):
        return (Variable, (str(self),))


class Statement(Node, tuple):
    def __new__(cls, triple, context):
        subject, predicate, object = triple
        warnings.warn(
            "Class Statement is deprecated, and will be removed in "
            + "the future. If you use this please let rdflib-dev know!",
            category=DeprecationWarning,
            stacklevel=2,
        )
        return tuple.__new__(cls, ((subject, predicate, object), context))

    def __reduce__(self):
        return (Statement, (self[0], self[1]))

    def toPython(self):
        return (self[0], self[1])


# Nodes are ordered like this
# See http://www.w3.org/TR/sparql11-query/#modOrderBy
# we leave "space" for more subclasses of Node elsewhere
# default-dict to grazefully fail for new subclasses
_ORDERING = defaultdict(int)
_ORDERING.update({BNode: 10, Variable: 20, URIRef: 30, Literal: 40})


def _isEqualXMLNode(node, other):
    from xml.dom.minidom import Node

    def recurse():
        # Recursion through the children
        # In Python2, the semantics of 'map' is such that the check on
        # length would be unnecessary. In Python 3,
        # the semantics of map has changed (why, oh why???) and the check
        # for the length becomes necessary...
        if len(node.childNodes) != len(other.childNodes):
            return False
        for (nc, oc) in map(lambda x, y: (x, y), node.childNodes, other.childNodes):
            if not _isEqualXMLNode(nc, oc):
                return False
        # if we got here then everything is fine:
        return True

    if node is None or other is None:
        return False

    if node.nodeType != other.nodeType:
        return False

    if node.nodeType in [Node.DOCUMENT_NODE, Node.DOCUMENT_FRAGMENT_NODE]:
        return recurse()

    elif node.nodeType == Node.ELEMENT_NODE:
        # Get the basics right
        if not (
            node.tagName == other.tagName and node.namespaceURI == other.namespaceURI
        ):
            return False

        # Handle the (namespaced) attributes; the namespace setting key
        # should be ignored, though
        # Note that the minidom orders the keys already, so we do not have
        # to worry about that, which is a bonus...
        n_keys = [
            k
            for k in node.attributes.keysNS()
            if k[0] != "http://www.w3.org/2000/xmlns/"
        ]
        o_keys = [
            k
            for k in other.attributes.keysNS()
            if k[0] != "http://www.w3.org/2000/xmlns/"
        ]
        if len(n_keys) != len(o_keys):
            return False
        for k in n_keys:
            if not (
                k in o_keys
                and node.getAttributeNS(k[0], k[1]) == other.getAttributeNS(k[0], k[1])
            ):
                return False

        # if we got here, the attributes are all right, we can go down
        # the tree recursively
        return recurse()

    elif node.nodeType in [
        Node.TEXT_NODE,
        Node.COMMENT_NODE,
        Node.CDATA_SECTION_NODE,
        Node.NOTATION_NODE,
    ]:
        return node.data == other.data

    elif node.nodeType == Node.PROCESSING_INSTRUCTION_NODE:
        return node.data == other.data and node.target == other.target

    elif node.nodeType == Node.ENTITY_NODE:
        return node.nodeValue == other.nodeValue

    elif node.nodeType == Node.DOCUMENT_TYPE_NODE:
        return node.publicId == other.publicId and node.systemId == other.system.Id

    else:
        # should not happen, in fact
        raise Exception("I dont know how to compare XML Node type: %s" % node.nodeType)


<<<<<<< HEAD
if __name__ == '__main__':
    # import doctest
    # doctest.testmod()
    import io
    from pprint import pprint
    data = """
    @prefix : <#>.
    @prefix rdf: <http://www.w3.org/1999/02/22-rdf-syntax-ns#>.
    @prefix rdfs: <http://www.w3.org/2000/01/rdf-schema#>.
    @prefix xsd: <http://www.w3.org/2001/XMLSchema#>.

    :C a rdfs:Class.

    :start a rdf:Property;
        rdfs:domain :C; 
        rdfs:range xsd:dateTime.

    :end a rdf:Property;
        rdfs:domain :C; 
        rdfs:range xsd:dateTime.

    :c1 a :C;
        :start "2016-01-01T20:00:00"^^xsd:dateTime;
        :end "2016-01-02T20:01:00"^^xsd:dateTime.

    :c2 a :C;
        :start "2016-01-01T20:05:00"^^xsd:dateTime;
        :end "2016-01-01T20:30:00"^^xsd:dateTime.
    """

    graph = rdflib.Graph()

    f = io.StringIO(data)
    graph.parse(f, format='n3')

    result = graph.query("""
    SELECT ?c ?duration
    WHERE {
        BIND(?end - ?start AS ?duration)
        ?c :start ?start;
            :end ?end.
    }
    """)
    pprint(list(result))

    print('\n')
    
    a= Literal('2006-01-01T20:50:00',datatype=rdflib.XSD.dateTime)
    b= Literal('2006-02-01T20:50:00',datatype=rdflib.XSD.dateTime)
    # b= Literal('2006-02-01',datatype=rdflib.XSD.date)

    print(b-a)
    print(rdflib.XSD.dateTime)
=======
if __name__ == "__main__":
    import doctest

    doctest.testmod()
>>>>>>> f5b7b563
<|MERGE_RESOLUTION|>--- conflicted
+++ resolved
@@ -1831,63 +1831,7 @@
         raise Exception("I dont know how to compare XML Node type: %s" % node.nodeType)
 
 
-<<<<<<< HEAD
-if __name__ == '__main__':
-    # import doctest
-    # doctest.testmod()
-    import io
-    from pprint import pprint
-    data = """
-    @prefix : <#>.
-    @prefix rdf: <http://www.w3.org/1999/02/22-rdf-syntax-ns#>.
-    @prefix rdfs: <http://www.w3.org/2000/01/rdf-schema#>.
-    @prefix xsd: <http://www.w3.org/2001/XMLSchema#>.
-
-    :C a rdfs:Class.
-
-    :start a rdf:Property;
-        rdfs:domain :C; 
-        rdfs:range xsd:dateTime.
-
-    :end a rdf:Property;
-        rdfs:domain :C; 
-        rdfs:range xsd:dateTime.
-
-    :c1 a :C;
-        :start "2016-01-01T20:00:00"^^xsd:dateTime;
-        :end "2016-01-02T20:01:00"^^xsd:dateTime.
-
-    :c2 a :C;
-        :start "2016-01-01T20:05:00"^^xsd:dateTime;
-        :end "2016-01-01T20:30:00"^^xsd:dateTime.
-    """
-
-    graph = rdflib.Graph()
-
-    f = io.StringIO(data)
-    graph.parse(f, format='n3')
-
-    result = graph.query("""
-    SELECT ?c ?duration
-    WHERE {
-        BIND(?end - ?start AS ?duration)
-        ?c :start ?start;
-            :end ?end.
-    }
-    """)
-    pprint(list(result))
-
-    print('\n')
-    
-    a= Literal('2006-01-01T20:50:00',datatype=rdflib.XSD.dateTime)
-    b= Literal('2006-02-01T20:50:00',datatype=rdflib.XSD.dateTime)
-    # b= Literal('2006-02-01',datatype=rdflib.XSD.date)
-
-    print(b-a)
-    print(rdflib.XSD.dateTime)
-=======
 if __name__ == "__main__":
     import doctest
 
-    doctest.testmod()
->>>>>>> f5b7b563
+    doctest.testmod()