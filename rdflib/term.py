--- conflicted
+++ resolved
@@ -1258,15 +1258,10 @@
                 if self.datatype == _XSD_DOUBLE:
                     return sub("\\.?0*e", "e", "%e" % float(self))
                 elif self.datatype == _XSD_DECIMAL:
-<<<<<<< HEAD
-                    s = '%s' % self
-=======
                     s = "%s" % self
-                    if "." not in s:
+                    if "." not in s and "e" not in s and "E" not in s:
                         s += ".0"
->>>>>>> 845c2817
                     return s
-
                 elif self.datatype == _XSD_BOOLEAN:
                     return ("%s" % self).lower()
                 else:
