"""
This module defines the different types of terms. Terms are the kinds of
objects that can appear in a quoted/asserted triple. This includes those
that are core to RDF:

* [Blank Nodes][rdflib.term.BNode] - Blank Nodes
* [URI References][rdflib.term.URIRef] - URI References
* [Literals][rdflib.term.Literal] - Literals (which consist of a literal value, datatype and language tag)

Those that extend the RDF model into N3:

* [`QuotedGraph`][rdflib.graph.QuotedGraph] - Formulae
* [`Variable`][rdflib.term.Variable] - Universal Quantifications (Variables)

And those that are primarily for matching against 'Nodes' in the
underlying Graph:

* REGEX Expressions
* Date Ranges
* Numerical Ranges
"""

from __future__ import annotations

import re
from abc import ABCMeta, abstractmethod
from fractions import Fraction

__all__ = [
    "bind",
    "_is_valid_uri",
    "Node",
    "IdentifiedNode",
    "Identifier",
    "URIRef",
    "BNode",
    "Literal",
    "Variable",
]
import logging
import math
import warnings
import xml.dom.minidom
from base64 import b64decode, b64encode
from binascii import hexlify, unhexlify
from collections import defaultdict
from datetime import date, datetime, time, timedelta
from decimal import Decimal
from re import compile, sub
from types import GeneratorType
from typing import (
    TYPE_CHECKING,
    Any,
    TypeVar,
    overload,
)
from urllib.parse import urldefrag, urljoin, urlparse
from uuid import uuid4

import rdflib
import rdflib.util
from rdflib.compat import long_type

from .xsd_datetime import (  # type: ignore[attr-defined]
    Duration,
    duration_isoformat,
    parse_datetime,
    parse_time,
    parse_xsd_date,
    parse_xsd_duration,
)

if TYPE_CHECKING:
    from collections.abc import Callable, Generator

    import typing_extensions as te

    from .namespace import NamespaceManager
    from .paths import AlternativePath, InvPath, NegatedPath, Path, SequencePath

_HAS_HTML5RDF = False

try:
    import html5rdf

    _HAS_HTML5RDF = True
except ImportError:
    html5rdf = None

_SKOLEM_DEFAULT_AUTHORITY = "https://rdflib.github.io"

logger = logging.getLogger(__name__)
skolem_genid = "/.well-known/genid/"
rdflib_skolem_genid = "/.well-known/genid/rdflib/"
skolems: dict[str, BNode] = {}


_invalid_uri_chars = '<>" {}|\\^`'


def _is_valid_uri(uri: str) -> bool:
    for c in _invalid_uri_chars:
        if c in uri:
            return False
    return True


_lang_tag_regex = compile("^[a-zA-Z]+(?:-[a-zA-Z0-9]+)*$")


def _is_valid_langtag(tag: str) -> bool:
    return bool(_lang_tag_regex.match(tag))


def _is_valid_unicode(value: str | bytes) -> bool:
    """
    Verify that the provided value can be converted into a Python
    unicode object.
    """
    if isinstance(value, bytes):
        coding_func, param = getattr(value, "decode"), "utf-8"
    else:
        coding_func, param = str, value

    # try to convert value into unicode
    try:
        coding_func(param)
    except UnicodeError:
        return False
    return True


<<<<<<< HEAD
class Node(abc.ABC):
=======
class Node(metaclass=ABCMeta):
>>>>>>> bcdc7a62
    """A Node in the Graph."""

    __slots__ = ()

    @abstractmethod
    def n3(self, namespace_manager: NamespaceManager | None = None) -> str: ...

    @abstractmethod
    def __getnewargs__(self) -> tuple[Any, ...]: ...


class Identifier(Node, str):  # allow Identifiers to be Nodes in the Graph
    """See http://www.w3.org/2002/07/rdf-identifer-terminology/
    regarding choice of terminology."""

    __slots__ = ()

    def __new__(cls, value: str):
        return str.__new__(cls, value)

    def eq(self, other: Any) -> bool:
        """A "semantic"/interpreted equality function,
        by default, same as __eq__"""
        return self.__eq__(other)

    def neq(self, other: Any) -> bool:
        """A "semantic"/interpreted not equal function,
        by default, same as __ne__"""
        return self.__ne__(other)

    def __ne__(self, other: Any) -> bool:
        return not self.__eq__(other)

    def __eq__(self, other: Any) -> bool:
        """Equality for Nodes.

        ```python
        >>> BNode("foo")==None
        False
        >>> BNode("foo")==URIRef("foo")
        False
        >>> URIRef("foo")==BNode("foo")
        False
        >>> BNode("foo")!=URIRef("foo")
        True
        >>> URIRef("foo")!=BNode("foo")
        True
        >>> Variable('a')!=URIRef('a')
        True
        >>> Variable('a')!=Variable('a')
        False

        ```
        """

        if type(self) is type(other):
            return str(self) == str(other)
        else:
            return False

    def __gt__(self, other: Any) -> bool:
        """This implements ordering for Nodes.

        This tries to implement this:
        http://www.w3.org/TR/sparql11-query/#modOrderBy

        Variables are not included in the SPARQL list, but
        they are greater than BNodes and smaller than everything else
        """
        if other is None:
            return True  # everything bigger than None
        elif type(self) is type(other):
            return str(self) > str(other)
        elif isinstance(other, Node):
            return _ORDERING[type(self)] > _ORDERING[type(other)]

        return NotImplemented

    def __lt__(self, other: Any) -> bool:
        if other is None:
            return False  # Nothing is less than None
        elif type(self) is type(other):
            return str(self) < str(other)
        elif isinstance(other, Node):
            return _ORDERING[type(self)] < _ORDERING[type(other)]

        return NotImplemented

    def __le__(self, other: Any) -> bool:
        r = self.__lt__(other)
        if r:
            return True
        return self == other

    def __ge__(self, other: Any) -> bool:
        r = self.__gt__(other)
        if r:
            return True
        return self == other

    def startswith(
        self,
        prefix: str | tuple[str, ...] | Any,
        start: Any | None = None,
        end: Any | None = None,
    ) -> bool:
        if isinstance(prefix, (str, tuple)):
            return super(Identifier, self).startswith(prefix, start, end)
        else:
            return super(Identifier, self).startswith(str(prefix), start, end)

    # use parent's hash for efficiency reasons
    # clashes of 'foo', URIRef('foo') and Literal('foo') are typically so rare
    # that they don't justify additional overhead. Notice that even in case of
    # clash __eq__ is still the fallback and very quick in those cases.
    __hash__ = str.__hash__

    def __getnewargs__(self) -> tuple[Any, ...]:
        return (str(self),)

    def n3(self, namespace_manager: NamespaceManager | None = None) -> str:
        raise NotImplementedError()

    @property
    def identifier(self) -> str:
        return str(self)


class IdentifiedNode(Identifier):
    """
    An abstract class, primarily defined to identify Nodes that
    are not Literals, not Graphs, and not Variables.

    The name "Identified Node" is not explicitly defined in the RDF specification, but can be drawn from this section: https://www.w3.org/TR/rdf-concepts/#section-URI-Vocabulary
    """

    __slots__ = ()

    def n3(self, namespace_manager: NamespaceManager | None = None) -> str:
        raise NotImplementedError()

    def toPython(self) -> str:  # noqa: N802
        return str(self)


class URIRef(IdentifiedNode):
    """[RDF 1.1's IRI Section](https://www.w3.org/TR/rdf11-concepts/#section-IRIs)

    !!! info "Terminology"
        Documentation on RDF outside of RDFLib uses the term IRI or URI whereas this class is called URIRef. This is because it was made when the first version of the RDF specification was current, and it used the term *URIRef*, see [RDF 1.0 URIRef](http://www.w3.org/TR/rdf-concepts/#section-Graph-URIref)

    An IRI (Internationalized Resource Identifier) within an RDF graph is a Unicode string that conforms to the syntax defined in RFC 3987.

    IRIs in the RDF abstract syntax MUST be absolute, and MAY contain a fragment identifier.

    IRIs are a generalization of URIs [RFC3986] that permits a wider range of Unicode characters.
    """

    __slots__ = ()

    __or__: Callable[[URIRef, URIRef | Path], AlternativePath]
    __invert__: Callable[[URIRef], InvPath]
    __neg__: Callable[[URIRef], NegatedPath]
    __truediv__: Callable[[URIRef, URIRef | Path], SequencePath]

<<<<<<< HEAD
    def __new__(cls, value: str, base: Optional[str] = None):
=======
    def __new__(cls, value: str, base: str | None = None) -> URIRef:
>>>>>>> bcdc7a62
        if base is not None:
            ends_in_hash = value.endswith("#")
            # type error: Argument "allow_fragments" to "urljoin" has incompatible type "int"; expected "bool"
            value = urljoin(base, value, allow_fragments=1)  # type: ignore[arg-type]
            if ends_in_hash:
                if not value.endswith("#"):
                    value += "#"

        if not _is_valid_uri(value):
            logger.warning(
                f"{value} does not look like a valid URI, trying to serialize this will break."
            )

        try:
            rt = str.__new__(cls, value)
        except UnicodeDecodeError:
            # type error: No overload variant of "__new__" of "str" matches argument types "type[URIRef]", "str", "str"
            rt = str.__new__(cls, value, "utf-8")  # type: ignore[call-overload]
        return rt

<<<<<<< HEAD
    def n3(self, namespace_manager: Optional[NamespaceManager] = None) -> str:
=======
    def n3(self, namespace_manager: NamespaceManager | None = None) -> str:
>>>>>>> bcdc7a62
        """This will do a limited check for valid URIs,
        essentially just making sure that the string includes no illegal
        characters (`<, >, ", {, }, |, \\, `, ^`)

        Args:
            namespace_manager: if not None, will be used to make up a prefixed name
        """

        if not _is_valid_uri(self):
            raise Exception(
                f'"{self}" does not look like a valid URI, I cannot serialize this as N3/Turtle. Perhaps you wanted to urlencode it?'
            )

        if namespace_manager:
            return namespace_manager.normalizeUri(self)
        else:
            return f"<{self}>"

    def defrag(self) -> URIRef:
        if "#" in self:
            url, frag = urldefrag(self)
            return URIRef(url)
        else:
            return self

    @property
    def fragment(self) -> str:
        """Return the URL Fragment

        ```python
        >>> URIRef("http://example.com/some/path/#some-fragment").fragment
        'some-fragment'
        >>> URIRef("http://example.com/some/path/").fragment
        ''

        ```
        """
        return urlparse(self).fragment

    def __reduce__(self) -> tuple[type[URIRef], tuple[str]]:
        return URIRef, (str(self),)

    def __repr__(self) -> str:
        if self.__class__ is URIRef:
            clsName = "rdflib.term.URIRef"  # noqa: N806
        else:
            clsName = self.__class__.__name__  # noqa: N806

        return f"{clsName}({str.__repr__(self)})"

    def __add__(self, other) -> URIRef:
        return self.__class__(str(self) + other)

    def __radd__(self, other) -> URIRef:
        return self.__class__(other + str(self))

    def __mod__(self, other) -> URIRef:
        return self.__class__(str(self) % other)

    def de_skolemize(self) -> BNode:
        """Create a Blank Node from a skolem URI, in accordance
        with http://www.w3.org/TR/rdf11-concepts/#section-skolemization.
        This function accepts only rdflib type skolemization, to provide
        a round-tripping within the system.

        Added in version 4.0
        """
        if isinstance(self, RDFLibGenid):
            parsed_uri = urlparse(f"{self}")
            return BNode(value=parsed_uri.path[len(rdflib_skolem_genid) :])
        elif isinstance(self, Genid):
            bnode_id = f"{self}"
            if bnode_id in skolems:
                return skolems[bnode_id]
            else:
                retval = BNode()
                skolems[bnode_id] = retval
                return retval
        else:
            raise Exception(f"<{self}> is not a skolem URI")


class Genid(URIRef):
    __slots__ = ()

    @staticmethod
    def _is_external_skolem(uri: Any) -> bool:
        if not isinstance(uri, str):
            uri = str(uri)
        parsed_uri = urlparse(uri)
        gen_id = parsed_uri.path.rfind(skolem_genid)
        if gen_id != 0:
            return False
        return True


class RDFLibGenid(Genid):
    __slots__ = ()

    @staticmethod
    def _is_rdflib_skolem(uri: Any) -> bool:
        if not isinstance(uri, str):
            uri = str(uri)
        parsed_uri = urlparse(uri)
        if (
            parsed_uri.params != ""
            or parsed_uri.query != ""
            or parsed_uri.fragment != ""
        ):
            return False
        gen_id = parsed_uri.path.rfind(rdflib_skolem_genid)
        if gen_id != 0:
            return False
        return True


def _unique_id() -> str:
    # Used to read: """Create a (hopefully) unique prefix"""
    # now retained merely to leave internal API unchanged.
    # From BNode.__new__() below ...
    #
    # acceptable bnode value range for RDF/XML needs to be
    # something that can be serialzed as a nodeID for N3
    #
    # BNode identifiers must be valid NCNames" _:[A-Za-z][A-Za-z0-9]*
    # http://www.w3.org/TR/2004/REC-rdf-testcases-20040210/#nodeID
    return "N"  # ensure that id starts with a letter


class BNode(IdentifiedNode):
    """
    RDF 1.1's Blank Nodes Section: https://www.w3.org/TR/rdf11-concepts/#section-blank-nodes

    Blank Nodes are local identifiers for unnamed nodes in RDF graphs that are used in
    some concrete RDF syntaxes or RDF store implementations. They are always locally
    scoped to the file or RDF store, and are not persistent or portable identifiers for
    blank nodes. The identifiers for Blank Nodes are not part of the RDF abstract
    syntax, but are entirely dependent on particular concrete syntax or implementation
    (such as Turtle, JSON-LD).

    ---

    RDFLib's `BNode` class makes unique IDs for all the Blank Nodes in a Graph but you
    should *never* expect, or reply on, BNodes' IDs to match across graphs, or even for
    multiple copies of the same graph, if they are regenerated from some non-RDFLib
    source, such as loading from RDF data.
    """

    __slots__ = ()

    def __new__(
        cls,
        value: str | None = None,
        _sn_gen: Callable[[], str] | Generator | None = None,
        _prefix: str = _unique_id(),
    ):
        """
        # only store implementations should pass in a value
        """
        if value is None:
            # so that BNode values do not collide with ones created with
            # a different instance of this module at some other time.
            if _sn_gen is not None:
                if callable(_sn_gen):
                    sn_result: str | Generator = _sn_gen()
                else:
                    sn_result = _sn_gen
                if isinstance(sn_result, GeneratorType):
                    node_id = next(sn_result)
                else:
                    node_id = sn_result
            else:
                node_id = uuid4().hex
            # note, for two (and only two) string variables,
            # concat with + is faster than f"{x}{y}"
            value = _prefix + f"{node_id}"
        else:
            # TODO: check that value falls within acceptable bnode value range
            # for RDF/XML needs to be something that can be serialized
            # as a nodeID for N3 ??  Unless we require these
            # constraints be enforced elsewhere?
            pass  # assert is_ncname(str(value)), "BNode identifiers
            # must be valid NCNames" _:[A-Za-z][A-Za-z0-9]*
            # http://www.w3.org/TR/2004/REC-rdf-testcases-20040210/#nodeID
        # type error: Incompatible return value type (got "Identifier", expected "BNode")
        return Identifier.__new__(cls, value)

    def n3(self, namespace_manager: NamespaceManager | None = None) -> str:
        # note - for two strings, concat with + is faster than f"{x}{y}"
        return "_:" + self

    def __reduce__(self) -> tuple[type[BNode], tuple[str]]:
        return BNode, (str(self),)

    def __repr__(self) -> str:
        if self.__class__ is BNode:
            clsName = "rdflib.term.BNode"  # noqa: N806
        else:
            clsName = self.__class__.__name__  # noqa: N806
        return f"{clsName}({str.__repr__(self)})"

    def skolemize(
        self, authority: str | None = None, basepath: str | None = None
    ) -> URIRef:
        """Create a URIRef "skolem" representation of the BNode, in accordance
        with http://www.w3.org/TR/rdf11-concepts/#section-skolemization

        Added in version 4.0
        """
        if authority is None:
            authority = _SKOLEM_DEFAULT_AUTHORITY
        if basepath is None:
            basepath = rdflib_skolem_genid
        skolem = basepath + str(self)
        return URIRef(urljoin(authority, skolem))


class Literal(Identifier):
    """

    RDF 1.1's Literals Section: http://www.w3.org/TR/rdf-concepts/#section-Graph-Literal

    Literals are used for values such as strings, numbers, and dates.

    A literal in an RDF graph consists of two or three elements:

    * a lexical form, being a Unicode string, which SHOULD be in Normal Form C
    * a datatype IRI, being an IRI identifying a datatype that determines how the lexical form maps to a literal value, and
    * if and only if the datatype IRI is `http://www.w3.org/1999/02/22-rdf-syntax-ns#langString`, a non-empty language tag. The language tag MUST be well-formed according to section 2.2.9 of `Tags for identifying languages <http://tools.ietf.org/html/bcp47>`_.

    A literal is a language-tagged string if the third element is present. Lexical representations of language tags MAY be converted to lower case. The value space of language tags is always in lower case.

    ---

    For valid XSD datatypes, the lexical form is optionally normalized
    at construction time. Default behaviour is set by `rdflib.NORMALIZE_LITERALS`
    and can be overridden by the normalize parameter to `__new__`

    Equality and hashing of Literals are done based on the lexical form, i.e.:

    ```python
    >>> from rdflib.namespace import XSD
    >>> Literal('01') != Literal('1')  # clear - strings differ
    True

    ```

    but with data-type they get normalized:

    ```python
    >>> Literal('01', datatype=XSD.integer) != Literal('1', datatype=XSD.integer)
    False

    ```

    unless disabled:

    ```python
    >>> Literal('01', datatype=XSD.integer, normalize=False) != Literal('1', datatype=XSD.integer)
    True

    ```

    Value based comparison is possible:

    ```python
    >>> Literal('01', datatype=XSD.integer).eq(Literal('1', datatype=XSD.float))
    True

    ```

    The eq method also provides limited support for basic python types:

    ```python
    >>> Literal(1).eq(1) # fine - int compatible with xsd:integer
    True
    >>> Literal('a').eq('b') # fine - str compatible with plain-lit
    False
    >>> Literal('a', datatype=XSD.string).eq('a') # fine - str compatible with xsd:string
    True
    >>> Literal('a').eq(1) # not fine, int incompatible with plain-lit
    NotImplemented

    ```

    Greater-than/less-than ordering comparisons are also done in value
    space, when compatible datatypes are used.  Incompatible datatypes
    are ordered by DT, or by lang-tag.  For other nodes the ordering
    is None < BNode < URIRef < Literal

    Any comparison with non-rdflib Node are "NotImplemented"
    In PY3 this is an error.

    ```python
    >>> from rdflib import Literal, XSD
    >>> lit2006 = Literal('2006-01-01',datatype=XSD.date)
    >>> lit2006.toPython()
    datetime.date(2006, 1, 1)
    >>> lit2006 < Literal('2007-01-01',datatype=XSD.date)
    True
    >>> Literal(datetime.utcnow()).datatype
    rdflib.term.URIRef('http://www.w3.org/2001/XMLSchema#dateTime')
    >>> Literal(1) > Literal(2) # by value
    False
    >>> Literal(1) > Literal(2.0) # by value
    False
    >>> Literal('1') > Literal(1) # by DT
    True
    >>> Literal('1') < Literal('1') # by lexical form
    False
    >>> Literal('a', lang='en') > Literal('a', lang='fr') # by lang-tag
    False
    >>> Literal(1) > URIRef('foo') # by node-type
    True

    ```

    The > < operators will eat this NotImplemented and throw a TypeError (py3k):

    ```python
    >>> Literal(1).__gt__(2.0)
    NotImplemented

    ```
    """

    _value: Any
    _language: str | None
    # NOTE: _datatype should maybe be of type URIRef, and not optional.
    _datatype: URIRef | None
    _ill_typed: bool | None
    __slots__ = ("_language", "_datatype", "_value", "_ill_typed")

    def __new__(
        cls,
        lexical_or_value: Any,
<<<<<<< HEAD
        lang: Optional[str] = None,
        datatype: Optional[str] = None,
        normalize: Optional[bool] = None,
    ):
=======
        lang: str | None = None,
        datatype: str | None = None,
        normalize: bool | None = None,
    ) -> Literal:
>>>>>>> bcdc7a62
        """Create a new Literal instance."""
        if lang == "":
            lang = None  # no empty lang-tags in RDF

        normalize = normalize if normalize is not None else rdflib.NORMALIZE_LITERALS

        if lang is not None and datatype is not None:
            raise TypeError(
                "A Literal can only have one of lang or datatype, "
                "per http://www.w3.org/TR/rdf-concepts/#section-Graph-Literal"
            )

        if lang is not None and not _is_valid_langtag(lang):
            raise ValueError(f"'{str(lang)}' is not a valid language tag!")

        if datatype is not None:
            datatype = URIRef(datatype)

        value = None
        ill_typed: bool | None = None
        if isinstance(lexical_or_value, Literal):
            # create from another Literal instance

            lang = lang or lexical_or_value.language
            if datatype is not None:
                # override datatype
                value = _castLexicalToPython(lexical_or_value, datatype)
            else:
                datatype = lexical_or_value.datatype
                value = lexical_or_value.value

        elif isinstance(lexical_or_value, str) or isinstance(lexical_or_value, bytes):
            # passed a string
            # try parsing lexical form of datatyped literal
            value = _castLexicalToPython(lexical_or_value, datatype)
            if datatype is not None and datatype in _toPythonMapping:
                # datatype is a recognized datatype IRI:
                # https://www.w3.org/TR/rdf11-concepts/#dfn-recognized-datatype-iris
                dt_uri: URIRef = URIRef(datatype)
                checker = _check_well_formed_types.get(dt_uri, _well_formed_by_value)
                well_formed = checker(lexical_or_value, value)
                ill_typed = ill_typed or (not well_formed)
            if value is not None and normalize:
                _value, _datatype = _castPythonToLiteral(value, datatype)
                if _value is not None and _is_valid_unicode(_value):
                    lexical_or_value = _value

        else:
            # passed some python object
            value = lexical_or_value
            _value, _datatype = _castPythonToLiteral(lexical_or_value, datatype)

            _datatype = None if _datatype is None else URIRef(_datatype)

            datatype = rdflib.util._coalesce(datatype, _datatype)
            if _value is not None:
                lexical_or_value = _value
            if datatype is not None:
                lang = None

        if isinstance(lexical_or_value, bytes):
            lexical_or_value = lexical_or_value.decode("utf-8")

        if datatype in (_XSD_NORMALISED_STRING, _XSD_TOKEN):
            lexical_or_value = _normalise_XSD_STRING(lexical_or_value)

        if datatype in (_XSD_TOKEN,):
            lexical_or_value = _strip_and_collapse_whitespace(lexical_or_value)

        try:
            inst = str.__new__(cls, lexical_or_value)
        except UnicodeDecodeError:
            inst = str.__new__(cls, lexical_or_value, "utf-8")

        inst._language = lang
        inst._datatype = datatype
        inst._value = value
        inst._ill_typed = ill_typed

        return inst

    def normalize(self) -> Literal:
        """
        Returns a new literal with a normalised lexical representation
        of this literal

        ```python
        >>> from rdflib import XSD
        >>> Literal("01", datatype=XSD.integer, normalize=False).normalize()
        rdflib.term.Literal('1', datatype=rdflib.term.URIRef('http://www.w3.org/2001/XMLSchema#integer'))

        ```

        Illegal lexical forms for the datatype given are simply passed on

        ```python
        >>> Literal("a", datatype=XSD.integer, normalize=False)
        rdflib.term.Literal('a', datatype=rdflib.term.URIRef('http://www.w3.org/2001/XMLSchema#integer'))

        ```
        """

        if self.value is not None:
            return Literal(self.value, datatype=self.datatype, lang=self.language)
        else:
            return self

    @property
    def ill_typed(self) -> bool | None:
        """
        For `recognized datatype IRIs
        <https://www.w3.org/TR/rdf11-concepts/#dfn-recognized-datatype-iris>`_,
        this value will be `True` if the literal is ill formed, otherwise it
        will be `False`. `Literal.value` (i.e. the `literal value <https://www.w3.org/TR/rdf11-concepts/#dfn-literal-value>`_) should always be defined if this property is `False`, but should not be considered reliable if this property is `True`.

        If the literal's datatype is `None` or not in the set of `recognized datatype IRIs
        <https://www.w3.org/TR/rdf11-concepts/#dfn-recognized-datatype-iris>`_ this value will be `None`.
        """
        return self._ill_typed

    @property
    def value(self) -> Any:
        return self._value

    @property
    def language(self) -> str | None:
        return self._language

    @property
    def datatype(self) -> URIRef | None:
        return self._datatype

    def __reduce__(
        self,
    ) -> tuple[type[Literal], tuple[str, str | None, str | None]]:
        return Literal, (str(self), self.language, self.datatype)

    def __getstate__(self) -> tuple[None, dict[str, str | None]]:
        return None, dict(language=self.language, datatype=self.datatype)

    def __setstate__(self, arg: tuple[Any, dict[str, Any]]) -> None:
        _, d = arg
        self._language = d["language"]
        self._datatype = d["datatype"]

    def __add__(self, val: Any) -> Literal:
        """
        ```python
        >>> from rdflib.namespace import XSD
        >>> Literal(1) + 1
        rdflib.term.Literal('2', datatype=rdflib.term.URIRef('http://www.w3.org/2001/XMLSchema#integer'))
        >>> Literal("1") + "1"
        rdflib.term.Literal('11')

        # Handling dateTime/date/time based operations in Literals
        >>> a = Literal('2006-01-01T20:50:00', datatype=XSD.dateTime)
        >>> b = Literal('P31D', datatype=XSD.duration)
        >>> (a + b)
        rdflib.term.Literal('2006-02-01T20:50:00', datatype=rdflib.term.URIRef('http://www.w3.org/2001/XMLSchema#dateTime'))
        >>> from rdflib.namespace import XSD
        >>> a = Literal('2006-07-01T20:52:00', datatype=XSD.dateTime)
        >>> b = Literal('P122DT15H58M', datatype=XSD.duration)
        >>> (a + b)
        rdflib.term.Literal('2006-11-01T12:50:00', datatype=rdflib.term.URIRef('http://www.w3.org/2001/XMLSchema#dateTime'))

        ```
        """

        # if no val is supplied, return this Literal
        if val is None:
            return self

        # convert the val to a Literal, if it isn't already one
        if not isinstance(val, Literal):
            val = Literal(val)

        # if self is datetime based and value is duration
        if (
            self.datatype in (_XSD_DATETIME, _XSD_DATE)
            and val.datatype in _TIME_DELTA_TYPES
        ):
            date1: datetime | date = self.toPython()
            duration: Duration | timedelta = val.toPython()
            difference = date1 + duration
            return Literal(difference, datatype=self.datatype)

        # if self is time based and value is duration
        elif self.datatype == _XSD_TIME and val.datatype in _TIME_DELTA_TYPES:
            selfv: time = self.toPython()
            valv: Duration | timedelta = val.toPython()
            sdt = datetime.combine(date(2000, 1, 1), selfv) + valv
            return Literal(sdt.time(), datatype=self.datatype)

        # if self is datetime based and value is not or vice versa
        elif (
            (
                self.datatype in _ALL_DATE_AND_TIME_TYPES
                and val.datatype not in _ALL_DATE_AND_TIME_TYPES
            )
            or (
                self.datatype not in _ALL_DATE_AND_TIME_TYPES
                and val.datatype in _ALL_DATE_AND_TIME_TYPES
            )
            or (
                self.datatype in _TIME_DELTA_TYPES
                and (
                    (val.datatype not in _TIME_DELTA_TYPES)
                    or (self.datatype != val.datatype)
                )
            )
        ):
            raise TypeError(
                f"Cannot add a Literal of datatype {str(val.datatype)} to a Literal of datatype {str(self.datatype)}"
            )

        # if the datatypes are the same, just add the Python values and convert back
        if self.datatype == val.datatype:
            return Literal(
                self.toPython() + val.toPython(), self.language, datatype=self.datatype
            )
        # if the datatypes are not the same but are both numeric, add the Python values and strip off decimal junk
        # (i.e. tiny numbers (more than 17 decimal places) and trailing zeros) and return as a decimal
        elif (
            self.datatype in _NUMERIC_LITERAL_TYPES
            and val.datatype in _NUMERIC_LITERAL_TYPES
        ):
            return Literal(
                Decimal(
                    f"{round(Decimal(self.toPython()) + Decimal(val.toPython()), 15):f}".rstrip(
                        "0"
                    ).rstrip(
                        "."
                    )
                ),
                datatype=_XSD_DECIMAL,
            )
        # in all other cases, perform string concatenation
        else:
            try:
                s = str.__add__(self, val)
            except TypeError:
                s = str(self.value) + str(val)

            # if the original datatype is string-like, use that
            if self.datatype in _STRING_LITERAL_TYPES:
                new_datatype = self.datatype
            # if not, use string
            else:
                new_datatype = _XSD_STRING

            return Literal(s, self.language, datatype=new_datatype)

    def __sub__(self, val: Any) -> Literal:
        """Implements subtraction between Literals or between a Literal and a Python object.

        Example:
            ```python
            from rdflib.namespace import XSD

            # Basic numeric subtraction
            Literal(2) - 1
            # rdflib.term.Literal('1', datatype=rdflib.term.URIRef('http://www.w3.org/2001/XMLSchema#integer'))

            Literal(1.1) - 1.0
            # rdflib.term.Literal('0.10000000000000009', datatype=rdflib.term.URIRef('http://www.w3.org/2001/XMLSchema#double'))

            Literal(1.1) - 1
            # rdflib.term.Literal('0.1', datatype=rdflib.term.URIRef('http://www.w3.org/2001/XMLSchema#decimal'))

            Literal(1.1, datatype=XSD.float) - Literal(1.0, datatype=XSD.float)
            # rdflib.term.Literal('0.10000000000000009', datatype=rdflib.term.URIRef('http://www.w3.org/2001/XMLSchema#float'))

            # This will raise a TypeError
            Literal("1.1") - 1.0
            # TypeError: Not a number; rdflib.term.Literal('1.1')

            Literal(1.1, datatype=XSD.integer) - Literal(1.0, datatype=XSD.integer)
            # rdflib.term.Literal('0.10000000000000009', datatype=rdflib.term.URIRef('http://www.w3.org/2001/XMLSchema#integer'))

            # Handling dateTime/date/time based operations in Literals
            a = Literal('2006-01-01T20:50:00', datatype=XSD.dateTime)
            b = Literal('2006-02-01T20:50:00', datatype=XSD.dateTime)
            (b - a)
            # rdflib.term.Literal('P31D', datatype=rdflib.term.URIRef('http://www.w3.org/2001/XMLSchema#duration'))

            a = Literal('2006-07-01T20:52:00', datatype=XSD.dateTime)
            b = Literal('2006-11-01T12:50:00', datatype=XSD.dateTime)
            (a - b)
            # rdflib.term.Literal('-P122DT15H58M', datatype=rdflib.term.URIRef('http://www.w3.org/2001/XMLSchema#duration'))
            (b - a)
            # rdflib.term.Literal('P122DT15H58M', datatype=rdflib.term.URIRef('http://www.w3.org/2001/XMLSchema#duration'))
            ```
        """
        # if no val is supplied, return this Literal
        if val is None:
            return self

        # convert the val to a Literal, if it isn't already one
        if not isinstance(val, Literal):
            val = Literal(val)

        if not getattr(self, "datatype"):
            raise TypeError(
                "Minuend Literal must have Numeric, Date, Datetime or Time datatype."
            )
        elif not getattr(val, "datatype"):
            raise TypeError(
                "Subtrahend Literal must have Numeric, Date, Datetime or Time datatype."
            )

        if (
            self.datatype in (_XSD_DATETIME, _XSD_DATE)
            and val.datatype in _TIME_DELTA_TYPES
        ):
            date1: datetime | date = self.toPython()
            duration: Duration | timedelta = val.toPython()
            difference = date1 - duration
            return Literal(difference, datatype=self.datatype)

        # if self is time based and value is duration
        elif self.datatype == _XSD_TIME and val.datatype in _TIME_DELTA_TYPES:
            selfv: time = self.toPython()
            valv: Duration | timedelta = val.toPython()
            sdt = datetime.combine(date(2000, 1, 1), selfv) - valv
            return Literal(sdt.time(), datatype=self.datatype)

        # if the datatypes are the same, just subtract the Python values and convert back
        if self.datatype == val.datatype:
            if self.datatype == _XSD_TIME:
                sdt = datetime.combine(date.today(), self.toPython())
                vdt = datetime.combine(date.today(), val.toPython())
                return Literal(sdt - vdt, datatype=_XSD_DURATION)
            else:
                return Literal(
                    self.toPython() - val.toPython(),
                    self.language,
                    datatype=(
                        _XSD_DURATION
                        if self.datatype in (_XSD_DATETIME, _XSD_DATE, _XSD_TIME)
                        else self.datatype
                    ),
                )

        # if the datatypes are not the same but are both numeric, subtract the Python values and strip off decimal junk
        # (i.e. tiny numbers (more than 17 decimal places) and trailing zeros) and return as a decimal
        elif (
            self.datatype in _NUMERIC_LITERAL_TYPES
            and val.datatype in _NUMERIC_LITERAL_TYPES
        ):
            return Literal(
                Decimal(
                    f"{round(Decimal(self.toPython()) - Decimal(val.toPython()), 15):f}".rstrip(
                        "0"
                    ).rstrip(
                        "."
                    )
                ),
                datatype=_XSD_DECIMAL,
            )
        # in all other cases, perform string concatenation
        else:
            raise TypeError(
                f"Cannot subtract a Literal of datatype {str(val.datatype)} from a Literal of datatype {str(self.datatype)}"
            )

    def __bool__(self) -> bool:
        """Determines the truth value of the Literal.

        Used for if statements, bool(literal), etc.
        """
        if self.value is not None:
            return bool(self.value)
        return len(self) != 0

    def __neg__(self) -> Literal:
        """Implements unary negation for Literals with numeric values.

        Example:
            ```python
            # Negating an integer Literal
            -Literal(1)
            # rdflib.term.Literal('-1', datatype=rdflib.term.URIRef('http://www.w3.org/2001/XMLSchema#integer'))

            # Negating a float Literal
            -Literal(10.5)
            # rdflib.term.Literal('-10.5', datatype=rdflib.term.URIRef('http://www.w3.org/2001/XMLSchema#double'))

            # Using a string with a datatype
            from rdflib.namespace import XSD
            -Literal("1", datatype=XSD.integer)
            # rdflib.term.Literal('-1', datatype=rdflib.term.URIRef('http://www.w3.org/2001/XMLSchema#integer'))

            # This will raise a TypeError
            -Literal("1")
            # TypeError: Not a number; rdflib.term.Literal('1')
            ```
        """

        if isinstance(self.value, (int, long_type, float)):
            return Literal(self.value.__neg__())
        else:
            raise TypeError(f"Not a number; {self!r}")

    def __pos__(self) -> Literal:
        """Implements unary plus operation for Literals with numeric values.

        Example:
            ```python
            # Applying unary plus to an integer Literal
            +Literal(1)
            # rdflib.term.Literal('1', datatype=rdflib.term.URIRef('http://www.w3.org/2001/XMLSchema#integer'))

            # Applying unary plus to a negative integer Literal
            +Literal(-1)
            # rdflib.term.Literal('-1', datatype=rdflib.term.URIRef('http://www.w3.org/2001/XMLSchema#integer'))

            # Using a string with a datatype
            from rdflib.namespace import XSD
            +Literal("-1", datatype=XSD.integer)
            # rdflib.term.Literal('-1', datatype=rdflib.term.URIRef('http://www.w3.org/2001/XMLSchema#integer'))

            # This will raise a TypeError
            +Literal("1")
            # TypeError: Not a number; rdflib.term.Literal('1')
            ```
        """
        if isinstance(self.value, (int, long_type, float)):
            return Literal(self.value.__pos__())
        else:
            raise TypeError(f"Not a number; {self!r}")

    def __abs__(self) -> Literal:
        """Implements absolute value operation for Literals with numeric values.

        Example:
            ```python
            # Absolute value of a negative integer Literal
            abs(Literal(-1))
            # rdflib.term.Literal('1', datatype=rdflib.term.URIRef('http://www.w3.org/2001/XMLSchema#integer'))

            # Using a string with a datatype
            from rdflib.namespace import XSD
            abs(Literal("-1", datatype=XSD.integer))
            # rdflib.term.Literal('1', datatype=rdflib.term.URIRef('http://www.w3.org/2001/XMLSchema#integer'))

            # This will raise a TypeError
            abs(Literal("1"))
            # TypeError: Not a number; rdflib.term.Literal('1')
            ```
        """
        if isinstance(self.value, (int, long_type, float)):
            return Literal(self.value.__abs__())
        else:
            raise TypeError(f"Not a number; {self!r}")

    def __invert__(self) -> Literal:
        """Implements bitwise NOT operation for Literals with numeric values.

        Example:
            ```python
            # Bitwise NOT of a negative integer Literal
            ~(Literal(-1))
            # rdflib.term.Literal('0', datatype=rdflib.term.URIRef('http://www.w3.org/2001/XMLSchema#integer'))

            # Using a string with a datatype
            from rdflib.namespace import XSD
            ~(Literal("-1", datatype=XSD.integer))
            # rdflib.term.Literal('0', datatype=rdflib.term.URIRef('http://www.w3.org/2001/XMLSchema#integer'))

            # This will raise a TypeError
            ~(Literal("1"))
            # TypeError: Not a number; rdflib.term.Literal('1')
            ```
        """
        if isinstance(self.value, (int, long_type, float)):
            # type error: Unsupported operand type for ~ ("float")
            return Literal(self.value.__invert__())  # type: ignore[operator] # FIXME
        else:
            raise TypeError(f"Not a number; {self!r}")

    def __gt__(self, other: Any) -> bool:
        """Implements the greater-than comparison for Literals.

        This is the base method for ordering comparisons - other comparison methods delegate here.

        Implements the ordering rules described in http://www.w3.org/TR/sparql11-query/#modOrderBy

        In summary:
        1. Literals with compatible data-types are ordered in value space
        2. Incompatible datatypes are ordered by their datatype URIs
        3. Literals with language tags are ordered by their language tags
        4. Plain literals come before xsd:string literals
        5. In the node order: None < BNode < URIRef < Literal

        Example:
            ```python
            from rdflib import XSD
            from decimal import Decimal

            # Comparing numeric literals in value space
            Literal(1) > Literal(2)  # int/int
            # False

            Literal(2.0) > Literal(1)  # double/int
            # True

            Literal(Decimal("3.3")) > Literal(2.0)  # decimal/double
            # True

            Literal(Decimal("3.3")) < Literal(4.0)  # decimal/double
            # True

            # Comparing string literals
            Literal('b') > Literal('a')  # plain lit/plain lit
            # True

            Literal('b') > Literal('a', datatype=XSD.string)  # plain lit/xsd:str
            # True

            # Incompatible datatypes ordered by DT
            Literal(1) > Literal("2")  # int>string
            # False

            # Langtagged literals ordered by lang tag
            Literal("a", lang="en") > Literal("a", lang="fr")
            # False
            ```
        """
        if other is None:
            return True  # Everything is greater than None
        if isinstance(other, Literal):
            # Fast path for comparing numeric literals
            # that are not ill-typed and don't have a None value
            if (
                (
                    self.datatype in _NUMERIC_LITERAL_TYPES
                    and other.datatype in _NUMERIC_LITERAL_TYPES
                )
                and ((not self.ill_typed) and (not other.ill_typed))
                and (self.value is not None and other.value is not None)
            ):
                return self.value > other.value

            # plain-literals and xsd:string literals
            # are "the same"
            dtself = rdflib.util._coalesce(self.datatype, default=_XSD_STRING)
            dtother = rdflib.util._coalesce(other.datatype, default=_XSD_STRING)

            if dtself != dtother:
                if rdflib.DAWG_LITERAL_COLLATION:
                    return NotImplemented
                else:
                    return dtself > dtother

            if self.language != other.language:
                if not self.language:
                    return False
                elif not other.language:
                    return True
                else:
                    return self.language > other.language

            if self.value is not None and other.value is not None:
                if type(self.value) in _TOTAL_ORDER_CASTERS:
                    caster = _TOTAL_ORDER_CASTERS[type(self.value)]
                    return caster(self.value) > caster(other.value)

                try:
                    return self.value > other.value
                except TypeError:
                    pass

            if str(self) != str(other):
                return str(self) > str(other)

            # same language, same lexical form, check real dt
            # plain-literals come before xsd:string!
            if self.datatype != other.datatype:
                if self.datatype is None:
                    return False
                elif other.datatype is None:
                    return True
                else:
                    return self.datatype > other.datatype

            return False  # they are the same

        elif isinstance(other, Node):
            return True  # Literal are the greatest!
        else:
            return NotImplemented  # we can only compare to nodes

    def __lt__(self, other: Any) -> bool:
        if other is None:
            return False  # Nothing is less than None
        if isinstance(other, Literal):
            try:
                return not self.__gt__(other) and not self.eq(other)
            except TypeError:
                return NotImplemented
        if isinstance(other, Node):
            return False  # all nodes are less-than Literals

        return NotImplemented

    def __le__(self, other: Any) -> bool:
        """Less than or equal operator for Literals.

        Example:
            ```python
            from rdflib.namespace import XSD
            Literal('2007-01-01T10:00:00', datatype=XSD.dateTime) <= Literal('2007-01-01T10:00:00', datatype=XSD.dateTime)
            # True
            ```
        """
        r = self.__lt__(other)
        if r:
            return True
        try:
            return self.eq(other)
        except TypeError:
            return NotImplemented

    def __ge__(self, other: Any) -> bool:
        r = self.__gt__(other)
        if r:
            return True
        try:
            return self.eq(other)
        except TypeError:
            return NotImplemented

    def _comparable_to(self, other: Any) -> bool:
        """Helper method to decide which things are meaningful to rich-compare with this literal."""
        if isinstance(other, Literal):
            if self.datatype is not None and other.datatype is not None:
                # two datatyped literals
                if (
                    self.datatype not in XSDToPython
                    or other.datatype not in XSDToPython
                ):
                    # non XSD DTs must match
                    if self.datatype != other.datatype:
                        return False

            else:
                # xsd:string may be compared with plain literals
                if not (self.datatype == _XSD_STRING and not other.datatype) or (
                    other.datatype == _XSD_STRING and not self.datatype
                ):
                    return False

                # if given lang-tag has to be case insensitive equal
                if (self.language or "").lower() != (other.language or "").lower():
                    return False

        return True

    # type error: Signature of "__hash__" incompatible with supertype "Identifier"
    #  Superclass: def __hash__(self: str) -> int
    #  Subclass: def __hash__(self) -> int
    #  NOTE for type ignore: This can possibly be fixed by changing how __hash__ is implemented in Identifier
<<<<<<< HEAD
    def __hash__(self) -> int:  # type: ignore[override]
=======
    def __hash__(self) -> int:
>>>>>>> bcdc7a62
        """Hash function for Literals to enable their use as dictionary keys.

        Example:
            ```python
            from rdflib.namespace import XSD
            a = {Literal('1', datatype=XSD.integer):'one'}
            Literal('1', datatype=XSD.double) in a
            # False
            ```

        Notes:
            "Called for the key object for dictionary operations,
            and by the built-in function hash(). Should return
            a 32-bit integer usable as a hash value for
            dictionary operations. The only required property
            is that objects which compare equal have the same
            hash value; it is advised to somehow mix together
            (e.g., using exclusive or) the hash values for the
            components of the object that also play a part in
            comparison of objects." -- 3.4.1 Basic customization (Python)

            "Two literals are equal if and only if all of the following hold:
            * The strings of the two lexical forms compare equal, character by character.
            * Either both or neither have language tags.
            * The language tags, if any, compare equal.
            * Either both or neither have datatype URIs.
            * The two datatype URIs, if any, compare equal, character by character."
            -- 6.5.1 Literal Equality (RDF: Concepts and Abstract Syntax)
        """
        # don't use super()... for efficiency reasons, see Identifier.__hash__
        res = str.__hash__(self)
        # Directly accessing the member is faster than the property.
        if self._language:
            res ^= hash(self._language.lower())
        if self._datatype is not None:
            res ^= hash(self._datatype)
        return res

    def __eq__(self, other: Any) -> bool:
        """Equality operator for Literals.

        Literals are only equal to other literals.

        Notes:
            "Two literals are equal if and only if all of the following hold:
            * The strings of the two lexical forms compare equal, character by character.
            * Either both or neither have language tags.
            * The language tags, if any, compare equal.
            * Either both or neither have datatype URIs.
            * The two datatype URIs, if any, compare equal, character by character."
            -- 6.5.1 Literal Equality (RDF: Concepts and Abstract Syntax)

        Example:
            ```python
            Literal("1", datatype=URIRef("foo")) == Literal("1", datatype=URIRef("foo"))
            # True
            Literal("1", datatype=URIRef("foo")) == Literal("1", datatype=URIRef("foo2"))
            # False

            Literal("1", datatype=URIRef("foo")) == Literal("2", datatype=URIRef("foo"))
            # False
            Literal("1", datatype=URIRef("foo")) == "asdf"
            # False

            from rdflib import XSD
            Literal('2007-01-01', datatype=XSD.date) == Literal('2007-01-01', datatype=XSD.date)
            # True
            Literal('2007-01-01', datatype=XSD.date) == date(2007, 1, 1)
            # False

            Literal("one", lang="en") == Literal("one", lang="en")
            # True
            Literal("hast", lang='en') == Literal("hast", lang='de')
            # False

            Literal("1", datatype=XSD.integer) == Literal(1)
            # True
            Literal("1", datatype=XSD.integer) == Literal("01", datatype=XSD.integer)
            # True
            ```
        """
        if self is other:
            return True
        if other is None:
            return False
        # Directly accessing the member is faster than the property.
        if isinstance(other, Literal):
            return (
                self._datatype == other._datatype
                and (self._language.lower() if self._language else None)
                == (other._language.lower() if other._language else None)
                and str.__eq__(self, other)
            )

        return False

    def eq(self, other: Any) -> bool:
        """Compare the value of this literal with something else.
<<<<<<< HEAD

        This comparison can be done in two ways:

        1. With the value of another literal - comparisons are then done in literal "value space"
            according to the rules of XSD subtype-substitution/type-promotion

=======

        This comparison can be done in two ways:

        1. With the value of another literal - comparisons are then done in literal "value space"
            according to the rules of XSD subtype-substitution/type-promotion

>>>>>>> bcdc7a62
        2. With a Python object:
           * string objects can be compared with plain-literals or those with datatype xsd:string
           * bool objects with xsd:boolean
           * int, long or float with numeric xsd types
           * date, time, datetime objects with xsd:date, xsd:time, xsd:datetime

        Any other operations returns NotImplemented.
        """
        if isinstance(other, Literal):
            # Fast path for comparing numeric literals
            # that are not ill-typed and don't have a None value
            if (
                (
                    self.datatype in _NUMERIC_LITERAL_TYPES
                    and other.datatype in _NUMERIC_LITERAL_TYPES
                )
                and ((not self.ill_typed) and (not other.ill_typed))
                and (self.value is not None and other.value is not None)
            ):
                if self.value is not None and other.value is not None:
                    return self.value == other.value
                else:
                    if str.__eq__(self, other):
                        return True
                    raise TypeError(
                        # TODO: Should this use repr strings in the error message?
                        "I cannot know that these two lexical forms do not map to the "
                        f"same value: {self} and {other}"
                    )
            if (self.language or "").lower() != (other.language or "").lower():
                return False

            dtself = rdflib.util._coalesce(self.datatype, default=_XSD_STRING)
            dtother = rdflib.util._coalesce(other.datatype, default=_XSD_STRING)

            if dtself == _XSD_STRING and dtother == _XSD_STRING:
                # string/plain literals, compare on lexical form
                return str.__eq__(self, other)

            # XML can be compared to HTML, only if html5rdf is enabled
            if (
                (dtself in _XML_COMPARABLE and dtother in _XML_COMPARABLE)
                and
                # Ill-typed can be None if unknown, but we don't want it to be True.
                ((self.ill_typed is not True) and (other.ill_typed is not True))
                and (self.value is not None and other.value is not None)
            ):
                return _isEqualXMLNode(self.value, other.value)

            if dtself != dtother:
                if rdflib.DAWG_LITERAL_COLLATION:
                    raise TypeError(
                        f"I don't know how to compare literals with datatypes {self.datatype} and {other.datatype}"
                    )
                else:
                    return False

            # matching non-string DTs now - do we compare values or
            # lexical form first?  comparing two ints is far quicker -
            # maybe there are counter examples

            if self.value is not None and other.value is not None:
                return self.value == other.value
            else:
                if str.__eq__(self, other):
                    return True

                if self.datatype == _XSD_STRING:
                    return False  # string value space=lexical space

                # matching DTs, but not matching, we cannot compare!
                raise TypeError(
                    # TODO: Should this use repr strings in the error message?
                    "I cannot know that these two lexical forms do not map to the same "
                    f"value: {self} and {other}"
                )

        elif isinstance(other, Node):
            return False  # no non-Literal nodes are equal to a literal

        elif isinstance(other, str):
            # only plain-literals can be directly compared to strings

            # TODO: Is "blah"@en eq "blah" ?
            if self.language is not None:
                return False

            if self.datatype == _XSD_STRING or self.datatype is None:
                return str(self) == other

        elif isinstance(other, (int, long_type, float)):
            if self.datatype in _NUMERIC_LITERAL_TYPES:
                return self.value == other
        elif isinstance(other, (date, datetime, time)):
            if self.datatype in (_XSD_DATETIME, _XSD_DATE, _XSD_TIME):
                return self.value == other
        elif isinstance(other, (timedelta, Duration)):
            if self.datatype in (
                _XSD_DURATION,
                _XSD_DAYTIMEDURATION,
                _XSD_YEARMONTHDURATION,
            ):
                return self.value == other
        # NOTE for type ignore: bool is a subclass of int so this won't ever run.
        elif isinstance(other, bool):  # type: ignore[unreachable, unused-ignore]
            if self.datatype == _XSD_BOOLEAN:
                return self.value == other

        return NotImplemented

    def neq(self, other: Any) -> bool:
        return not self.eq(other)

<<<<<<< HEAD
    def n3(self, namespace_manager: Optional[NamespaceManager] = None) -> str:
=======
    def n3(self, namespace_manager: NamespaceManager | None = None) -> str:
>>>>>>> bcdc7a62
        r'''Returns a representation in the N3 format.

        ```python
        >>> Literal("foo").n3()
        '"foo"'

        ```

        Strings with newlines or triple-quotes:

        ```python
        >>> Literal("foo\nbar").n3()
        '"""foo\nbar"""'
        >>> Literal("''\'").n3()
        '"\'\'\'"'
        >>> Literal('"""').n3()
        '"\\"\\"\\""'

        ```

        Language:

        ```python
        >>> Literal("hello", lang="en").n3()
        '"hello"@en'

        ```

        Datatypes:

        ```python
        >>> Literal(1).n3()
        '"1"^^<http://www.w3.org/2001/XMLSchema#integer>'
        >>> Literal(1.0).n3()
        '"1.0"^^<http://www.w3.org/2001/XMLSchema#double>'
        >>> Literal(True).n3()
        '"true"^^<http://www.w3.org/2001/XMLSchema#boolean>'

        ```

        Datatype and language isn't allowed (datatype takes precedence):

        ```python
        >>> Literal(1, lang="en").n3()
        '"1"^^<http://www.w3.org/2001/XMLSchema#integer>'

        ```

        Custom datatype:

        ```python
        >>> footype = URIRef("http://example.org/ns#foo")
        >>> Literal("1", datatype=footype).n3()
        '"1"^^<http://example.org/ns#foo>'

        ```

        Passing a namespace-manager will use it to abbreviate datatype URIs:

        ```python
        >>> from rdflib import Graph
        >>> Literal(1).n3(Graph().namespace_manager)
        '"1"^^xsd:integer'

        ```
        '''
        if namespace_manager:
            return self._literal_n3(qname_callback=namespace_manager.normalizeUri)
        else:
            return self._literal_n3()

    def _literal_n3(
        self,
        use_plain: bool = False,
        qname_callback: Callable[[URIRef], str | None] | None = None,
    ) -> str:
        """Internal method for N3 serialization with more options.

        Args:
            use_plain: Whether to use plain literal (shorthand) output
            qname_callback: Function to convert URIs to prefixed names

        Example:
            Using plain literal (shorthand) output:

            ```python
            >>> from rdflib.namespace import XSD

            >>> Literal(1)._literal_n3(use_plain=True)
            '1'

            >>> Literal(1.0)._literal_n3(use_plain=True)
            '1e+00'

            >>> Literal(1.0, datatype=XSD.decimal)._literal_n3(use_plain=True)
            '1.0'

            >>> Literal(1.0, datatype=XSD.float)._literal_n3(use_plain=True)
            '"1.0"^^<http://www.w3.org/2001/XMLSchema#float>'

            >>> Literal("foo", datatype=XSD.string)._literal_n3(use_plain=True)
            '"foo"^^<http://www.w3.org/2001/XMLSchema#string>'

            >>> Literal(True)._literal_n3(use_plain=True)
            'true'

            >>> Literal(False)._literal_n3(use_plain=True)
            'false'

            >>> Literal(1.91)._literal_n3(use_plain=True)
            '1.91e+00'

            ```

            Only limited precision available for floats:

            ```python
            >>> Literal(0.123456789)._literal_n3(use_plain=True)
            '1.234568e-01'

            >>> Literal('0.123456789', datatype=XSD.decimal)._literal_n3(use_plain=True)
            '0.123456789'

            ```
<<<<<<< HEAD

            Using callback for datatype QNames:

=======

            Using callback for datatype QNames:

>>>>>>> bcdc7a62
            ```python
            >>> Literal(1)._literal_n3(qname_callback=lambda uri: "xsd:integer")
            '"1"^^xsd:integer'

            ```
        """
        if use_plain and self.datatype in _PLAIN_LITERAL_TYPES:
            if self.value is not None:
                # If self is inf or NaN, we need a datatype
                # (there is no plain representation)
                if self.datatype in _NUMERIC_INF_NAN_LITERAL_TYPES:
                    try:
                        v = float(self)
                        if math.isinf(v) or math.isnan(v):
                            return self._literal_n3(False, qname_callback)
                    except ValueError:
                        return self._literal_n3(False, qname_callback)

                # this is a bit of a mess -
                # we try to produce "pretty" output
                # that is compatible with n3 (turtle) notation
                if self.datatype == _XSD_DOUBLE:
                    return sub("\\.?0*e", "e", f"{float(self):e}")
                elif self.datatype == _XSD_DECIMAL:
                    s = f"{self}"  # f"{self}" is faster than "%s" % self and str(self)
                    if "." not in s and "e" not in s and "E" not in s:
                        s += ".0"
                    return s
                elif self.datatype == _XSD_BOOLEAN:
                    return f"{self}".lower()
                else:
                    return f"{self}"

        encoded: str = self._quote_encode()

        datatype = self.datatype
        quoted_dt = None
        if datatype is not None:
            if qname_callback:
                quoted_dt = qname_callback(datatype)
            if not quoted_dt:
                quoted_dt = f"<{datatype}>"
            if datatype in _NUMERIC_INF_NAN_LITERAL_TYPES:
                try:
                    v = float(self)
                    if math.isinf(v):
                        # py string reps: float: 'inf', Decimal: 'Infinity"
                        # both need to become "INF" in xsd datatypes
                        encoded = encoded.replace("inf", "INF").replace(
                            "Infinity", "INF"
                        )
                    if math.isnan(v):
                        encoded = encoded.replace("nan", "NaN")
                except ValueError:
                    # if we can't cast to float something is wrong, but we can
                    # still serialize. Warn user about it
                    warnings.warn(f"Serializing weird numerical {self!r}")

        language = self.language
        if language:
            return f"{encoded}@{language}"
        elif datatype:
            return f"{encoded}^^{quoted_dt}"
        else:
            return encoded

    def _quote_encode(self) -> str:
        # This simpler encoding doesn't work; a newline gets encoded as "\\n",
        # which is ok in sourcecode, but we want "\n".
        # encoded = self.encode('unicode-escape').replace(
        #        '\\', '\\\\').replace('"','\\"')
        # encoded = self.replace.replace('\\', '\\\\').replace('"','\\"')

        # NOTE: Could in theory chose quotes based on quotes appearing in the
        # string, i.e. '"' and "'", but N3/turtle doesn't allow "'"(?).

        if "\n" in self:
            # Triple quote this string.
            encoded = self.replace("\\", "\\\\")
            if '"""' in self:
                # is this ok?
                encoded = encoded.replace('"""', '\\"\\"\\"')
            if encoded[-1] == '"' and encoded[-2] != "\\":
                encoded = encoded[:-1] + "\\" + '"'
            # TODO: Replace usage of %s here with fstrings
            # when we have ability to escape \r and \n inside
            # f-string inline function calls
            return '"""%s"""' % encoded.replace("\r", "\\r")
        else:
            return '"%s"' % self.replace("\n", "\\n").replace("\\", "\\\\").replace(
                '"', '\\"'
            ).replace("\r", "\\r")

    def __repr__(self) -> str:
        args = [str.__repr__(self)]
        if self.language is not None:
            args.append("lang=" + repr(self.language))
        if self.datatype is not None:
            args.append("datatype=" + repr(self.datatype))
        if self.__class__ == Literal:
            clsName = "rdflib.term.Literal"  # noqa: N806
        else:
            clsName = self.__class__.__name__  # noqa: N806
        return f"{clsName}({', '.join(args)})"

    def toPython(self) -> Any:  # noqa: N802
        """
        Returns an appropriate python datatype derived from this RDF Literal
        """

        if self.value is not None:
            return self.value
        return self


def _parseXML(xmlstring: str) -> xml.dom.minidom.Document:  # noqa: N802
    retval = xml.dom.minidom.parseString(
        f"<rdflibtoplevelelement>{xmlstring}</rdflibtoplevelelement>"
    )
    retval.normalize()
    return retval


def _parse_html(lexical_form: str) -> xml.dom.minidom.DocumentFragment:
    """
    Parse the lexical form of an HTML literal into a document fragment
    using the `dom` from html5rdf tree builder.
<<<<<<< HEAD

    Args:
        lexical_form: The lexical form of the HTML literal.

    Returns:
        A document fragment representing the HTML literal.

=======

    Args:
        lexical_form: The lexical form of the HTML literal.

    Returns:
        A document fragment representing the HTML literal.

>>>>>>> bcdc7a62
    Raises:
        html5rdf.html5parser.ParseError: If the lexical form is not valid HTML.
    """
    parser = html5rdf.HTMLParser(
        tree=html5rdf.treebuilders.getTreeBuilder("dom"), strict=True
    )
    try:
        result: xml.dom.minidom.DocumentFragment = parser.parseFragment(lexical_form)
    except html5rdf.html5parser.ParseError as e:
        logger.info(f"Failed to parse HTML: {e}")
        raise e
    result.normalize()
    return result


def _write_html(value: xml.dom.minidom.DocumentFragment) -> bytes:
    """
    Serialize a document fragment representing an HTML literal into
    its lexical form.

    Args:
        value: A document fragment representing an HTML literal.

    Returns:
        The lexical form of the HTML literal.
    """
    result = html5rdf.serialize(value, tree="dom")
    return result


def _writeXML(  # noqa: N802
    xmlnode: xml.dom.minidom.Document | xml.dom.minidom.DocumentFragment,
) -> bytes:
    if isinstance(xmlnode, xml.dom.minidom.DocumentFragment):
        d = xml.dom.minidom.Document()
        d.childNodes += xmlnode.childNodes  # type: ignore
        xmlnode = d
    s = xmlnode.toxml("utf-8")
    # for clean round-tripping, remove headers -- I have great and
    # specific worries that this will blow up later, but this margin
    # is too narrow to contain them
    if s.startswith(b'<?xml version="1.0" encoding="utf-8"?>'):
        s = s[38:]
    if s.startswith(b"<rdflibtoplevelelement>"):
        s = s[23:-24]
    if s == b"<rdflibtoplevelelement/>":
        s = b""
    return s


def _unhexlify(value: str | bytes | Literal) -> bytes:
    # In Python 3.2, unhexlify does not support str (only bytes)
    if isinstance(value, str):
        value = value.encode()
    return unhexlify(value)


def _parseBoolean(value: str | bytes) -> bool:  # noqa: N802
    """
    Boolean is a datatype with value space {true,false},
    lexical space {"true", "false","1","0"} and
    lexical-to-value mapping {"true"→true, "false"→false, "1"→true, "0"→false}.
    """
    true_accepted_values = ["1", "true", b"1", b"true"]
    false_accepted_values = ["0", "false", b"0", b"false"]
    new_value = value.lower()
    if new_value in true_accepted_values:
        return True
    if new_value not in false_accepted_values:
        warnings.warn(
            f"Parsing weird boolean, {value!r} does not map to True or False",
            category=UserWarning,
        )
    return False


@overload
def _well_formed_by_value(
    lexical: str | bytes, value: type[None]
) -> te.Literal[False]: ...


@overload
def _well_formed_by_value(lexical: str | bytes, value: Any) -> bool: ...


def _well_formed_by_value(lexical: str | bytes, value: Any) -> bool:
    """
    This function is used as the fallback for detecting ill-typed/ill-formed
    literals and operates on the asumption that if a value (i.e.
    `Literal.value`) could be determined for a Literal then it is not
    ill-typed/ill-formed.

    This function will be called with `Literal.lexical` and `Literal.value` as arguments.
    """
    return value is not None


def _well_formed_unsignedlong(lexical: str | bytes, value: Any) -> bool:
    """
    xsd:unsignedInteger and xsd:unsignedLong must not be negative
    """
    return len(lexical) > 0 and isinstance(value, long_type) and value >= 0


def _well_formed_boolean(lexical: str | bytes, value: Any) -> bool:
    """
    Boolean is a datatype with value space {true,false},
    lexical space {"true", "false","1","0"} and
    lexical-to-value mapping {"true"→true, "false"→false, "1"→true, "0"→false}.
    """
    return lexical in ("true", b"true", "false", b"false", "1", b"1", "0", b"0")


def _well_formed_int(lexical: str | bytes, value: Any) -> bool:
    """
    The value space of xs:int is the set of common single size integers (32 bits),
    i.e., the integers between -2147483648 and 2147483647,
    its lexical space allows any number of insignificant leading zeros.
    """
    return (
        len(lexical) > 0
        and isinstance(value, int)
        and (-2147483648 <= value <= 2147483647)
    )


def _well_formed_unsignedint(lexical: str | bytes, value: Any) -> bool:
    """
    xsd:unsignedInt has a 32bit value of between 0 and 4294967295
    """
    return len(lexical) > 0 and isinstance(value, int) and (0 <= value <= 4294967295)


def _well_formed_short(lexical: str | bytes, value: Any) -> bool:
    """
    The value space of xs:short is the set of common short integers (16 bits),
    i.e., the integers between -32768 and 32767,
    its lexical space allows any number of insignificant leading zeros.
    """
    return len(lexical) > 0 and isinstance(value, int) and (-32768 <= value <= 32767)


def _well_formed_unsignedshort(lexical: str | bytes, value: Any) -> bool:
    """
    xsd:unsignedShort has a 16bit value of between 0 and 65535
    """
    return len(lexical) > 0 and isinstance(value, int) and (0 <= value <= 65535)


def _well_formed_byte(lexical: str | bytes, value: Any) -> bool:
    """
    The value space of xs:byte is the set of common single byte integers (8 bits),
    i.e., the integers between -128 and 127,
    its lexical space allows any number of insignificant leading zeros.
    """
    return len(lexical) > 0 and isinstance(value, int) and (-128 <= value <= 127)


def _well_formed_unsignedbyte(lexical: str | bytes, value: Any) -> bool:
    """
    xsd:unsignedByte has a 8bit value of between 0 and 255
    """
    return len(lexical) > 0 and isinstance(value, int) and (0 <= value <= 255)


def _well_formed_non_negative_integer(lexical: str | bytes, value: Any) -> bool:
    return isinstance(value, int) and value >= 0


def _well_formed_positive_integer(lexical: str | bytes, value: Any) -> bool:
    return isinstance(value, int) and value > 0


def _well_formed_non_positive_integer(lexical: str | bytes, value: Any) -> bool:
    return isinstance(value, int) and value <= 0


def _well_formed_negative_integer(lexical: str | bytes, value: Any) -> bool:
    return isinstance(value, int) and value < 0


# Cannot import Namespace/XSD because of circular dependencies
_XSD_PFX = "http://www.w3.org/2001/XMLSchema#"
_RDF_PFX = "http://www.w3.org/1999/02/22-rdf-syntax-ns#"

_RDF_XMLLITERAL = URIRef(_RDF_PFX + "XMLLiteral")
_RDF_HTMLLITERAL = URIRef(_RDF_PFX + "HTML")

_XSD_STRING = URIRef(_XSD_PFX + "string")
_XSD_NORMALISED_STRING = URIRef(_XSD_PFX + "normalizedString")
_XSD_TOKEN = URIRef(_XSD_PFX + "token")

_XSD_FLOAT = URIRef(_XSD_PFX + "float")
_XSD_DOUBLE = URIRef(_XSD_PFX + "double")
_XSD_DECIMAL = URIRef(_XSD_PFX + "decimal")
_XSD_INTEGER = URIRef(_XSD_PFX + "integer")
_XSD_BOOLEAN = URIRef(_XSD_PFX + "boolean")

_XSD_DATETIME = URIRef(_XSD_PFX + "dateTime")
_XSD_DATE = URIRef(_XSD_PFX + "date")
_XSD_TIME = URIRef(_XSD_PFX + "time")
_XSD_DURATION = URIRef(_XSD_PFX + "duration")
_XSD_DAYTIMEDURATION = URIRef(_XSD_PFX + "dayTimeDuration")
_XSD_YEARMONTHDURATION = URIRef(_XSD_PFX + "yearMonthDuration")

_OWL_RATIONAL = URIRef("http://www.w3.org/2002/07/owl#rational")
_XSD_B64BINARY = URIRef(_XSD_PFX + "base64Binary")
_XSD_HEXBINARY = URIRef(_XSD_PFX + "hexBinary")
_XSD_GYEAR = URIRef(_XSD_PFX + "gYear")
_XSD_GYEARMONTH = URIRef(_XSD_PFX + "gYearMonth")
# TODO: gMonthDay, gDay, gMonth

_NUMERIC_LITERAL_TYPES: tuple[URIRef, ...] = (
    _XSD_INTEGER,
    _XSD_DECIMAL,
    _XSD_DOUBLE,
    URIRef(_XSD_PFX + "float"),
    URIRef(_XSD_PFX + "byte"),
    URIRef(_XSD_PFX + "int"),
    URIRef(_XSD_PFX + "long"),
    URIRef(_XSD_PFX + "negativeInteger"),
    URIRef(_XSD_PFX + "nonNegativeInteger"),
    URIRef(_XSD_PFX + "nonPositiveInteger"),
    URIRef(_XSD_PFX + "positiveInteger"),
    URIRef(_XSD_PFX + "short"),
    URIRef(_XSD_PFX + "unsignedByte"),
    URIRef(_XSD_PFX + "unsignedInt"),
    URIRef(_XSD_PFX + "unsignedLong"),
    URIRef(_XSD_PFX + "unsignedShort"),
)

# these have "native" syntax in N3/SPARQL
_PLAIN_LITERAL_TYPES: tuple[URIRef, ...] = (
    _XSD_INTEGER,
    _XSD_BOOLEAN,
    _XSD_DOUBLE,
    _XSD_DECIMAL,
    _OWL_RATIONAL,
)

# these have special INF and NaN XSD representations
_NUMERIC_INF_NAN_LITERAL_TYPES: tuple[URIRef, ...] = (
    URIRef(_XSD_PFX + "float"),
    _XSD_DOUBLE,
    _XSD_DECIMAL,
)

# these need dedicated operators
_DATE_AND_TIME_TYPES: tuple[URIRef, ...] = (
    _XSD_DATETIME,
    _XSD_DATE,
    _XSD_TIME,
)

# These are recognized datatype IRIs
# (https://www.w3.org/TR/rdf11-concepts/#dfn-recognized-datatype-iris) that
# represents durations.
_TIME_DELTA_TYPES: tuple[URIRef, ...] = (
    _XSD_DURATION,
    _XSD_DAYTIMEDURATION,
)

_ALL_DATE_AND_TIME_TYPES: tuple[URIRef, ...] = _DATE_AND_TIME_TYPES + _TIME_DELTA_TYPES

# the following types need special treatment for reasonable sorting because
# certain instances can't be compared to each other. We treat this by
# partitioning and then sorting within those partitions.
_TOTAL_ORDER_CASTERS: dict[type[Any], Callable[[Any], Any]] = {
    datetime: lambda value: (
        # naive vs. aware
        value.tzinfo is not None and value.tzinfo.utcoffset(value) is not None,
        value,
    ),
    time: lambda value: (
        # naive vs. aware
        value.tzinfo is not None and value.tzinfo.utcoffset(None) is not None,
        value,
    ),
    xml.dom.minidom.Document: lambda value: value.toxml(),
}


_STRING_LITERAL_TYPES: tuple[URIRef, ...] = (
    _XSD_STRING,
    _RDF_XMLLITERAL,
    _RDF_HTMLLITERAL,
    URIRef(_XSD_PFX + "normalizedString"),
    URIRef(_XSD_PFX + "token"),
)

_StrT = TypeVar("_StrT", bound=str)


def _py2literal(
    obj: Any,
    pType: Any,  # noqa: N803
    castFunc: Callable[[Any], Any] | None,  # noqa: N803
    dType: _StrT | None,  # noqa: N803
) -> tuple[Any, _StrT | None]:
    if castFunc is not None:
        return castFunc(obj), dType
    elif dType is not None:
        return obj, dType
    else:
        return obj, None


def _castPythonToLiteral(  # noqa: N802
    obj: Any, datatype: str | None
) -> tuple[Any, str | None]:
    """
    Casts a tuple of a python type and a special datatype URI to a tuple of the lexical value and a
    datatype URI (or None)
    """
    castFunc: Callable[[Any], str | bytes] | None  # noqa: N806
    dType: str | None  # noqa: N806
    for (pType, dType), castFunc in _SpecificPythonToXSDRules:  # noqa: N806
        if isinstance(obj, pType) and dType == datatype:
            return _py2literal(obj, pType, castFunc, dType)

    for pType, (castFunc, dType) in _GenericPythonToXSDRules:  # noqa: N806
        if isinstance(obj, pType):
            return _py2literal(obj, pType, castFunc, dType)
    return obj, None  # TODO: is this right for the fall through case?


# Mappings from Python types to XSD datatypes and back (borrowed from sparta)
# datetime instances are also instances of date... so we need to order these.

# SPARQL/Turtle/N3 has shortcuts for integer, double, decimal
# python has only float - to be in tune with sparql/n3/turtle
# we default to XSD.double for float literals

# python ints are promoted to longs when overflowing
# python longs have no limit
# both map to the abstract integer type,
# rather than some concrete bit-limited datatype
_GenericPythonToXSDRules: list[
    tuple[type[Any], tuple[Callable[[Any], str | bytes] | None, str | None]]
] = [
    (str, (None, None)),
    (float, (None, _XSD_DOUBLE)),
    (bool, (lambda i: str(i).lower(), _XSD_BOOLEAN)),
    (int, (None, _XSD_INTEGER)),
    (long_type, (None, _XSD_INTEGER)),
    (Decimal, (lambda i: f"{i:f}", _XSD_DECIMAL)),
    (datetime, (lambda i: i.isoformat(), _XSD_DATETIME)),
    (date, (lambda i: i.isoformat(), _XSD_DATE)),
    (time, (lambda i: i.isoformat(), _XSD_TIME)),
    (Duration, (lambda i: duration_isoformat(i), _XSD_DURATION)),
    (timedelta, (lambda i: duration_isoformat(i), _XSD_DAYTIMEDURATION)),
    (xml.dom.minidom.Document, (_writeXML, _RDF_XMLLITERAL)),
    (Fraction, (None, _OWL_RATIONAL)),
]

if html5rdf is not None:
    # This is a bit dirty, by accident the html5rdf parser produces
    # DocumentFragments, and the xml parser Documents, letting this
    # decide what datatype to use makes roundtripping easier, but its a
    # bit random.

    # This must happen before _GenericPythonToXSDRules is assigned to
    # _OriginalGenericPythonToXSDRules.
    _GenericPythonToXSDRules.append(
        (xml.dom.minidom.DocumentFragment, (_write_html, _RDF_HTMLLITERAL))
    )

_OriginalGenericPythonToXSDRules = list(_GenericPythonToXSDRules)

_SpecificPythonToXSDRules: list[
    tuple[tuple[type[Any], str], Callable[[Any], str | bytes] | None]
] = [
    ((date, _XSD_GYEAR), lambda val: val.strftime("%Y").zfill(4)),
    ((date, _XSD_GYEARMONTH), lambda val: val.strftime("%Y-%m").zfill(7)),
    ((str, _XSD_HEXBINARY), hexlify),
    ((bytes, _XSD_HEXBINARY), hexlify),
    ((str, _XSD_B64BINARY), b64encode),
    ((bytes, _XSD_B64BINARY), b64encode),
]

_OriginalSpecificPythonToXSDRules = list(_SpecificPythonToXSDRules)

XSDToPython: dict[str | None, Callable[[str], Any] | None] = {
    None: None,  # plain literals map directly to value space
    URIRef(_XSD_PFX + "time"): parse_time,
    URIRef(_XSD_PFX + "date"): parse_xsd_date,
    URIRef(_XSD_PFX + "dateTime"): parse_datetime,
    URIRef(_XSD_PFX + "duration"): parse_xsd_duration,
    URIRef(_XSD_PFX + "dayTimeDuration"): parse_xsd_duration,
    URIRef(_XSD_PFX + "yearMonthDuration"): parse_xsd_duration,
    URIRef(_XSD_PFX + "hexBinary"): _unhexlify,
    URIRef(_XSD_PFX + "string"): None,
    URIRef(_XSD_PFX + "normalizedString"): None,
    URIRef(_XSD_PFX + "token"): None,
    URIRef(_XSD_PFX + "language"): None,
    URIRef(_XSD_PFX + "boolean"): _parseBoolean,
    URIRef(_XSD_PFX + "decimal"): Decimal,
    URIRef(_XSD_PFX + "integer"): long_type,
    URIRef(_XSD_PFX + "nonPositiveInteger"): long_type,
    URIRef(_XSD_PFX + "long"): long_type,
    URIRef(_XSD_PFX + "nonNegativeInteger"): long_type,
    URIRef(_XSD_PFX + "negativeInteger"): long_type,
    URIRef(_XSD_PFX + "int"): int,
    URIRef(_XSD_PFX + "unsignedLong"): long_type,
    URIRef(_XSD_PFX + "positiveInteger"): long_type,
    URIRef(_XSD_PFX + "short"): int,
    URIRef(_XSD_PFX + "unsignedInt"): int,
    URIRef(_XSD_PFX + "byte"): int,
    URIRef(_XSD_PFX + "unsignedShort"): int,
    URIRef(_XSD_PFX + "unsignedByte"): int,
    URIRef(_XSD_PFX + "float"): float,
    URIRef(_XSD_PFX + "double"): float,
    URIRef(_XSD_PFX + "base64Binary"): b64decode,
    URIRef(_XSD_PFX + "anyURI"): None,
    _RDF_XMLLITERAL: _parseXML,
}

if html5rdf is not None:
    # It is probably best to keep this close to the definition of
    # _GenericPythonToXSDRules so nobody misses it.
    XSDToPython[_RDF_HTMLLITERAL] = _parse_html
    _XML_COMPARABLE: tuple[URIRef, ...] = (_RDF_XMLLITERAL, _RDF_HTMLLITERAL)
else:
    _XML_COMPARABLE = (_RDF_XMLLITERAL,)

_check_well_formed_types: dict[URIRef, Callable[[str | bytes, Any], bool]] = {
    URIRef(_XSD_PFX + "boolean"): _well_formed_boolean,
    URIRef(_XSD_PFX + "nonPositiveInteger"): _well_formed_non_positive_integer,
    URIRef(_XSD_PFX + "nonNegativeInteger"): _well_formed_non_negative_integer,
    URIRef(_XSD_PFX + "negativeInteger"): _well_formed_negative_integer,
    URIRef(_XSD_PFX + "positiveInteger"): _well_formed_positive_integer,
    URIRef(_XSD_PFX + "int"): _well_formed_int,
    URIRef(_XSD_PFX + "short"): _well_formed_short,
    URIRef(_XSD_PFX + "byte"): _well_formed_byte,
    URIRef(_XSD_PFX + "unsignedInt"): _well_formed_unsignedint,
    URIRef(_XSD_PFX + "unsignedLong"): _well_formed_unsignedlong,
    URIRef(_XSD_PFX + "unsignedShort"): _well_formed_unsignedshort,
    URIRef(_XSD_PFX + "unsignedByte"): _well_formed_unsignedbyte,
}

_toPythonMapping: dict[str | None, Callable[[str], Any] | None] = {}  # noqa: N816

_toPythonMapping.update(XSDToPython)


def _reset_bindings() -> None:
    """Reset lexical<->value space binding for `Literal`."""
    _toPythonMapping.clear()
    _toPythonMapping.update(XSDToPython)

    _GenericPythonToXSDRules.clear()
    _GenericPythonToXSDRules.extend(_OriginalGenericPythonToXSDRules)

    _SpecificPythonToXSDRules.clear()
    _SpecificPythonToXSDRules.extend(_OriginalSpecificPythonToXSDRules)


def _castLexicalToPython(  # noqa: N802
    lexical: str | bytes, datatype: URIRef | None
) -> Any:
    """Map a lexical form to the value-space for the given datatype.

    Returns:
        A python object for the value or `None`
    """
    try:
        conv_func = _toPythonMapping[datatype]
    except KeyError:
        # no conv_func -> unknown data-type
        return None

    if conv_func is not None:
        try:
            # type error: Argument 1 has incompatible type "str|bytes"; expected "str"
            # NOTE for type ignore: various functions in _toPythonMapping will
            # only work for str, so there is some inconsistency here, the right
            # approach may be to change lexical to be of str type but this will
            # require runtime changes.
            return conv_func(lexical)  # type: ignore[arg-type]
        except Exception:
            logger.warning(
                f"Failed to convert Literal lexical form to value. Datatype={datatype}, Converter={conv_func}",
                exc_info=True,
            )
            # not a valid lexical representation for this dt
            return None
    else:
        # no conv func means 1-1 lexical<->value-space mapping
        try:
            return str(lexical)
        except UnicodeDecodeError:
            # type error: Argument 1 to "str" has incompatible type "str|bytes"; expected "bytes"
            # NOTE for type ignore: code assumes that lexical is of type bytes
            # at this point.
            return str(lexical, "utf-8")  # type: ignore[arg-type]


_AnyT = TypeVar("_AnyT", bound=Any)


def _normalise_XSD_STRING(lexical_or_value: _AnyT) -> _AnyT:  # noqa: N802
    """Replaces \\t, \\n, \\r (#x9 (tab), #xA (linefeed), and #xD (carriage return)) with space without any whitespace collapsing."""
    if isinstance(lexical_or_value, str):
        # type error: Incompatible return value type (got "str", expected "_AnyT")  [return-value]
        # NOTE for type ignore: this is an issue with mypy: https://github.com/python/mypy/issues/10003
        return lexical_or_value.replace("\t", " ").replace("\n", " ").replace("\r", " ")  # type: ignore[return-value]
    return lexical_or_value


def _strip_and_collapse_whitespace(lexical_or_value: _AnyT) -> _AnyT:
    if isinstance(lexical_or_value, str):
        # Use regex to substitute contiguous whitespace into a single whitespace. Strip trailing whitespace.
        # type error: Incompatible return value type (got "str", expected "_AnyT")  [return-value]
        # NOTE for type ignore: this is an issue with mypy: https://github.com/python/mypy/issues/10003
        return re.sub(" +", " ", lexical_or_value.strip())  # type: ignore[return-value]
    return lexical_or_value


def bind(
    datatype: str,
    pythontype: type[Any],
    constructor: Callable[[str], Any] | None = None,
    lexicalizer: Callable[[Any], str | bytes] | None = None,
    datatype_specific: bool = False,
) -> None:
    """
    register a new datatype<->pythontype binding

    Args:
        constructor: An optional function for converting lexical forms
            into a Python instances, if not given the pythontype
            is used directly
        lexicalizer: An optional function for converting python objects to
            lexical form, if not given object.__str__ is used
        datatype_specific: Makes the lexicalizer function be accessible
            from the pair (pythontype, datatype) if set to True
            or from the pythontype otherwise. False by default
    """
    if datatype_specific and datatype is None:
        raise Exception("No datatype given for a datatype-specific binding")

    if datatype in _toPythonMapping:
        logger.warning(f"datatype '{datatype}' was already bound. Rebinding.")

    if constructor is None:
        constructor = pythontype
    _toPythonMapping[datatype] = constructor
    if datatype_specific:
        _SpecificPythonToXSDRules.append(((pythontype, datatype), lexicalizer))
    else:
        _GenericPythonToXSDRules.append((pythontype, (lexicalizer, datatype)))


class Variable(Identifier):
    """
    A Variable - this is used for querying, or in Formula aware
    graphs, where Variables can be stored
    """

    __slots__ = ()

    def __new__(cls, value: str):
        if len(value) == 0:
            raise Exception("Attempted to create variable with empty string as name!")
        if value[0] == "?":
            value = value[1:]
        return str.__new__(cls, value)

    def __repr__(self) -> str:
        if self.__class__ is Variable:
            clsName = "rdflib.term.Variable"  # noqa: N806
        else:
            clsName = self.__class__.__name__  # noqa: N806

        return f"{clsName}({str.__repr__(self)})"

    def toPython(self) -> str:  # noqa: N802
        return "?" + self

    def n3(self, namespace_manager: NamespaceManager | None = None) -> str:
        return "?" + self

    def __reduce__(self) -> tuple[type[Variable], tuple[str]]:
        return Variable, (str(self),)


# Nodes are ordered like this
# See http://www.w3.org/TR/sparql11-query/#modOrderBy
# we leave "space" for more subclasses of Node elsewhere
# default-dict to grazefully fail for new subclasses
_ORDERING: dict[type[Node], int] = defaultdict(int)
_ORDERING.update({BNode: 10, Variable: 20, URIRef: 30, Literal: 40})


def _isEqualXMLNode(  # noqa: N802
    node: (
        None
        | xml.dom.minidom.Attr
        | xml.dom.minidom.Comment
        | xml.dom.minidom.Document
        | xml.dom.minidom.DocumentFragment
        | xml.dom.minidom.DocumentType
        | xml.dom.minidom.Element
        | xml.dom.minidom.Entity
        | xml.dom.minidom.Notation
        | xml.dom.minidom.ProcessingInstruction
        | xml.dom.minidom.Text
    ),
    other: (
        None
        | xml.dom.minidom.Attr
        | xml.dom.minidom.Comment
        | xml.dom.minidom.Document
        | xml.dom.minidom.DocumentFragment
        | xml.dom.minidom.DocumentType
        | xml.dom.minidom.Element
        | xml.dom.minidom.Entity
        | xml.dom.minidom.Notation
        | xml.dom.minidom.ProcessingInstruction
        | xml.dom.minidom.Text
    ),
) -> bool:
    # importing xml.dom.minidom.Node as XMLNode to avoid confusion with
    # rdflib.term.Node
    from xml.dom.minidom import Node as XMLNode

    def recurse():
        # Recursion through the children
        # In Python2, the semantics of 'map' is such that the check on
        # length would be unnecessary. In Python 3,
        # the semantics of map has changed (why, oh why???) and the check
        # for the length becomes necessary...
        # type error: Item "None" of "Union[None, Attr, Comment, Document, DocumentFragment, DocumentType, Element, Entity, Notation, ProcessingInstruction, Text]" has no attribute "childNodes"
        if len(node.childNodes) != len(other.childNodes):  # type: ignore[union-attr]
            return False
        # type error: Item "None" of "Union[None, Attr, Comment, Document, DocumentFragment, DocumentType, Element, Entity, Notation, ProcessingInstruction, Text]" has no attribute "childNodes"
        for nc, oc in map(lambda x, y: (x, y), node.childNodes, other.childNodes):  # type: ignore[union-attr]
            if not _isEqualXMLNode(nc, oc):
                return False
        # if we got here then everything is fine:
        return True

    if node is None or other is None:
        return False

    if node.nodeType != other.nodeType:
        return False

    if node.nodeType in [XMLNode.DOCUMENT_NODE, XMLNode.DOCUMENT_FRAGMENT_NODE]:
        return recurse()

    elif node.nodeType == XMLNode.ELEMENT_NODE:
        if TYPE_CHECKING:
            assert isinstance(node, xml.dom.minidom.Element)
            assert isinstance(other, xml.dom.minidom.Element)
        # Get the basics right
        if not (
            node.tagName == other.tagName and node.namespaceURI == other.namespaceURI
        ):
            return False

        # Handle the (namespaced) attributes; the namespace setting key
        # should be ignored, though
        # Note that the minidom orders the keys already, so we do not have
        # to worry about that, which is a bonus...
        n_keys = [
            k
            for k in node.attributes.keysNS()
            if k[0] != "http://www.w3.org/2000/xmlns/"
        ]
        o_keys = [
            k
            for k in other.attributes.keysNS()
            if k[0] != "http://www.w3.org/2000/xmlns/"
        ]
        if len(n_keys) != len(o_keys):
            return False
        for k in n_keys:
            if not (
                k in o_keys
                and node.getAttributeNS(k[0], k[1]) == other.getAttributeNS(k[0], k[1])
            ):
                return False

        # if we got here, the attributes are all right, we can go down
        # the tree recursively
        return recurse()

    elif node.nodeType in [
        XMLNode.TEXT_NODE,
        XMLNode.COMMENT_NODE,
        XMLNode.CDATA_SECTION_NODE,
        XMLNode.NOTATION_NODE,
    ]:
        if TYPE_CHECKING:
            assert isinstance(
                node,
                (
                    xml.dom.minidom.Text,
                    xml.dom.minidom.Comment,
                    xml.dom.minidom.CDATASection,
                    xml.dom.minidom.Notation,
                ),
            )
            assert isinstance(
                other,
                (
                    xml.dom.minidom.Text,
                    xml.dom.minidom.Comment,
                    xml.dom.minidom.CDATASection,
                    xml.dom.minidom.Notation,
                ),
            )
        # type error: Item "Notation" of "Union[Comment, Document, Notation, Text]" has no attribute "data"
        return node.data == other.data  # type: ignore[union-attr] # FIXME

    elif node.nodeType == XMLNode.PROCESSING_INSTRUCTION_NODE:
        if TYPE_CHECKING:
            assert isinstance(node, xml.dom.minidom.ProcessingInstruction)
            assert isinstance(other, xml.dom.minidom.ProcessingInstruction)
        return node.data == other.data and node.target == other.target

    elif node.nodeType == XMLNode.ENTITY_NODE:
        return node.nodeValue == other.nodeValue

    elif node.nodeType == XMLNode.DOCUMENT_TYPE_NODE:
        if TYPE_CHECKING:
            assert isinstance(node, xml.dom.minidom.DocumentType)
            assert isinstance(other, xml.dom.minidom.DocumentType)
        return node.publicId == other.publicId and node.systemId == other.systemId

    else:
        # should not happen, in fact
        raise Exception(f"I dont know how to compare XML Node type: {node.nodeType}")<|MERGE_RESOLUTION|>--- conflicted
+++ resolved
@@ -130,11 +130,7 @@
     return True
 
 
-<<<<<<< HEAD
-class Node(abc.ABC):
-=======
 class Node(metaclass=ABCMeta):
->>>>>>> bcdc7a62
     """A Node in the Graph."""
 
     __slots__ = ()
@@ -300,11 +296,7 @@
     __neg__: Callable[[URIRef], NegatedPath]
     __truediv__: Callable[[URIRef, URIRef | Path], SequencePath]
 
-<<<<<<< HEAD
-    def __new__(cls, value: str, base: Optional[str] = None):
-=======
-    def __new__(cls, value: str, base: str | None = None) -> URIRef:
->>>>>>> bcdc7a62
+    def __new__(cls, value: str, base: str | None = None):
         if base is not None:
             ends_in_hash = value.endswith("#")
             # type error: Argument "allow_fragments" to "urljoin" has incompatible type "int"; expected "bool"
@@ -325,11 +317,7 @@
             rt = str.__new__(cls, value, "utf-8")  # type: ignore[call-overload]
         return rt
 
-<<<<<<< HEAD
-    def n3(self, namespace_manager: Optional[NamespaceManager] = None) -> str:
-=======
     def n3(self, namespace_manager: NamespaceManager | None = None) -> str:
->>>>>>> bcdc7a62
         """This will do a limited check for valid URIs,
         essentially just making sure that the string includes no illegal
         characters (`<, >, ", {, }, |, \\, `, ^`)
@@ -666,17 +654,10 @@
     def __new__(
         cls,
         lexical_or_value: Any,
-<<<<<<< HEAD
-        lang: Optional[str] = None,
-        datatype: Optional[str] = None,
-        normalize: Optional[bool] = None,
-    ):
-=======
         lang: str | None = None,
         datatype: str | None = None,
         normalize: bool | None = None,
     ) -> Literal:
->>>>>>> bcdc7a62
         """Create a new Literal instance."""
         if lang == "":
             lang = None  # no empty lang-tags in RDF
@@ -1339,11 +1320,7 @@
     #  Superclass: def __hash__(self: str) -> int
     #  Subclass: def __hash__(self) -> int
     #  NOTE for type ignore: This can possibly be fixed by changing how __hash__ is implemented in Identifier
-<<<<<<< HEAD
-    def __hash__(self) -> int:  # type: ignore[override]
-=======
     def __hash__(self) -> int:
->>>>>>> bcdc7a62
         """Hash function for Literals to enable their use as dictionary keys.
 
         Example:
@@ -1442,21 +1419,12 @@
 
     def eq(self, other: Any) -> bool:
         """Compare the value of this literal with something else.
-<<<<<<< HEAD
 
         This comparison can be done in two ways:
 
         1. With the value of another literal - comparisons are then done in literal "value space"
             according to the rules of XSD subtype-substitution/type-promotion
 
-=======
-
-        This comparison can be done in two ways:
-
-        1. With the value of another literal - comparisons are then done in literal "value space"
-            according to the rules of XSD subtype-substitution/type-promotion
-
->>>>>>> bcdc7a62
         2. With a Python object:
            * string objects can be compared with plain-literals or those with datatype xsd:string
            * bool objects with xsd:boolean
@@ -1570,11 +1538,7 @@
     def neq(self, other: Any) -> bool:
         return not self.eq(other)
 
-<<<<<<< HEAD
-    def n3(self, namespace_manager: Optional[NamespaceManager] = None) -> str:
-=======
     def n3(self, namespace_manager: NamespaceManager | None = None) -> str:
->>>>>>> bcdc7a62
         r'''Returns a representation in the N3 format.
 
         ```python
@@ -1699,15 +1663,9 @@
             '0.123456789'
 
             ```
-<<<<<<< HEAD
 
             Using callback for datatype QNames:
 
-=======
-
-            Using callback for datatype QNames:
-
->>>>>>> bcdc7a62
             ```python
             >>> Literal(1)._literal_n3(qname_callback=lambda uri: "xsd:integer")
             '"1"^^xsd:integer'
@@ -1835,7 +1793,6 @@
     """
     Parse the lexical form of an HTML literal into a document fragment
     using the `dom` from html5rdf tree builder.
-<<<<<<< HEAD
 
     Args:
         lexical_form: The lexical form of the HTML literal.
@@ -1843,15 +1800,6 @@
     Returns:
         A document fragment representing the HTML literal.
 
-=======
-
-    Args:
-        lexical_form: The lexical form of the HTML literal.
-
-    Returns:
-        A document fragment representing the HTML literal.
-
->>>>>>> bcdc7a62
     Raises:
         html5rdf.html5parser.ParseError: If the lexical form is not valid HTML.
     """
