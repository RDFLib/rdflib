--- conflicted
+++ resolved
@@ -55,12 +55,8 @@
     TypeVar,
     overload,
 )
-<<<<<<< HEAD
 from urllib.parse import urldefrag, urljoin, urlparse, urlsplit
-=======
-from urllib.parse import urldefrag, urljoin, urlparse
 from uuid import uuid4
->>>>>>> e8f61d4b
 
 import rdflib
 import rdflib.util
@@ -97,15 +93,9 @@
 _SKOLEM_DEFAULT_AUTHORITY = "https://rdflib.github.io"
 
 logger = logging.getLogger(__name__)
-<<<<<<< HEAD
 _WELL_KNOWN_GENID = "/.well-known/genid/"
 _RDFLIB_GENID_SUFFIX = "rdflib/"
 _RDFLIB_GENID_PATH = "/.well-known/genid/" + _RDFLIB_GENID_SUFFIX
-=======
-skolem_genid = "/.well-known/genid/"
-rdflib_skolem_genid = "/.well-known/genid/rdflib/"
-skolems: dict[str, BNode] = {}
->>>>>>> e8f61d4b
 
 
 _invalid_uri_chars = '<>" {}|\\^`'
@@ -394,26 +384,8 @@
         return self.__class__(str(self) % other)
 
 
-<<<<<<< HEAD
 class _Deskolemizer:
     __slots__ = "_skolems"
-=======
-        .. versionadded:: 4.0
-        """
-        if isinstance(self, RDFLibGenid):
-            parsed_uri = urlparse(f"{self}")
-            return BNode(value=parsed_uri.path[len(rdflib_skolem_genid) :])
-        elif isinstance(self, Genid):
-            bnode_id = f"{self}"
-            if bnode_id in skolems:
-                return skolems[bnode_id]
-            else:
-                retval = BNode()
-                skolems[bnode_id] = retval
-                return retval
-        else:
-            raise Exception(f"<{self}> is not a skolem URI")
->>>>>>> e8f61d4b
 
     def __init__(self) -> None:
         self._skolems: Dict[str, BNode] = {}
@@ -533,13 +505,8 @@
         if authority is None:
             authority = _SKOLEM_DEFAULT_AUTHORITY
         if basepath is None:
-<<<<<<< HEAD
             basepath = _RDFLIB_GENID_PATH
         skolem = "%s%s" % (basepath, str(self))
-=======
-            basepath = rdflib_skolem_genid
-        skolem = basepath + str(self)
->>>>>>> e8f61d4b
         return URIRef(urljoin(authority, skolem))
 
 
