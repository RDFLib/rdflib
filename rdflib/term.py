--- conflicted
+++ resolved
@@ -1037,13 +1037,10 @@
         """
         if self is other:
             return True
-<<<<<<< HEAD
-
-=======
-        if other is None:
+
+          if other is None:
             return False
         # Directly accessing the member is faster than the property.
->>>>>>> 5abe87db
         if isinstance(other, Literal):
             return (
                 self._datatype == other._datatype
