"""
RDFLib defines the following kinds of Graphs:

* [`Graph`][rdflib.graph.Graph]
* [`QuotedGraph`][rdflib.graph.QuotedGraph]
* [`ConjunctiveGraph`][rdflib.graph.ConjunctiveGraph]
* [`Dataset`][rdflib.graph.Dataset]

## Graph

An RDF graph is a set of RDF triples. Graphs support the python `in`
operator, as well as iteration and some operations like union,
difference and intersection.

See [`Graph`][rdflib.graph.Graph]

## Conjunctive Graph

!!! warning "Deprecation notice"
    `ConjunctiveGraph` is deprecated, use [`Dataset`][rdflib.graph.Dataset] instead.

A Conjunctive Graph is the most relevant collection of graphs that are
considered to be the boundary for closed world assumptions. This
boundary is equivalent to that of the store instance (which is itself
uniquely identified and distinct from other instances of
[`Store`][rdflib.store.Store] that signify other Conjunctive Graphs). It is
equivalent to all the named graphs within it and associated with a
`_default_` graph which is automatically assigned a
[`BNode`][rdflib.term.BNode] for an identifier - if one isn't given.

See [`ConjunctiveGraph`][rdflib.graph.ConjunctiveGraph]

## Quoted graph

The notion of an RDF graph [14] is extended to include the concept of
a formula node. A formula node may occur wherever any other kind of
node can appear. Associated with a formula node is an RDF graph that
is completely disjoint from all other graphs; i.e. has no nodes in
common with any other graph. (It may contain the same labels as other
RDF graphs; because this is, by definition, a separate graph,
considerations of tidiness do not apply between the graph at a formula
node and any other graph.)

This is intended to map the idea of "{ N3-expression }" that is used
by N3 into an RDF graph upon which RDF semantics is defined.

See [`QuotedGraph`][rdflib.graph.QuotedGraph]

## Dataset

The RDF 1.1 Dataset, a small extension to the Conjunctive Graph. The
primary term is "graphs in the datasets" and not "contexts with quads"
so there is a separate method to set/retrieve a graph in a dataset and
to operate with dataset graphs. As a consequence of this approach,
dataset graphs cannot be identified with blank nodes, a name is always
required (RDFLib will automatically add a name if one is not provided
at creation time). This implementation includes a convenience method
to directly add a single quad to a dataset graph.

See [`Dataset`][rdflib.graph.Dataset]

## Working with graphs

Instantiating Graphs with default store (Memory) and default identifier
(a BNode):

```python
>>> g = Graph()
>>> g.store.__class__
<class 'rdflib.plugins.stores.memory.Memory'>
>>> g.identifier.__class__
<class 'rdflib.term.BNode'>

```

Instantiating Graphs with a Memory store and an identifier -
<https://rdflib.github.io>:

```python
>>> g = Graph('Memory', URIRef("https://rdflib.github.io"))
>>> g.identifier
rdflib.term.URIRef('https://rdflib.github.io')
>>> str(g)  # doctest: +NORMALIZE_WHITESPACE
"<https://rdflib.github.io> a rdfg:Graph;rdflib:storage
 [a rdflib:Store;rdfs:label 'Memory']."

```

Creating a ConjunctiveGraph - The top level container for all named Graphs
in a "database":

```python
>>> g = ConjunctiveGraph()
>>> str(g.default_context)
"[a rdfg:Graph;rdflib:storage [a rdflib:Store;rdfs:label 'Memory']]."

```

Adding / removing reified triples to Graph and iterating over it directly or
via triple pattern:

```python
>>> g = Graph()
>>> statementId = BNode()
>>> print(len(g))
0
>>> g.add((statementId, RDF.type, RDF.Statement)) # doctest: +ELLIPSIS
<Graph identifier=... (<class 'rdflib.graph.Graph'>)>
>>> g.add((statementId, RDF.subject,
...     URIRef("https://rdflib.github.io/store/ConjunctiveGraph"))) # doctest: +ELLIPSIS
<Graph identifier=... (<class 'rdflib.graph.Graph'>)>
>>> g.add((statementId, RDF.predicate, namespace.RDFS.label)) # doctest: +ELLIPSIS
<Graph identifier=... (<class 'rdflib.graph.Graph'>)>
>>> g.add((statementId, RDF.object, Literal("Conjunctive Graph"))) # doctest: +ELLIPSIS
<Graph identifier=... (<class 'rdflib.graph.Graph'>)>
>>> print(len(g))
4
>>> for s, p, o in g:
...     print(type(s))
...
<class 'rdflib.term.BNode'>
<class 'rdflib.term.BNode'>
<class 'rdflib.term.BNode'>
<class 'rdflib.term.BNode'>

>>> for s, p, o in g.triples((None, RDF.object, None)):
...     print(o)
...
Conjunctive Graph
>>> g.remove((statementId, RDF.type, RDF.Statement)) # doctest: +ELLIPSIS
<Graph identifier=... (<class 'rdflib.graph.Graph'>)>
>>> print(len(g))
3

```

`None` terms in calls to [`triples()`][rdflib.graph.Graph.triples] can be
thought of as "open variables".

Graph support set-theoretic operators, you can add/subtract graphs, as
well as intersection (with multiplication operator g1*g2) and xor (g1
^ g2).

Note that BNode IDs are kept when doing set-theoretic operations, this
may or may not be what you want. Two named graphs within the same
application probably want share BNode IDs, two graphs with data from
different sources probably not. If your BNode IDs are all generated
by RDFLib they are UUIDs and unique.

```python
>>> g1 = Graph()
>>> g2 = Graph()
>>> u = URIRef("http://example.com/foo")
>>> g1.add([u, namespace.RDFS.label, Literal("foo")]) # doctest: +ELLIPSIS
<Graph identifier=... (<class 'rdflib.graph.Graph'>)>
>>> g1.add([u, namespace.RDFS.label, Literal("bar")]) # doctest: +ELLIPSIS
<Graph identifier=... (<class 'rdflib.graph.Graph'>)>
>>> g2.add([u, namespace.RDFS.label, Literal("foo")]) # doctest: +ELLIPSIS
<Graph identifier=... (<class 'rdflib.graph.Graph'>)>
>>> g2.add([u, namespace.RDFS.label, Literal("bing")]) # doctest: +ELLIPSIS
<Graph identifier=... (<class 'rdflib.graph.Graph'>)>
>>> len(g1 + g2)  # adds bing as label
3
>>> len(g1 - g2)  # removes foo
1
>>> len(g1 * g2)  # only foo
1
>>> g1 += g2  # now g1 contains everything

```

Graph Aggregation - ConjunctiveGraphs and ReadOnlyGraphAggregate within
the same store:

```python
>>> store = plugin.get("Memory", Store)()
>>> g1 = Graph(store)
>>> g2 = Graph(store)
>>> g3 = Graph(store)
>>> stmt1 = BNode()
>>> stmt2 = BNode()
>>> stmt3 = BNode()
>>> g1.add((stmt1, RDF.type, RDF.Statement)) # doctest: +ELLIPSIS
<Graph identifier=... (<class 'rdflib.graph.Graph'>)>
>>> g1.add((stmt1, RDF.subject,
...     URIRef('https://rdflib.github.io/store/ConjunctiveGraph'))) # doctest: +ELLIPSIS
<Graph identifier=... (<class 'rdflib.graph.Graph'>)>
>>> g1.add((stmt1, RDF.predicate, namespace.RDFS.label)) # doctest: +ELLIPSIS
<Graph identifier=... (<class 'rdflib.graph.Graph'>)>
>>> g1.add((stmt1, RDF.object, Literal('Conjunctive Graph'))) # doctest: +ELLIPSIS
<Graph identifier=... (<class 'rdflib.graph.Graph'>)>
>>> g2.add((stmt2, RDF.type, RDF.Statement)) # doctest: +ELLIPSIS
<Graph identifier=... (<class 'rdflib.graph.Graph'>)>
>>> g2.add((stmt2, RDF.subject,
...     URIRef('https://rdflib.github.io/store/ConjunctiveGraph'))) # doctest: +ELLIPSIS
<Graph identifier=... (<class 'rdflib.graph.Graph'>)>
>>> g2.add((stmt2, RDF.predicate, RDF.type)) # doctest: +ELLIPSIS
<Graph identifier=... (<class 'rdflib.graph.Graph'>)>
>>> g2.add((stmt2, RDF.object, namespace.RDFS.Class)) # doctest: +ELLIPSIS
<Graph identifier=... (<class 'rdflib.graph.Graph'>)>
>>> g3.add((stmt3, RDF.type, RDF.Statement)) # doctest: +ELLIPSIS
<Graph identifier=... (<class 'rdflib.graph.Graph'>)>
>>> g3.add((stmt3, RDF.subject,
...     URIRef('https://rdflib.github.io/store/ConjunctiveGraph'))) # doctest: +ELLIPSIS
<Graph identifier=... (<class 'rdflib.graph.Graph'>)>
>>> g3.add((stmt3, RDF.predicate, namespace.RDFS.comment)) # doctest: +ELLIPSIS
<Graph identifier=... (<class 'rdflib.graph.Graph'>)>
>>> g3.add((stmt3, RDF.object, Literal(
...     'The top-level aggregate graph - The sum ' +
...     'of all named graphs within a Store'))) # doctest: +ELLIPSIS
<Graph identifier=... (<class 'rdflib.graph.Graph'>)>
>>> len(list(ConjunctiveGraph(store).subjects(RDF.type, RDF.Statement)))
3
>>> len(list(ReadOnlyGraphAggregate([g1,g2]).subjects(
...     RDF.type, RDF.Statement)))
2

```

ConjunctiveGraphs have a [`quads()`][rdflib.graph.ConjunctiveGraph.quads] method
which returns quads instead of triples, where the fourth item is the Graph
(or subclass thereof) instance in which the triple was asserted:

```python
>>> uniqueGraphNames = set(
...     [graph.identifier for s, p, o, graph in ConjunctiveGraph(store
...     ).quads((None, RDF.predicate, None))])
>>> len(uniqueGraphNames)
3
>>> unionGraph = ReadOnlyGraphAggregate([g1, g2])
>>> uniqueGraphNames = set(
...     [graph.identifier for s, p, o, graph in unionGraph.quads(
...     (None, RDF.predicate, None))])
>>> len(uniqueGraphNames)
2

```

Parsing N3 from a string:

```python
>>> g2 = Graph()
>>> src = '''
... @prefix rdf:  <http://www.w3.org/1999/02/22-rdf-syntax-ns#> .
... @prefix rdfs: <http://www.w3.org/2000/01/rdf-schema#> .
... [ a rdf:Statement ;
...   rdf:subject <https://rdflib.github.io/store#ConjunctiveGraph>;
...   rdf:predicate rdfs:label;
...   rdf:object "Conjunctive Graph" ] .
... '''
>>> g2 = g2.parse(data=src, format="n3")
>>> print(len(g2))
4

```

Using Namespace class:

```python
>>> RDFLib = Namespace("https://rdflib.github.io/")
>>> RDFLib.ConjunctiveGraph
rdflib.term.URIRef('https://rdflib.github.io/ConjunctiveGraph')
>>> RDFLib["Graph"]
rdflib.term.URIRef('https://rdflib.github.io/Graph')

```
"""

from __future__ import annotations

import logging
import pathlib
import random
import warnings
from io import BytesIO
from typing import (
    IO,
    TYPE_CHECKING,
    Any,
    BinaryIO,
    NoReturn,
    Optional,
    TextIO,
    TypeVar,
    Union,
    cast,
    overload,
)
from urllib.parse import urlparse
from urllib.request import url2pathname

import rdflib.collection  # avoid circular dependency
import rdflib.exceptions as exceptions
import rdflib.namespace as namespace  # noqa: F401 # This is here because it is used in a docstring.
import rdflib.plugin as plugin
import rdflib.query
import rdflib.util  # avoid circular dependency
from rdflib.exceptions import ParserError
from rdflib.namespace import RDF, Namespace, NamespaceManager
from rdflib.parser import InputSource, Parser, create_input_source
from rdflib.paths import Path
from rdflib.resource import Resource
from rdflib.serializer import Serializer
from rdflib.store import Store
from rdflib.term import (
    BNode,
    Genid,
    IdentifiedNode,
    Identifier,
    Literal,
    Node,
    RDFLibGenid,
    URIRef,
    Variable,
)

if TYPE_CHECKING:
    from collections.abc import Callable, Generator, Iterable, Mapping

    import typing_extensions as te

    from rdflib.plugins.sparql.sparql import Query, Update

# RDFLib official stance is Subject can be a Literal
# If this ever changes, this part will be one of the first lines to modify.
_SubjectType: te.TypeAlias = Union[IdentifiedNode, Literal, Variable]
_PredicateType: te.TypeAlias = Union[IdentifiedNode, Variable]
_ObjectType: te.TypeAlias = Union[IdentifiedNode, Literal, Variable]
_ContextIdentifierType: te.TypeAlias = Union[IdentifiedNode]

_TripleType: te.TypeAlias = tuple[_SubjectType, _PredicateType, _ObjectType]
_TriplePathType: te.TypeAlias = tuple[_SubjectType, Path, _ObjectType]
_TripleOrTriplePathType: te.TypeAlias = Union[_TripleType, _TriplePathType]

_QuadType: te.TypeAlias = tuple[
    _SubjectType, _PredicateType, _ObjectType, "_ContextType"
]
_OptionalQuadType: te.TypeAlias = tuple[
    _SubjectType, _PredicateType, _ObjectType, Optional["_ContextType"]
]
_TripleOrOptionalQuadType: te.TypeAlias = Union[_TripleType, _OptionalQuadType]
_OptionalIdentifiedQuadType: te.TypeAlias = tuple[
    _SubjectType, _PredicateType, _ObjectType, Optional[_ContextIdentifierType]
]
_TriplePatternType: te.TypeAlias = tuple[
    Optional[_SubjectType], Optional[_PredicateType], Optional[_ObjectType]
]
_TriplePathPatternType: te.TypeAlias = tuple[
    Optional[_SubjectType], Path, Optional[_ObjectType]
]
_QuadPatternType: te.TypeAlias = tuple[
    Optional[_SubjectType],
    Optional[_PredicateType],
    Optional[_ObjectType],
    Optional["_ContextType"],
]
_QuadPathPatternType: te.TypeAlias = tuple[
    Optional[_SubjectType],
    Path,
    Optional[_ObjectType],
    Optional["_ContextType"],
]
_TripleOrQuadPatternType: te.TypeAlias = Union[_TriplePatternType, _QuadPatternType]
_TripleOrQuadPathPatternType: te.TypeAlias = Union[
    _TriplePathPatternType, _QuadPathPatternType
]

# The difference between TriplePattern and TripleSelector is that
# TripleSelector can have a Optional[Path] as the predicate, and Subject/Object
# can be a QuotedGraph
_TripleSelectorType: te.TypeAlias = tuple[
    Optional[_SubjectType],
    Optional[Union[Path, _PredicateType]],
    Optional[_ObjectType],
]
_QuadSelectorType: te.TypeAlias = tuple[
    Optional[_SubjectType],
    Optional[Union[Path, _PredicateType]],
    Optional[_ObjectType],
    Optional["_ContextType"],
]
<<<<<<< HEAD
_TripleOrQuadSelectorType = Union["_TripleSelectorType", "_QuadSelectorType"]
_TriplePathType = Tuple["_SubjectType", Path, "_ObjectType"]
_TripleOrTriplePathType = Union["_TripleType", "_TriplePathType"]
_TripleChoiceType = Union[
    Tuple[List[_SubjectType], Optional[_PredicateType], Optional[_ObjectType]],
    Tuple[Optional[_SubjectType], List[_PredicateType], Optional[_ObjectType]],
    Tuple[Optional[_SubjectType], Optional[_PredicateType], List[_ObjectType]],
]
=======
_TripleOrQuadSelectorType: te.TypeAlias = Union[_TripleSelectorType, _QuadSelectorType]

>>>>>>> 71264cc0

_GraphT = TypeVar("_GraphT", bound="Graph")
_ConjunctiveGraphT = TypeVar("_ConjunctiveGraphT", bound="ConjunctiveGraph")
_DatasetT = TypeVar("_DatasetT", bound="Dataset")
_QuotedGraphT = TypeVar("_QuotedGraphT", bound="QuotedGraph")

_builtin_set_t = set

# type error: Function "Type[Literal]" could always be true in boolean contex
assert Literal  # type: ignore[truthy-function] # avoid warning
# type error: Function "Type[Namespace]" could always be true in boolean context
assert Namespace  # type: ignore[truthy-function] # avoid warning

if TYPE_CHECKING:
    from rdflib._type_checking import _NamespaceSetString

logger = logging.getLogger(__name__)


__all__ = [
    "Graph",
    "ConjunctiveGraph",
    "QuotedGraph",
    "Seq",
    "ModificationException",
    "Dataset",
    "UnSupportedAggregateOperation",
    "ReadOnlyGraphAggregate",
    "BatchAddGraph",
    "_ConjunctiveGraphT",
    "_ContextIdentifierType",
    "_DatasetT",
    "_GraphT",
    "_ObjectType",
    "_OptionalIdentifiedQuadType",
    "_OptionalQuadType",
    "_PredicateType",
    "_QuadPathPatternType",
    "_QuadPatternType",
    "_QuadSelectorType",
    "_QuadType",
    "_SubjectType",
    "_TripleOrOptionalQuadType",
    "_TripleOrTriplePathType",
    "_TripleOrQuadPathPatternType",
    "_TripleOrQuadPatternType",
    "_TripleOrQuadSelectorType",
    "_TriplePathPatternType",
    "_TriplePathType",
    "_TriplePatternType",
    "_TripleSelectorType",
    "_TripleType",
]

# : Transitive closure arg type.
_TCArgT = TypeVar("_TCArgT")


# Graph is a node because technically a formula-aware graph
# take a Graph as subject or object, but we usually use QuotedGraph for that.
class Graph(Node):
    """An RDF Graph: a Python object containing nodes and relations between them as
    RDF 'triples'.
<<<<<<< HEAD

    This is the central RDFLib object class and Graph objects are almost always present
    it all uses of RDFLib.

    The basic use is to create a Graph and iterate through or query its content, e.g.:

    >>> from rdflib import Graph, URIRef
    >>> g = Graph()

    >>> g.add((
    ...     URIRef("http://example.com/s1"),   # subject
    ...     URIRef("http://example.com/p1"),   # predicate
    ...     URIRef("http://example.com/o1"),   # object
    ... )) # doctest: +ELLIPSIS
    <Graph identifier=... (<class 'rdflib.graph.Graph'>)>

    >>> g.add((
    ...     URIRef("http://example.com/s2"),   # subject
    ...     URIRef("http://example.com/p2"),   # predicate
    ...     URIRef("http://example.com/o2"),   # object
    ... )) # doctest: +ELLIPSIS
    <Graph identifier=... (<class 'rdflib.graph.Graph'>)>

    >>> for triple in sorted(g):  # simple looping
    ...     print(triple)
    (rdflib.term.URIRef('http://example.com/s1'), rdflib.term.URIRef('http://example.com/p1'), rdflib.term.URIRef('http://example.com/o1'))
    (rdflib.term.URIRef('http://example.com/s2'), rdflib.term.URIRef('http://example.com/p2'), rdflib.term.URIRef('http://example.com/o2'))

    >>> # get the object of the triple with subject s1 and predicate p1
    >>> o = g.value(
    ...     subject=URIRef("http://example.com/s1"),
    ...     predicate=URIRef("http://example.com/p1")
    ... )


    The constructor accepts one argument, the "store" that will be used to store the
    graph data with the default being the `Memory <rdflib.plugins.stores.memory.Memory>`
    (in memory) Store. Other Stores that persist content to disk using various file
    databases or Stores that use remote servers (SPARQL systems) are supported. See
    the :doc:`rdflib.plugins.stores` package for Stores currently shipped with RDFLib.
    Other Stores not shipped with RDFLib can be added, such as
    `HDT <https://github.com/rdflib/rdflib-hdt/>`_.
=======

    This is the central RDFLib object class and Graph objects are almost always present
    in all uses of RDFLib.
>>>>>>> 71264cc0

    Example:
        The basic use is to create a Graph and iterate through or query its content:

<<<<<<< HEAD
    Even if used with a context-aware store, Graph will only expose the quads which
    belong to the default graph. To access the rest of the data the
    `Dataset` class can be used instead.
=======
        ```python
        >>> from rdflib import Graph, URIRef
        >>> g = Graph()
        >>> g.add((
        ...     URIRef("http://example.com/s1"),   # subject
        ...     URIRef("http://example.com/p1"),   # predicate
        ...     URIRef("http://example.com/o1"),   # object
        ... )) # doctest: +ELLIPSIS
        <Graph identifier=... (<class 'rdflib.graph.Graph'>)>
>>>>>>> 71264cc0

        >>> g.add((
        ...     URIRef("http://example.com/s2"),   # subject
        ...     URIRef("http://example.com/p2"),   # predicate
        ...     URIRef("http://example.com/o2"),   # object
        ... )) # doctest: +ELLIPSIS
        <Graph identifier=... (<class 'rdflib.graph.Graph'>)>

<<<<<<< HEAD
    For more on Named Graphs, see the RDFLib `Dataset` class and the TriG Specification,
    https://www.w3.org/TR/trig/.
=======
        >>> for triple in sorted(g):  # simple looping
        ...     print(triple)
        (rdflib.term.URIRef('http://example.com/s1'), rdflib.term.URIRef('http://example.com/p1'), rdflib.term.URIRef('http://example.com/o1'))
        (rdflib.term.URIRef('http://example.com/s2'), rdflib.term.URIRef('http://example.com/p2'), rdflib.term.URIRef('http://example.com/o2'))

        >>> # get the object of the triple with subject s1 and predicate p1
        >>> o = g.value(
        ...     subject=URIRef("http://example.com/s1"),
        ...     predicate=URIRef("http://example.com/p1")
        ... )

        ```

    !!! info "Graph stores"
        The constructor accepts one argument, the "store" that will be used to store the
        graph data with the default being the [`Memory`][rdflib.plugins.stores.memory.Memory]
        (in memory) Store. Other Stores that persist content to disk using various file
        databases or Stores that use remote servers (SPARQL systems) are supported. See
        the `rdflib.plugins.stores` package for Stores currently shipped with RDFLib.
        Other Stores not shipped with RDFLib can be added, such as
        [HDT](https://github.com/rdflib/rdflib-hdt/).

        Stores can be context-aware or unaware. Unaware stores take up
        (some) less space but cannot support features that require
        context, such as true merging/demerging of sub-graphs and
        provenance.

        Even if used with a context-aware store, Graph will only expose the quads which
        belong to the default graph. To access the rest of the data the
        `Dataset` class can be used instead.

        The Graph constructor can take an identifier which identifies the Graph
        by name. If none is given, the graph is assigned a BNode for its
        identifier.

        For more on Named Graphs, see the RDFLib `Dataset` class and the TriG Specification,
        <https://www.w3.org/TR/trig/>.
>>>>>>> 71264cc0
    """

    context_aware: bool
    formula_aware: bool
    default_union: bool
    base: str | None

    def __init__(
        self,
        store: Store | str = "default",
        identifier: _ContextIdentifierType | str | None = None,
        namespace_manager: NamespaceManager | None = None,
        base: str | None = None,
        bind_namespaces: _NamespaceSetString = "rdflib",
    ):
        super(Graph, self).__init__()
        self.base = base
        self.__identifier: _ContextIdentifierType
        self.__identifier = identifier or BNode()  # type: ignore[assignment]
        if not isinstance(self.__identifier, IdentifiedNode):
            self.__identifier = URIRef(self.__identifier)
        self.__store: Store
        if not isinstance(store, Store):
            # TODO: error handling
            self.__store = store = plugin.get(store, Store)()
        else:
            self.__store = store
        self.__namespace_manager = namespace_manager
        self._bind_namespaces = bind_namespaces
        self.context_aware = False
        self.formula_aware = False
        self.default_union = False

    def __getnewargs__(self) -> tuple[Any, ...]:
        return (
            self.store,
            self.__identifier,
            self.__namespace_manager,
            self.base,
            self._bind_namespaces,
        )

    @property
    def store(self) -> Store:
        return self.__store

    @property
    def identifier(self) -> _ContextIdentifierType:
        return self.__identifier

    @property
    def namespace_manager(self) -> NamespaceManager:
        """
        this graph's namespace-manager
        """
        if self.__namespace_manager is None:
            self.__namespace_manager = NamespaceManager(self, self._bind_namespaces)
        return self.__namespace_manager

    @namespace_manager.setter
    def namespace_manager(self, nm: NamespaceManager) -> None:
        self.__namespace_manager = nm

    def __repr__(self) -> str:
        return "<Graph identifier=%s (%s)>" % (self.identifier, type(self))

    def __str__(self) -> str:
        if isinstance(self.identifier, URIRef):
            return (
                "%s a rdfg:Graph;rdflib:storage " + "[a rdflib:Store;rdfs:label '%s']."
            ) % (self.identifier.n3(), self.store.__class__.__name__)
        else:
            return (
                "[a rdfg:Graph;rdflib:storage " + "[a rdflib:Store;rdfs:label '%s']]."
            ) % self.store.__class__.__name__

    def toPython(self: _GraphT) -> _GraphT:  # noqa: N802
        return self

    def destroy(self: _GraphT, configuration: str) -> _GraphT:
        """Destroy the store identified by `configuration` if supported"""
        self.__store.destroy(configuration)
        return self

    # Transactional interfaces (optional)
    def commit(self: _GraphT) -> _GraphT:
        """Commits active transactions"""
        self.__store.commit()
        return self

    def rollback(self: _GraphT) -> _GraphT:
        """Rollback active transactions"""
        self.__store.rollback()
        return self

    def open(self, configuration: str, create: bool = False) -> int | None:
        """Open the graph store

        Might be necessary for stores that require opening a connection to a
        database or acquiring some resource.
        """
        return self.__store.open(configuration, create)

    def close(self, commit_pending_transaction: bool = False) -> None:
        """Close the graph store

        Might be necessary for stores that require closing a connection to a
        database or releasing some resource.
        """
        return self.__store.close(commit_pending_transaction=commit_pending_transaction)

    def add(self: _GraphT, triple: _TripleType) -> _GraphT:
        """Add a triple with self as context.

        Args:
            triple: The triple to add to the graph.

        Returns:
            The graph instance.
        """
        s, p, o = triple
        assert isinstance(s, Node), "Subject %s must be an rdflib term" % (s,)
        assert isinstance(p, Node), "Predicate %s must be an rdflib term" % (p,)
        assert isinstance(o, Node), "Object %s must be an rdflib term" % (o,)
        self.__store.add((s, p, o), self, quoted=False)
        return self

    def addN(self: _GraphT, quads: Iterable[_QuadType]) -> _GraphT:  # noqa: N802
        """Add a sequence of triple with context"""

        self.__store.addN(
            (s, p, o, c)
            for s, p, o, c in quads
            if isinstance(c, Graph)
            and c.identifier is self.identifier
            and _assertnode(s, p, o)
        )
        return self

    def remove(self: _GraphT, triple: _TriplePatternType) -> _GraphT:
        """Remove a triple from the graph

        If the triple does not provide a context attribute, removes the triple
        from all contexts.
        """
        self.__store.remove(triple, context=self)
        return self

    @overload
    def triples(
        self,
        triple: _TriplePatternType,
    ) -> Generator[_TripleType, None, None]: ...

    @overload
    def triples(
        self,
        triple: _TriplePathPatternType,
    ) -> Generator[_TriplePathType, None, None]: ...

    @overload
    def triples(
        self,
        triple: _TripleSelectorType,
    ) -> Generator[_TripleOrTriplePathType, None, None]: ...

    def triples(
        self,
        triple: _TripleSelectorType,
    ) -> Generator[_TripleOrTriplePathType, None, None]:
        """Generator over the triple store.

        Returns triples that match the given triple pattern. If the triple pattern
        does not provide a context, all contexts will be searched.

        Args:
            triple: A triple pattern where each component can be a specific value or None
                as a wildcard. The predicate can also be a path expression.

        Yields:
            Triples matching the given pattern.
        """
        s, p, o = triple
        if isinstance(p, Path):
            for _s, _o in p.eval(self, s, o):
                yield _s, p, _o
        else:
            for (_s, _p, _o), cg in self.__store.triples((s, p, o), context=self):
                yield _s, _p, _o

    def __getitem__(self, item):
        """
        A graph can be "sliced" as a shortcut for the triples method.
        The Python slice syntax is (ab)used for specifying triples.

        A generator over matches is returned, the returned tuples include only the
        parts not given.

        ```python
        >>> import rdflib
        >>> g = rdflib.Graph()
        >>> g.add((rdflib.URIRef("urn:bob"), namespace.RDFS.label, rdflib.Literal("Bob"))) # doctest: +ELLIPSIS
        <Graph identifier=... (<class 'rdflib.graph.Graph'>)>

        >>> list(g[rdflib.URIRef("urn:bob")]) # all triples about bob
        [(rdflib.term.URIRef('http://www.w3.org/2000/01/rdf-schema#label'), rdflib.term.Literal('Bob'))]

        >>> list(g[:namespace.RDFS.label]) # all label triples
        [(rdflib.term.URIRef('urn:bob'), rdflib.term.Literal('Bob'))]

        >>> list(g[::rdflib.Literal("Bob")]) # all triples with bob as object
        [(rdflib.term.URIRef('urn:bob'), rdflib.term.URIRef('http://www.w3.org/2000/01/rdf-schema#label'))]

        ```

        Combined with SPARQL paths, more complex queries can be
        written concisely:

        - Name of all Bobs friends: `g[bob : FOAF.knows/FOAF.name ]`
        - Some label for Bob: `g[bob : DC.title|FOAF.name|RDFS.label]`
        - All friends and friends of friends of Bob: `g[bob : FOAF.knows * "+"]`
        - etc.

        !!! example "New in version 4.0"
        """

        if isinstance(item, IdentifiedNode):
            yield from self.predicate_objects(item)
        elif isinstance(item, slice):
            s, p, o = item.start, item.stop, item.step
            # type narrowing since we cannot use typing within a slice()
            assert isinstance(s, IdentifiedNode) or isinstance(s, Variable) or s is None
            assert (
                isinstance(p, IdentifiedNode)
                or isinstance(p, Path)
                or isinstance(p, Variable)
                or p is None
            )
            assert isinstance(o, Node) or isinstance(o, Variable) or o is None

            if s is None and p is None and o is None:
                yield from self.triples((s, p, o))
            elif s is None and p is None:
                yield from self.subject_predicates(o)  # type: ignore[arg-type]
            elif s is None and o is None:
                yield from self.subject_objects(p)
            elif p is None and o is None:
                yield from self.predicate_objects(s)
            elif s is None:
                yield from self.subjects(p, o)  # type: ignore[arg-type]
            elif p is None:
                yield from self.predicates(s, o)  # type: ignore[arg-type]
            elif o is None:
                yield from self.objects(s, p)
            else:
                # all given
                yield s, p, o
        else:
            raise TypeError(
                "You can only index a graph by a single rdflib term or path, or a slice of rdflib terms."
            )

    def __len__(self) -> int:
        """Returns the number of triples in the graph.

        If context is specified then the number of triples in the context is
        returned instead.

        Returns:
            The number of triples in the graph.
        """
        # type error: Unexpected keyword argument "context" for "__len__" of "Store"
        return self.__store.__len__(context=self)  # type: ignore[call-arg]

    def __iter__(self) -> Generator[_TripleType, None, None]:
        """Iterates over all triples in the store.

        Returns:
            A generator yielding all triples in the store.
        """
        return self.triples((None, None, None))

    def __contains__(self, triple: _TripleSelectorType) -> bool:
        """Support for 'triple in graph' syntax.

        Args:
            triple: The triple pattern to check for.

        Returns:
            True if the triple pattern exists in the graph, False otherwise.
        """
        for triple in self.triples(triple):
            return True
        return False

    def __hash__(self) -> int:
        return hash(self.identifier)

    def __cmp__(self, other) -> int:
        if other is None:
            return -1
        elif isinstance(other, Graph):
            return (self.identifier > other.identifier) - (
                self.identifier < other.identifier
            )
        else:
            # Note if None is considered equivalent to owl:Nothing
            # Then perhaps a graph with length 0 should be considered
            # equivalent to None (if compared to it)?
            return 1

    def __eq__(self, other) -> bool:
        return isinstance(other, Graph) and self.identifier == other.identifier

    def __lt__(self, other) -> bool:
        return (other is None) or (
            isinstance(other, Graph) and self.identifier < other.identifier
        )

    def __le__(self, other: Graph) -> bool:
        return self < other or self == other

    def __gt__(self, other) -> bool:
        return (isinstance(other, Graph) and self.identifier > other.identifier) or (
            other is not None
        )

    def __ge__(self, other: Graph) -> bool:
        return self > other or self == other

    def __iadd__(self: _GraphT, other: Iterable[_TripleType]) -> _GraphT:
        """Add all triples in Graph other to Graph.
        BNode IDs are not changed."""
        self.addN((s, p, o, self) for s, p, o in other)
        return self

    def __isub__(self: _GraphT, other: Iterable[_TripleType]) -> _GraphT:
        """Subtract all triples in Graph other from Graph.
        BNode IDs are not changed."""
        for triple in other:
            self.remove(triple)
        return self

    def __add__(self, other: Graph) -> Graph:
        """Set-theoretic union
        BNode IDs are not changed."""
        try:
            retval = type(self)()
        except TypeError:
            retval = Graph()
        for prefix, uri in set(list(self.namespaces()) + list(other.namespaces())):
            retval.bind(prefix, uri)
        for x in self:
            retval.add(x)
        for y in other:
            retval.add(y)
        return retval

    def __mul__(self, other: Graph) -> Graph:
        """Set-theoretic intersection.
        BNode IDs are not changed."""
        try:
            retval = type(self)()
        except TypeError:
            retval = Graph()
        for x in other:
            if x in self:
                retval.add(x)
        return retval

    def __sub__(self, other: Graph) -> Graph:
        """Set-theoretic difference.
        BNode IDs are not changed."""
        try:
            retval = type(self)()
        except TypeError:
            retval = Graph()
        for x in self:
            if x not in other:
                retval.add(x)
        return retval

    def __xor__(self, other: Graph) -> Graph:
        """Set-theoretic XOR.
        BNode IDs are not changed."""
        return (self - other) + (other - self)

    __or__ = __add__
    __and__ = __mul__

    # Conv. methods

    def set(
        self: _GraphT, triple: tuple[_SubjectType, _PredicateType, _ObjectType]
    ) -> _GraphT:
        """Convenience method to update the value of object

        Remove any existing triples for subject and predicate before adding
        (subject, predicate, object).
        """
        (subject, predicate, object_) = triple
        assert (
            subject is not None
        ), "s can't be None in .set([s,p,o]), as it would remove (*, p, *)"
        assert (
            predicate is not None
        ), "p can't be None in .set([s,p,o]), as it would remove (s, *, *)"
        self.remove((subject, predicate, None))
        self.add((subject, predicate, object_))
        return self

    def subjects(
        self,
<<<<<<< HEAD
        predicate: Union[None, Path, _PredicateType] = None,
        object: Optional[Union[_ObjectType, List[_ObjectType]]] = None,
        unique: bool = False,
    ) -> Generator[_SubjectType, None, None]:
        """A generator of (optionally unique) subjects with the given
        predicate and object(s)"""
        # if the object is a list of Nodes, yield results from subject() call for each
        if isinstance(object, list):
            for obj in object:
                for s in self.subjects(predicate, obj, unique):
                    yield s
=======
        predicate: Path | _PredicateType | None = None,
        object: _ObjectType | None = None,
        unique: bool = False,
    ) -> Generator[_SubjectType, None, None]:
        """Generate subjects with the given predicate and object.

        Args:
            predicate: A specific predicate to match or None to match any predicate.
            object: A specific object to match or None to match any object.
            unique: If True, only yield unique subjects.

        Yields:
            Subjects matching the given predicate and object.
        """
        if not unique:
            for s, p, o in self.triples((None, predicate, object)):
                yield s
>>>>>>> 71264cc0
        else:
            if not unique:
                for s, p, o in self.triples((None, predicate, object)):
                    yield s
            else:
                subs = set()
                for s, p, o in self.triples((None, predicate, object)):
                    if s not in subs:
                        yield s
                        try:
                            subs.add(s)
                        except MemoryError as e:
                            logger.error(
                                f"{e}. Consider not setting parameter 'unique' to True"
                            )
                            raise

    def predicates(
        self,
        subject: _SubjectType | None = None,
        object: _ObjectType | None = None,
        unique: bool = False,
    ) -> Generator[_PredicateType, None, None]:
        """Generate predicates with the given subject and object.

        Args:
            subject: A specific subject to match or None to match any subject.
            object: A specific object to match or None to match any object.
            unique: If True, only yield unique predicates.

        Yields:
            Predicates matching the given subject and object.
        """
        if not unique:
            for s, p, o in self.triples((subject, None, object)):
                yield p
        else:
            preds = set()
            for s, p, o in self.triples((subject, None, object)):
                if p not in preds:
                    yield p
                    try:
                        preds.add(p)
                    except MemoryError as e:
                        logger.error(
                            f"{e}. Consider not setting parameter 'unique' to True"
                        )
                        raise

    def objects(
        self,
<<<<<<< HEAD
        subject: Optional[Union[_SubjectType, List[_SubjectType]]] = None,
        predicate: Union[None, Path, _PredicateType] = None,
        unique: bool = False,
    ) -> Generator[_ObjectType, None, None]:
        """A generator of (optionally unique) objects with the given
        subject(s) and predicate"""
        if isinstance(subject, list):
            for subj in subject:
                for o in self.objects(subj, predicate, unique):
                    yield o
=======
        subject: _SubjectType | None = None,
        predicate: Path | _PredicateType | None = None,
        unique: bool = False,
    ) -> Generator[_ObjectType, None, None]:
        """Generate objects with the given subject and predicate.

        Args:
            subject: A specific subject to match or None to match any subject.
            predicate: A specific predicate to match or None to match any predicate.
            unique: If True, only yield unique objects.

        Yields:
            Objects matching the given subject and predicate.
        """
        if not unique:
            for s, p, o in self.triples((subject, predicate, None)):
                yield o
>>>>>>> 71264cc0
        else:
            if not unique:
                for s, p, o in self.triples((subject, predicate, None)):
                    yield o
            else:
                objs = set()
                for s, p, o in self.triples((subject, predicate, None)):
                    if o not in objs:
                        yield o
                        try:
                            objs.add(o)
                        except MemoryError as e:
                            logger.error(
                                f"{e}. Consider not setting parameter 'unique' to True"
                            )
                            raise

    def subject_predicates(
        self, object: _ObjectType | None = None, unique: bool = False
    ) -> Generator[tuple[_SubjectType, _PredicateType], None, None]:
        """A generator of (optionally unique) (subject, predicate) tuples
        for the given object"""
        if not unique:
            for s, p, o in self.triples((None, None, object)):
                yield s, p
        else:
            subj_preds = set()
            for s, p, o in self.triples((None, None, object)):
                if (s, p) not in subj_preds:
                    yield s, p
                    try:
                        subj_preds.add((s, p))
                    except MemoryError as e:
                        logger.error(
                            f"{e}. Consider not setting parameter 'unique' to True"
                        )
                        raise

    def subject_objects(
        self,
        predicate: Path | _PredicateType | None = None,
        unique: bool = False,
    ) -> Generator[tuple[_SubjectType, _ObjectType], None, None]:
        """A generator of (optionally unique) (subject, object) tuples
        for the given predicate"""
        if not unique:
            for s, p, o in self.triples((None, predicate, None)):
                yield s, o
        else:
            subj_objs = set()
            for s, p, o in self.triples((None, predicate, None)):
                if (s, o) not in subj_objs:
                    yield s, o
                    try:
                        subj_objs.add((s, o))
                    except MemoryError as e:
                        logger.error(
                            f"{e}. Consider not setting parameter 'unique' to True"
                        )
                        raise

    def predicate_objects(
        self, subject: _SubjectType | None = None, unique: bool = False
    ) -> Generator[tuple[_PredicateType, _ObjectType], None, None]:
        """A generator of (optionally unique) (predicate, object) tuples
        for the given subject"""
        if not unique:
            for s, p, o in self.triples((subject, None, None)):
                yield p, o
        else:
            pred_objs = set()
            for s, p, o in self.triples((subject, None, None)):
                if (p, o) not in pred_objs:
                    yield p, o
                    try:
                        pred_objs.add((p, o))
                    except MemoryError as e:
                        logger.error(
                            f"{e}. Consider not setting parameter 'unique' to True"
                        )
                        raise

    def triples_choices(
        self,
<<<<<<< HEAD
        triple: _TripleChoiceType,
        context: Optional[_ContextType] = None,
=======
        triple: (
            tuple[
                list[_SubjectType] | tuple[_SubjectType, ...],
                _PredicateType,
                _ObjectType | None,
            ]
            | tuple[
                _SubjectType | None,
                list[_PredicateType] | tuple[_PredicateType, ...],
                _ObjectType | None,
            ]
            | tuple[
                _SubjectType | None,
                _PredicateType,
                list[_ObjectType] | tuple[_ObjectType, ...],
            ]
        ),
        context: _ContextType | None = None,
>>>>>>> 71264cc0
    ) -> Generator[_TripleType, None, None]:
        subject, predicate, object_ = triple
        # type error: Argument 1 to "triples_choices" of "Store" has incompatible type "tuple[Union[list[Node], Node], Union[Node, list[Node]], Union[Node, list[Node]]]"; expected "Union[tuple[list[Node], Node, Node], tuple[Node, list[Node], Node], tuple[Node, Node, list[Node]]]"
        # type error note: unpacking discards type info
        for (s, p, o), cg in self.store.triples_choices(
            (subject, predicate, object_), context=self  # type: ignore[arg-type]
        ):
            yield s, p, o

    @overload
    def value(
        self,
        subject: None = ...,
        predicate: None = ...,
        object: _ObjectType | None = ...,
        default: Node | None = ...,
        any: bool = ...,
    ) -> None: ...

    @overload
    def value(
        self,
        subject: _SubjectType | None = ...,
        predicate: None = ...,
        object: None = ...,
        default: Node | None = ...,
        any: bool = ...,
    ) -> None: ...

    @overload
    def value(
        self,
        subject: None = ...,
        predicate: _PredicateType | None = ...,
        object: None = ...,
        default: Node | None = ...,
        any: bool = ...,
    ) -> None: ...

    @overload
    def value(
        self,
        subject: None = ...,
        predicate: _PredicateType | None = ...,
        object: _ObjectType | None = ...,
        default: _SubjectType | None = ...,
        any: bool = ...,
    ) -> _SubjectType | None: ...

    @overload
    def value(
        self,
        subject: _SubjectType | None = ...,
        predicate: None = ...,
        object: _ObjectType | None = ...,
        default: _PredicateType | None = ...,
        any: bool = ...,
    ) -> _PredicateType | None: ...

    @overload
    def value(
        self,
        subject: _SubjectType | None = ...,
        predicate: _PredicateType | None = ...,
        object: None = ...,
        default: _ObjectType | None = ...,
        any: bool = ...,
    ) -> _ObjectType | None: ...

    @overload
    def value(
        self,
        subject: _SubjectType | None = ...,
        predicate: _PredicateType | None = ...,
        object: _ObjectType | None = ...,
        default: Node | None = ...,
        any: bool = ...,
    ) -> Node | None: ...

    def value(
        self,
        subject: _SubjectType | None = None,
        predicate: _PredicateType | None = RDF.value,
        object: _ObjectType | None = None,
        default: Node | None = None,
        any: bool = True,
    ) -> Node | None:
        """Get a value for a pair of two criteria

        Exactly one of subject, predicate, object must be None. Useful if one
        knows that there may only be one value.

        It is one of those situations that occur a lot, hence this
        'macro' like utility

        Args:
            subject: Subject of the triple pattern, exactly one of subject, predicate, object must be None
            predicate: Predicate of the triple pattern, exactly one of subject, predicate, object must be None
            object: Object of the triple pattern, exactly one of subject, predicate, object must be None
            default: Value to be returned if no values found
            any: If True, return any value in the case there is more than one, else, raise UniquenessError
        """
        retval = default

        if (
            (subject is None and predicate is None)
            or (subject is None and object is None)
            or (predicate is None and object is None)
        ):
            return None

        if object is None:
            values = self.objects(subject, predicate)
        if subject is None:
            values = self.subjects(predicate, object)
        if predicate is None:
            values = self.predicates(subject, object)

        try:
            retval = next(values)
        except StopIteration:
            retval = default
        else:
            if any is False:
                try:
                    next(values)
                    msg = (
                        "While trying to find a value for (%s, %s, %s) the"
                        " following multiple values where found:\n"
                        % (subject, predicate, object)
                    )
                    triples = self.store.triples((subject, predicate, object), None)
                    for (s, p, o), contexts in triples:
                        msg += "(%s, %s, %s)\n (contexts: %s)\n" % (
                            s,
                            p,
                            o,
                            list(contexts),
                        )
                    raise exceptions.UniquenessError(msg)
                except StopIteration:
                    pass
        return retval

    def items(self, list: _SubjectType) -> Generator[_ObjectType, None, None]:
        """Generator over all items in the resource specified by list

        Args:
            list: An RDF collection.
        """
        chain = set([list])
        while list:
            item = self.value(list, RDF.first)
            if item is not None:
                yield item
            # type error: Incompatible types in assignment (expression has type "Optional[Node]", variable has type "Node")
            list = self.value(list, RDF.rest)  # type: ignore[assignment]
            if list in chain:
                raise ValueError("List contains a recursive rdf:rest reference")
            chain.add(list)

    def transitiveClosure(  # noqa: N802
        self,
        func: Callable[[_TCArgT, Graph], Iterable[_TCArgT]],
        arg: _TCArgT,
        seen: dict[_TCArgT, int] | None = None,
    ):
<<<<<<< HEAD
        """
        Generates transitive closure of a user-defined
        function against the graph

        >>> from rdflib.collection import Collection
        >>> g = Graph()
        >>> a = BNode("foo")
        >>> b = BNode("bar")
        >>> c = BNode("baz")
        >>> g.add((a,RDF.first,RDF.type)) # doctest: +ELLIPSIS
        <Graph identifier=... (<class 'rdflib.graph.Graph'>)>
        >>> g.add((a,RDF.rest,b)) # doctest: +ELLIPSIS
        <Graph identifier=... (<class 'rdflib.graph.Graph'>)>
        >>> g.add((b,RDF.first,namespace.RDFS.label)) # doctest: +ELLIPSIS
        <Graph identifier=... (<class 'rdflib.graph.Graph'>)>
        >>> g.add((b,RDF.rest,c)) # doctest: +ELLIPSIS
        <Graph identifier=... (<class 'rdflib.graph.Graph'>)>
        >>> g.add((c,RDF.first,namespace.RDFS.comment)) # doctest: +ELLIPSIS
        <Graph identifier=... (<class 'rdflib.graph.Graph'>)>
        >>> g.add((c,RDF.rest,RDF.nil)) # doctest: +ELLIPSIS
        <Graph identifier=... (<class 'rdflib.graph.Graph'>)>
        >>> def topList(node,g):
        ...    for s in g.subjects(RDF.rest, node):
        ...       yield s
        >>> def reverseList(node,g):
        ...    for f in g.objects(node, RDF.first):
        ...       print(f)
        ...    for s in g.subjects(RDF.rest, node):
        ...       yield s

        >>> [rt for rt in g.transitiveClosure(
        ...     topList,RDF.nil)] # doctest: +NORMALIZE_WHITESPACE
        [rdflib.term.BNode('baz'),
         rdflib.term.BNode('bar'),
         rdflib.term.BNode('foo')]

        >>> [rt for rt in g.transitiveClosure(
        ...     reverseList,RDF.nil)] # doctest: +NORMALIZE_WHITESPACE
        http://www.w3.org/2000/01/rdf-schema#comment
        http://www.w3.org/2000/01/rdf-schema#label
        http://www.w3.org/1999/02/22-rdf-syntax-ns#type
        [rdflib.term.BNode('baz'),
         rdflib.term.BNode('bar'),
         rdflib.term.BNode('foo')]

=======
        """Generates transitive closure of a user-defined function against the graph

        ```python
        from rdflib.collection import Collection
        g = Graph()
        a = BNode("foo")
        b = BNode("bar")
        c = BNode("baz")
        g.add((a,RDF.first,RDF.type))
        g.add((a,RDF.rest,b))
        g.add((b,RDF.first,namespace.RDFS.label))
        g.add((b,RDF.rest,c))
        g.add((c,RDF.first,namespace.RDFS.comment))
        g.add((c,RDF.rest,RDF.nil))
        def topList(node,g):
           for s in g.subjects(RDF.rest, node):
              yield s
        def reverseList(node,g):
           for f in g.objects(node, RDF.first):
              print(f)
           for s in g.subjects(RDF.rest, node):
              yield s

        [rt for rt in g.transitiveClosure(
            topList,RDF.nil)]
        # [rdflib.term.BNode('baz'),
        #  rdflib.term.BNode('bar'),
        #  rdflib.term.BNode('foo')]

        [rt for rt in g.transitiveClosure(
            reverseList,RDF.nil)]
        # http://www.w3.org/2000/01/rdf-schema#comment
        # http://www.w3.org/2000/01/rdf-schema#label
        # http://www.w3.org/1999/02/22-rdf-syntax-ns#type
        # [rdflib.term.BNode('baz'),
        #  rdflib.term.BNode('bar'),
        #  rdflib.term.BNode('foo')]
        ```

        Args:
            func: A function that generates a sequence of nodes
            arg: The starting node
            seen: A dict of visited nodes
>>>>>>> 71264cc0
        """
        if seen is None:
            seen = {}
        elif arg in seen:
            return
        seen[arg] = 1
        for rt in func(arg, self):
            yield rt
            for rt_2 in self.transitiveClosure(func, rt, seen):
                yield rt_2

    def transitive_objects(
        self,
        subject: _SubjectType | None,
        predicate: _PredicateType | None,
        remember: dict[_SubjectType | None, int] | None = None,
    ) -> Generator[_SubjectType | None, None, None]:
        """Transitively generate objects for the `predicate` relationship

        Generated objects belong to the depth first transitive closure of the
        `predicate` relationship starting at `subject`.

        Args:
            subject: The subject to start the transitive closure from
            predicate: The predicate to follow
            remember: A dict of visited nodes
        """
        if remember is None:
            remember = {}
        if subject in remember:
            return
        remember[subject] = 1
        yield subject
        for object in self.objects(subject, predicate):
            for o in self.transitive_objects(object, predicate, remember):
                yield o

    def transitive_subjects(
        self,
        predicate: _PredicateType | None,
        object: _ObjectType | None,
        remember: dict[_ObjectType | None, int] | None = None,
    ) -> Generator[_ObjectType | None, None, None]:
        """Transitively generate subjects for the `predicate` relationship

        Generated subjects belong to the depth first transitive closure of the
        `predicate` relationship starting at `object`.

        Args:
            predicate: The predicate to follow
            object: The object to start the transitive closure from
            remember: A dict of visited nodes
        """
        if remember is None:
            remember = {}
        if object in remember:
            return
        remember[object] = 1
        yield object
        for subject in self.subjects(predicate, object):
            for s in self.transitive_subjects(predicate, subject, remember):
                yield s

    def qname(self, uri: str) -> str:
        return self.namespace_manager.qname(uri)

    def compute_qname(self, uri: str, generate: bool = True) -> tuple[str, URIRef, str]:
        return self.namespace_manager.compute_qname(uri, generate)

    def bind(
        self,
        prefix: str | None,
        namespace: Any,  # noqa: F811
        override: bool = True,
        replace: bool = False,
    ) -> None:
        """Bind prefix to namespace

        If override is True will bind namespace to given prefix even
        if namespace was already bound to a different prefix.

        if replace, replace any existing prefix with the new namespace

        Args:
            prefix: The prefix to bind
            namespace: The namespace to bind the prefix to
            override: If True, override any existing prefix binding
            replace: If True, replace any existing namespace binding

        Example:
            ```python
            graph.bind("foaf", "http://xmlns.com/foaf/0.1/")
            ```
        """
        # TODO FIXME: This method's behaviour should be simplified and made
        # more robust. If the method cannot do what it is asked it should raise
        # an exception, it is also unclear why this method has all the
        # different modes. It seems to just make it more complex to use, maybe
        # it should be clarified when someone will need to use override=False
        # and replace=False. And also why silent failure here is preferred over
        # raising an exception.
        return self.namespace_manager.bind(
            prefix, namespace, override=override, replace=replace
        )

    def namespaces(self) -> Generator[tuple[str, URIRef], None, None]:
        """Generator over all the prefix, namespace tuples

        Returns:
            Generator yielding prefix, namespace tuples
        """
        for prefix, namespace in self.namespace_manager.namespaces():  # noqa: F402
            yield prefix, namespace

    def absolutize(self, uri: str, defrag: int = 1) -> URIRef:
        """Turn uri into an absolute URI if it's not one already"""
        return self.namespace_manager.absolutize(uri, defrag)

    # no destination and non-None positional encoding
    @overload
    def serialize(
        self,
        destination: None,
        format: str,
        base: str | None,
        encoding: str,
        **args: Any,
    ) -> bytes: ...

    # no destination and non-None keyword encoding
    @overload
    def serialize(
        self,
        destination: None = ...,
        format: str = ...,
        base: str | None = ...,
        *,
        encoding: str,
        **args: Any,
    ) -> bytes: ...

    # no destination and None encoding
    @overload
    def serialize(
        self,
        destination: None = ...,
        format: str = ...,
        base: str | None = ...,
        encoding: None = ...,
        **args: Any,
    ) -> str: ...

    # non-None destination
    @overload
    def serialize(
        self,
        destination: str | pathlib.PurePath | IO[bytes],
        format: str = ...,
        base: str | None = ...,
        encoding: str | None = ...,
        **args: Any,
    ) -> Graph: ...

    # fallback
    @overload
    def serialize(
        self,
        destination: str | pathlib.PurePath | IO[bytes] | None = ...,
        format: str = ...,
        base: str | None = ...,
        encoding: str | None = ...,
        **args: Any,
    ) -> bytes | str | Graph: ...

    def serialize(
        self: _GraphT,
        destination: str | pathlib.PurePath | IO[bytes] | None = None,
        format: str = "turtle",
        base: str | None = None,
        encoding: str | None = None,
        **args: Any,
    ) -> bytes | str | _GraphT:
        """Serialize the graph.

        Args:
            destination: The destination to serialize the graph to. This can be a path as a
                string or pathlib.PurePath object, or it can be an IO[bytes] like object.
                If this parameter is not supplied the serialized graph will be returned.
            format: The format that the output should be written in. This value
                references a Serializer plugin. Format support can be extended with plugins,
                but "xml", "n3", "turtle", "nt", "pretty-xml", "trix", "trig", "nquads",
                "json-ld" and "hext" are built in. Defaults to "turtle".
            base: The base IRI for formats that support it. For the turtle format this
                will be used as the @base directive.
            encoding: Encoding of output.
            args: Additional arguments to pass to the Serializer that will be used.

        Returns:
            The serialized graph if `destination` is None. The serialized graph is returned
            as str if no encoding is specified, and as bytes if an encoding is specified.

            self (i.e. the Graph instance) if `destination` is not None.
        """

        # if base is not given as attribute use the base set for the graph
        if base is None:
            base = self.base

        serializer = plugin.get(format, Serializer)(self)
        stream: IO[bytes]
        if destination is None:
            stream = BytesIO()
            if encoding is None:
                serializer.serialize(stream, base=base, encoding="utf-8", **args)
                return stream.getvalue().decode("utf-8")
            else:
                serializer.serialize(stream, base=base, encoding=encoding, **args)
                return stream.getvalue()
        if hasattr(destination, "write"):
            stream = cast(IO[bytes], destination)
            serializer.serialize(stream, base=base, encoding=encoding, **args)
        else:
            if isinstance(destination, pathlib.PurePath):
                os_path = str(destination)
            else:
                location = cast(str, destination)
                scheme, netloc, path, params, _query, fragment = urlparse(location)
                if scheme == "file":
                    if netloc != "":
                        raise ValueError(
                            f"the file URI {location!r} has an authority component which is not supported"
                        )
                    os_path = url2pathname(path)
                else:
                    os_path = location
            with open(os_path, "wb") as stream:
                serializer.serialize(stream, base=base, encoding=encoding, **args)
        return self

    def print(
        self,
        format: str = "turtle",
        encoding: str = "utf-8",
        out: TextIO | None = None,
    ) -> None:
        print(
            self.serialize(None, format=format, encoding=encoding).decode(encoding),
            file=out,
            flush=True,
        )

    def parse(
        self,
        source: (
            IO[bytes] | TextIO | InputSource | str | bytes | pathlib.PurePath | None
        ) = None,
        publicID: str | None = None,  # noqa: N803
        format: str | None = None,
        location: str | None = None,
        file: BinaryIO | TextIO | None = None,
        data: str | bytes | None = None,
        **args: Any,
    ) -> Graph:
        """Parse an RDF source adding the resulting triples to the Graph.

        The source is specified using one of source, location, file or data.

        Args:
            source: An `xml.sax.xmlreader.InputSource`, file-like object,
                `pathlib.Path` like object, or string. In the case of a string the string
                is the location of the source.
            publicID: The logical URI to use as the document base. If None
                specified the document location is used (at least in the case where
                there is a document location). This is used as the base URI when
                resolving relative URIs in the source document, as defined in `IETF
                RFC 3986 <https://datatracker.ietf.org/doc/html/rfc3986#section-5.1.4>`_,
                given the source document does not define a base URI.
            format: Used if format can not be determined from source, e.g.
                file extension or Media Type. Defaults to text/turtle. Format
                support can be extended with plugins, but "xml", "n3" (use for
                turtle), "nt" & "trix" are built in.
            location: A string indicating the relative or absolute URL of the
                source. `Graph`'s absolutize method is used if a relative location
                is specified.
            file: A file-like object.
            data: A string containing the data to be parsed.
            args: Additional arguments to pass to the parser.

        Returns:
            self, i.e. the Graph instance.

        Example:
            ```python
            >>> my_data = '''
            ... <rdf:RDF
            ...   xmlns:rdf="http://www.w3.org/1999/02/22-rdf-syntax-ns#"
            ...   xmlns:rdfs="http://www.w3.org/2000/01/rdf-schema#"
            ... >
            ...   <rdf:Description>
            ...     <rdfs:label>Example</rdfs:label>
            ...     <rdfs:comment>This is really just an example.</rdfs:comment>
            ...   </rdf:Description>
            ... </rdf:RDF>
            ... '''
            >>> import os, tempfile
            >>> fd, file_name = tempfile.mkstemp()
            >>> f = os.fdopen(fd, "w")
            >>> dummy = f.write(my_data)  # Returns num bytes written
            >>> f.close()

            >>> g = Graph()
            >>> result = g.parse(data=my_data, format="application/rdf+xml")
            >>> len(g)
            2

            >>> g = Graph()
            >>> result = g.parse(location=file_name, format="application/rdf+xml")
            >>> len(g)
            2

            >>> g = Graph()
            >>> with open(file_name, "r") as f:
            ...     result = g.parse(f, format="application/rdf+xml")
            >>> len(g)
            2

            >>> os.remove(file_name)

            >>> # default turtle parsing
            >>> result = g.parse(data="<http://example.com/a> <http://example.com/a> <http://example.com/a> .")
            >>> len(g)
            3

            ```

        !!! warning "Caution"
            This method can access directly or indirectly requested network or
            file resources, for example, when parsing JSON-LD documents with
            `@context` directives that point to a network location.

            When processing untrusted or potentially malicious documents,
            measures should be taken to restrict network and file access.

            For information on available security measures, see the RDFLib
            [Security Considerations](../security_considerations.md)
            documentation.
        """

        source = create_input_source(
            source=source,
            publicID=publicID,
            location=location,
            file=file,
            data=data,
            format=format,
        )
        if format is None:
            format = source.content_type
        could_not_guess_format = False
        if format is None:
            if (
                hasattr(source, "file")
                and getattr(source.file, "name", None)
                and isinstance(source.file.name, str)
            ):
                format = rdflib.util.guess_format(source.file.name)
            if format is None:
                format = "turtle"
                could_not_guess_format = True
        try:
            parser = plugin.get(format, Parser)()
        except plugin.PluginException:
            # Handle the case when a URLInputSource returns RDF but with the headers
            # as a format that does not exist in the plugin system.
            # Use guess_format to guess the format based on the input's file suffix.
            format = rdflib.util.guess_format(
                source if not isinstance(source, InputSource) else str(source)
            )
            if format is None:
                raise
            parser = plugin.get(format, Parser)()
        try:
            # TODO FIXME: Parser.parse should have **kwargs argument.
            parser.parse(source, self, **args)
        except SyntaxError as se:
            if could_not_guess_format:
                raise ParserError(
                    "Could not guess RDF format for %r from file extension so tried Turtle but failed."
                    "You can explicitly specify format using the format argument."
                    % source
                )
            else:
                raise se
        finally:
            if source.auto_close:
                source.close()
        return self

    def query(
        self,
        query_object: str | Query,
        processor: str | rdflib.query.Processor = "sparql",
        result: str | type[rdflib.query.Result] = "sparql",
        initNs: Mapping[str, Any] | None = None,  # noqa: N803
        initBindings: Mapping[str, Identifier] | None = None,  # noqa: N803
        use_store_provided: bool = True,
        **kwargs: Any,
    ) -> rdflib.query.Result:
        """Query this graph.

        Args:
            query_object: The query string or object to execute.
            processor: The query processor to use. Default is "sparql".
            result: The result format to use. Default is "sparql".
            initNs: Initial namespaces to use for resolving prefixes in the query.
                If none are given, the namespaces from the graph's namespace manager are used.
            initBindings: Initial variable bindings to use. A type of 'prepared queries'
                can be realized by providing these bindings.
            use_store_provided: Whether to use the store's query method if available.
            kwargs: Additional arguments to pass to the query processor.

        Returns:
            A [`rdflib.query.Result`][`rdflib.query.Result`] instance.

        !!! warning "Caution"
            This method can access indirectly requested network endpoints, for
            example, query processing will attempt to access network endpoints
            specified in `SERVICE` directives.

            When processing untrusted or potentially malicious queries, measures
            should be taken to restrict network and file access.

            For information on available security measures, see the RDFLib
            [Security Considerations](../security_considerations.md)
            documentation.
        """

        initBindings = initBindings or {}  # noqa: N806
        initNs = initNs or dict(self.namespaces())  # noqa: N806

        if self.default_union:
            query_graph = "__UNION__"
        elif isinstance(self, ConjunctiveGraph):
            query_graph = self.default_context.identifier
        else:
            query_graph = self.identifier
        if hasattr(self.store, "query") and use_store_provided:
            try:
                return self.store.query(
                    query_object,
                    initNs,
                    initBindings,
                    query_graph,
                    **kwargs,
                )
            except NotImplementedError:
                pass  # store has no own implementation

        if not isinstance(result, rdflib.query.Result):
            result = plugin.get(cast(str, result), rdflib.query.Result)
        if not isinstance(processor, rdflib.query.Processor):
            processor = plugin.get(processor, rdflib.query.Processor)(self)

        # type error: Argument 1 to "Result" has incompatible type "Mapping[str, Any]"; expected "str"
        return result(processor.query(query_object, initBindings, initNs, **kwargs))  # type: ignore[arg-type]

    def update(
        self,
        update_object: Update | str,
        processor: str | rdflib.query.UpdateProcessor = "sparql",
        initNs: Mapping[str, Any] | None = None,  # noqa: N803
        initBindings: (  # noqa: N803
            Mapping[str, rdflib.query.QueryBindingsValueType] | None
        ) = None,
        use_store_provided: bool = True,
        **kwargs: Any,
    ) -> None:
        """Update this graph with the given update query.

        Args:
            update_object: The update query string or object to execute.
            processor: The update processor to use. Default is "sparql".
            initNs: Initial namespaces to use for resolving prefixes in the query.
                If none are given, the namespaces from the graph's namespace manager are used.
            initBindings: Initial variable bindings to use.
            use_store_provided: Whether to use the store's update method if available.
            kwargs: Additional arguments to pass to the update processor.

        !!! warning "Caution"
            This method can access indirectly requested network endpoints, for
            example, query processing will attempt to access network endpoints
            specified in `SERVICE` directives.

            When processing untrusted or potentially malicious queries, measures
            should be taken to restrict network and file access.

            For information on available security measures, see the RDFLib
            Security Considerations documentation.
        """
        initBindings = initBindings or {}  # noqa: N806
        initNs = initNs or dict(self.namespaces())  # noqa: N806

        if self.default_union:
            query_graph = "__UNION__"
        elif isinstance(self, ConjunctiveGraph):
            query_graph = self.default_context.identifier
        else:
            query_graph = self.identifier

        if hasattr(self.store, "update") and use_store_provided:
            try:
                return self.store.update(
                    update_object,
                    initNs,
                    initBindings,
                    query_graph,
                    **kwargs,
                )
            except NotImplementedError:
                pass  # store has no own implementation

        if not isinstance(processor, rdflib.query.UpdateProcessor):
            processor = plugin.get(processor, rdflib.query.UpdateProcessor)(self)

        return processor.update(update_object, initBindings, initNs, **kwargs)

    def n3(self, namespace_manager: NamespaceManager | None = None) -> str:
        """Return an n3 identifier for the Graph"""
        return "[%s]" % self.identifier.n3(namespace_manager=namespace_manager)

    def __reduce__(self) -> tuple[type[Graph], tuple[Store, _ContextIdentifierType]]:
        return (
            Graph,
            (
                self.store,
                self.identifier,
            ),
        )

    def isomorphic(self, other: Graph) -> bool:
        """Check if this graph is isomorphic to another graph.

        Performs a basic check if these graphs are the same.
        If no BNodes are involved, this is accurate.

        Args:
            other: The graph to compare with.

        Returns:
            True if the graphs are isomorphic, False otherwise.

        Note:
            This is only an approximation. See rdflib.compare for a correct
            implementation of isomorphism checks.
        """
        # TODO: this is only an approximation.
        if len(self) != len(other):
            return False
        for s, p, o in self:
            if not isinstance(s, BNode) and not isinstance(o, BNode):
                if not (s, p, o) in other:  # noqa: E713
                    return False
        for s, p, o in other:
            if not isinstance(s, BNode) and not isinstance(o, BNode):
                if not (s, p, o) in self:  # noqa: E713
                    return False
        # TODO: very well could be a false positive at this point yet.
        return True

    def connected(self) -> bool:
        """Check if the Graph is connected.

        The Graph is considered undirectional.

        Returns:
            True if all nodes have been visited and there are no unvisited nodes left,
            False otherwise.

        Note:
            Performs a search on the Graph, starting from a random node. Then
            iteratively goes depth-first through the triplets where the node is
            subject and object.
        """
        all_nodes = list(self.all_nodes())
        discovered = []

        # take a random one, could also always take the first one, doesn't
        # really matter.
        if not all_nodes:
            return False

        visiting = [all_nodes[random.randrange(len(all_nodes))]]
        while visiting:
            x = visiting.pop()
            if x not in discovered:
                discovered.append(x)
            for new_x in self.objects(subject=x):
                if new_x not in discovered and new_x not in visiting:
                    visiting.append(new_x)
            for new_x in self.subjects(object=x):
                if new_x not in discovered and new_x not in visiting:
                    visiting.append(new_x)

        # optimisation by only considering length, since no new objects can
        # be introduced anywhere.
        if len(all_nodes) == len(discovered):
            return True
        else:
            return False

    def all_nodes(self) -> _builtin_set_t[_SubjectType | _ObjectType]:
        res = set(self.objects())
        res.update(self.subjects())
        return res

    def collection(self, identifier: IdentifiedNode) -> rdflib.collection.Collection:
        """Create a new `Collection` instance.

        Args:
            identifier: A URIRef or BNode instance.

        Returns:
            A new Collection instance.

        Example:
            ```python
            >>> graph = Graph()
            >>> uri = URIRef("http://example.org/resource")
            >>> collection = graph.collection(uri)
            >>> assert isinstance(collection, rdflib.collection.Collection)
            >>> assert collection.uri is uri
            >>> assert collection.graph is graph
            >>> collection += [ Literal(1), Literal(2) ]

            ```
        """
        return rdflib.collection.Collection(self, identifier)

    def resource(self, identifier: Node | str) -> Resource:
        """Create a new `Resource` instance.

        Args:
            identifier: A URIRef or BNode instance.

        Returns:
            A new Resource instance.

        Example:
            ```python
            >>> graph = Graph()
            >>> uri = URIRef("http://example.org/resource")
            >>> resource = graph.resource(uri)
            >>> assert isinstance(resource, Resource)
            >>> assert resource.identifier is uri
            >>> assert resource.graph is graph

            ```
        """
        if not isinstance(identifier, Node):
            identifier = URIRef(identifier)
        return Resource(self, identifier)

    def _process_skolem_tuples(
        self, target: Graph, func: Callable[[_TripleType], _TripleType]
    ) -> None:
        for t in self.triples((None, None, None)):
            target.add(func(t))

    def skolemize(
        self,
        new_graph: Graph | None = None,
        bnode: BNode | None = None,
        authority: str | None = None,
        basepath: str | None = None,
    ) -> Graph:
        def do_skolemize(bnode: BNode, t: _TripleType) -> _TripleType:
            (s, p, o) = t
            if s == bnode:
                if TYPE_CHECKING:
                    assert isinstance(s, BNode)
                s = s.skolemize(authority=authority, basepath=basepath)
            if o == bnode:
                if TYPE_CHECKING:
                    assert isinstance(o, BNode)
                o = o.skolemize(authority=authority, basepath=basepath)
            return s, p, o

        def do_skolemize2(t: _TripleType) -> _TripleType:
            (s, p, o) = t
            if isinstance(s, BNode):
                s = s.skolemize(authority=authority, basepath=basepath)
            if isinstance(o, BNode):
                o = o.skolemize(authority=authority, basepath=basepath)
            return s, p, o

        retval = Graph() if new_graph is None else new_graph

        if bnode is None:
            self._process_skolem_tuples(retval, do_skolemize2)
        elif isinstance(bnode, BNode):
            # type error: Argument 1 to "do_skolemize" has incompatible type "Optional[BNode]"; expected "BNode"
            self._process_skolem_tuples(retval, lambda t: do_skolemize(bnode, t))  # type: ignore[arg-type, unused-ignore]

        return retval

    def de_skolemize(
        self, new_graph: Graph | None = None, uriref: URIRef | None = None
    ) -> Graph:
        def do_de_skolemize(uriref: URIRef, t: _TripleType) -> _TripleType:
            (s, p, o) = t
            if s == uriref:
                if TYPE_CHECKING:
                    assert isinstance(s, URIRef)
                s = s.de_skolemize()
            if o == uriref:
                if TYPE_CHECKING:
                    assert isinstance(o, URIRef)
                o = o.de_skolemize()
            return s, p, o

        def do_de_skolemize2(t: _TripleType) -> _TripleType:
            (s, p, o) = t

            if RDFLibGenid._is_rdflib_skolem(s):
                s = RDFLibGenid(s).de_skolemize()
            elif Genid._is_external_skolem(s):
                s = Genid(s).de_skolemize()

            if RDFLibGenid._is_rdflib_skolem(o):
                o = RDFLibGenid(o).de_skolemize()
            elif Genid._is_external_skolem(o):
                o = Genid(o).de_skolemize()

            return s, p, o

        retval = Graph() if new_graph is None else new_graph

        if uriref is None:
            self._process_skolem_tuples(retval, do_de_skolemize2)
        elif isinstance(uriref, Genid):
            # type error: Argument 1 to "do_de_skolemize" has incompatible type "Optional[URIRef]"; expected "URIRef"
            self._process_skolem_tuples(retval, lambda t: do_de_skolemize(uriref, t))  # type: ignore[arg-type, unused-ignore]

        return retval

    def cbd(
        self, resource: _SubjectType, *, target_graph: Graph | None = None
    ) -> Graph:
        """Retrieves the Concise Bounded Description of a Resource from a Graph.

        Args:
            resource: A URIRef object, the Resource to query for.
            target_graph: Optionally, a graph to add the CBD to; otherwise,
                a new graph is created for the CBD.

        Returns:
            A Graph, subgraph of self if no graph was provided otherwise the provided graph.

        Note:
            Concise Bounded Description (CBD) is defined as:

            Given a particular node (the starting node) in a particular RDF graph (the source graph),
            a subgraph of that particular graph, taken to comprise a concise bounded description of
            the resource denoted by the starting node, can be identified as follows:

            1. Include in the subgraph all statements in the source graph where the subject of the
                statement is the starting node;

            2. Recursively, for all statements identified in the subgraph thus far having a blank
                node object, include in the subgraph all statements in the source graph where the
                subject of the statement is the blank node in question and which are not already
                included in the subgraph.

            3. Recursively, for all statements included in the subgraph thus far, for all
                reifications of each statement in the source graph, include the concise bounded
                description beginning from the rdf:Statement node of each reification.

            This results in a subgraph where the object nodes are either URI references, literals,
            or blank nodes not serving as the subject of any statement in the graph.

            See: <https://www.w3.org/Submission/CBD/>
        """
        if target_graph is None:
            subgraph = Graph()
        else:
            subgraph = target_graph

        def add_to_cbd(uri: _SubjectType) -> None:
            for s, p, o in self.triples((uri, None, None)):
                subgraph.add((s, p, o))
                # recurse 'down' through ll Blank Nodes
                if type(o) is BNode and (o, None, None) not in subgraph:
                    add_to_cbd(o)

            # for Rule 3 (reification)
            # for any rdf:Statement in the graph with the given URI as the object of rdf:subject,
            # get all triples with that rdf:Statement instance as subject

            # find any subject s where the predicate is rdf:subject and this uri is the object
            # (these subjects are of type rdf:Statement, given the domain of rdf:subject)
            for s, p, o in self.triples((None, RDF.subject, uri)):
                # find all triples with s as the subject and add these to the subgraph
                for s2, p2, o2 in self.triples((s, None, None)):
                    subgraph.add((s2, p2, o2))

        add_to_cbd(resource)

        return subgraph


_ContextType: te.TypeAlias = Union[Graph]


class ConjunctiveGraph(Graph):
    """A ConjunctiveGraph is an (unnamed) aggregation of all the named
    graphs in a store.

    !!! warning "Deprecation notice"
        ConjunctiveGraph is deprecated, use [`rdflib.graph.Dataset`][rdflib.graph.Dataset] instead.

    It has a `default` graph, whose name is associated with the
    graph throughout its life. Constructor can take an identifier
    to use as the name of this default graph or it will assign a
    BNode.

    All methods that add triples work against this default graph.

    All queries are carried out against the union of all graphs.
    """

    default_context: _ContextType

    def __init__(
        self,
        store: Store | str = "default",
        identifier: IdentifiedNode | str | None = None,
        default_graph_base: str | None = None,
    ):
        super(ConjunctiveGraph, self).__init__(store, identifier=identifier)

        if type(self) is ConjunctiveGraph:
            warnings.warn(
                "ConjunctiveGraph is deprecated, use Dataset instead.",
                DeprecationWarning,
                stacklevel=2,
            )

        assert self.store.context_aware, (
            "ConjunctiveGraph must be backed by" " a context aware store."
        )
        self.context_aware = True
        self.default_union = True  # Conjunctive!
        self.default_context: _ContextType = Graph(
            store=self.store, identifier=identifier or BNode(), base=default_graph_base
        )

    def __getnewargs__(self) -> tuple[Any, ...]:
        return (self.store, self.__identifier, self.default_context.base)

    def __str__(self) -> str:
        pattern = (
            "[a rdflib:ConjunctiveGraph;rdflib:storage "
            "[a rdflib:Store;rdfs:label '%s']]"
        )
        return pattern % self.store.__class__.__name__

    @overload
    def _spoc(
        self,
        triple_or_quad: _QuadType,
        default: bool = False,
    ) -> _QuadType: ...

    @overload
    def _spoc(
        self,
        triple_or_quad: _TripleType | _OptionalQuadType,
        default: bool = False,
    ) -> _OptionalQuadType: ...

    @overload
    def _spoc(
        self,
        triple_or_quad: None,
        default: bool = False,
    ) -> tuple[None, None, None, Graph | None]: ...

    @overload
    def _spoc(
        self,
        triple_or_quad: _TripleOrQuadPatternType | None,
        default: bool = False,
    ) -> _QuadPatternType: ...

    @overload
    def _spoc(
        self,
        triple_or_quad: _TripleOrQuadSelectorType,
        default: bool = False,
    ) -> _QuadSelectorType: ...

    @overload
    def _spoc(
        self,
        triple_or_quad: _TripleOrQuadSelectorType | None,
        default: bool = False,
    ) -> _QuadSelectorType: ...

    def _spoc(
        self,
        triple_or_quad: _TripleOrQuadSelectorType | None,
        default: bool = False,
    ) -> _QuadSelectorType:
        """
        helper method for having methods that support
        either triples or quads
        """
        if triple_or_quad is None:
            return (None, None, None, self.default_context if default else None)
        if len(triple_or_quad) == 3:
            c = self.default_context if default else None
            # type error: Too many values to unpack (3 expected, 4 provided)
            (s, p, o) = triple_or_quad  # type: ignore[misc, unused-ignore]
        elif len(triple_or_quad) == 4:
            # type error: Need more than 3 values to unpack (4 expected)
            (s, p, o, c) = triple_or_quad  # type: ignore[misc, unused-ignore]
            c = self._graph(c)
        return s, p, o, c

    def __contains__(self, triple_or_quad: _TripleOrQuadSelectorType) -> bool:
        """Support for 'triple/quad in graph' syntax"""
        s, p, o, c = self._spoc(triple_or_quad)
        for t in self.triples((s, p, o), context=c):
            return True
        return False

    def add(
        self: _ConjunctiveGraphT,
        triple_or_quad: _TripleOrOptionalQuadType,
    ) -> _ConjunctiveGraphT:
        """Add a triple or quad to the store.

        if a triple is given it is added to the default context
        """

        s, p, o, c = self._spoc(triple_or_quad, default=True)

        _assertnode(s, p, o)

        # type error: Argument "context" to "add" of "Store" has incompatible type "Optional[Graph]"; expected "Graph"
        self.store.add((s, p, o), context=c, quoted=False)  # type: ignore[arg-type]
        return self

    @overload
    def _graph(self, c: Graph | _ContextIdentifierType | str) -> Graph: ...

    @overload
    def _graph(self, c: None) -> None: ...

    def _graph(self, c: Graph | _ContextIdentifierType | str | None) -> Graph | None:
        if c is None:
            return None
        if not isinstance(c, Graph):
            return self.get_context(c)
        else:
            return c

    def addN(  # noqa: N802
        self: _ConjunctiveGraphT, quads: Iterable[_QuadType]
    ) -> _ConjunctiveGraphT:
        """Add a sequence of triples with context"""

        self.store.addN(
            (s, p, o, self._graph(c)) for s, p, o, c in quads if _assertnode(s, p, o)
        )
        return self

    # type error: Argument 1 of "remove" is incompatible with supertype "Graph"; supertype defines the argument type as "tuple[Optional[Node], Optional[Node], Optional[Node]]"
    def remove(self: _ConjunctiveGraphT, triple_or_quad: _TripleOrOptionalQuadType) -> _ConjunctiveGraphT:  # type: ignore[override]
        """Removes a triple or quads

        if a triple is given it is removed from all contexts
        a quad is removed from the given context only
        """
        s, p, o, c = self._spoc(triple_or_quad)

        self.store.remove((s, p, o), context=c)
        return self

    @overload
    def triples(
        self,
        triple_or_quad: _TripleOrQuadPatternType,
        context: _ContextType | None = ...,
    ) -> Generator[_TripleType, None, None]: ...

    @overload
    def triples(
        self,
        triple_or_quad: _TripleOrQuadPathPatternType,
        context: _ContextType | None = ...,
    ) -> Generator[_TriplePathType, None, None]: ...

    @overload
    def triples(
        self,
        triple_or_quad: _TripleOrQuadSelectorType,
        context: _ContextType | None = ...,
    ) -> Generator[_TripleOrTriplePathType, None, None]: ...

    def triples(
        self,
        triple_or_quad: _TripleOrQuadSelectorType,
        context: _ContextType | None = None,
    ) -> Generator[_TripleOrTriplePathType, None, None]:
        """Iterate over all the triples in the entire conjunctive graph

        For legacy reasons, this can take the context to query either
        as a fourth element of the quad, or as the explicit context
        keyword parameter. The kw param takes precedence.
        """

        s, p, o, c = self._spoc(triple_or_quad)
        context = self._graph(context or c)

        if self.default_union:
            if context == self.default_context:
                context = None
        else:
            if context is None:
                context = self.default_context

        if isinstance(p, Path):
            if context is None:
                context = self

            for s, o in p.eval(context, s, o):
                yield s, p, o
        else:
            for (s, p, o), cg in self.store.triples((s, p, o), context=context):
                yield s, p, o

    def quads(
        self, triple_or_quad: _TripleOrQuadPatternType | None = None
    ) -> Generator[_OptionalQuadType, None, None]:
        """Iterate over all the quads in the entire conjunctive graph"""

        s, p, o, c = self._spoc(triple_or_quad)

        for (s, p, o), cg in self.store.triples((s, p, o), context=c):
            for ctx in cg:
                yield s, p, o, ctx

    def triples_choices(
        self,
<<<<<<< HEAD
        triple: _TripleChoiceType,
        context: Optional[_ContextType] = None,
=======
        triple: (
            tuple[
                list[_SubjectType] | tuple[_SubjectType, ...],
                _PredicateType,
                _ObjectType | None,
            ]
            | tuple[
                _SubjectType | None,
                list[_PredicateType] | tuple[_PredicateType, ...],
                _ObjectType | None,
            ]
            | tuple[
                _SubjectType | None,
                _PredicateType,
                list[_ObjectType] | tuple[_ObjectType, ...],
            ]
        ),
        context: _ContextType | None = None,
>>>>>>> 71264cc0
    ) -> Generator[_TripleType, None, None]:
        """Iterate over all the triples in the entire conjunctive graph"""
        s, p, o = triple
        if context is None:
            if not self.default_union:
                context = self.default_context
        else:
            context = self._graph(context)
        # type error: Argument 1 to "triples_choices" of "Store" has incompatible type "tuple[Union[list[Node], Node], Union[Node, list[Node]], Union[Node, list[Node]]]"; expected "Union[tuple[list[Node], Node, Node], tuple[Node, list[Node], Node], tuple[Node, Node, list[Node]]]"
        # type error note: unpacking discards type info
        for (s1, p1, o1), cg in self.store.triples_choices((s, p, o), context=context):  # type: ignore[arg-type]
            yield s1, p1, o1

    def __len__(self) -> int:
        """Number of triples in the entire conjunctive graph"""
        return self.store.__len__()

    def contexts(
        self, triple: _TripleType | None = None
    ) -> Generator[_ContextType, None, None]:
        """Iterate over all contexts in the graph

        If triple is specified, iterate over all contexts the triple is in.
        """
        for context in self.store.contexts(triple):
            if isinstance(context, Graph):
                # TODO: One of these should never happen and probably
                # should raise an exception rather than smoothing over
                # the weirdness - see #225
                yield context
            else:
                # type error: Statement is unreachable
                yield self.get_context(context)  # type: ignore[unreachable]

    def get_graph(self, identifier: _ContextIdentifierType) -> Graph | None:
        """Returns the graph identified by given identifier"""
        return [x for x in self.contexts() if x.identifier == identifier][0]

    def get_context(
        self,
        identifier: _ContextIdentifierType | str | None,
        quoted: bool = False,
        base: str | None = None,
    ) -> Graph:
        """Return a context graph for the given identifier

        identifier must be a URIRef or BNode.
        """
        return Graph(
            store=self.store,
            identifier=identifier,
            namespace_manager=self.namespace_manager,
            base=base,
        )

    def remove_context(self, context: _ContextType) -> None:
        """Removes the given context from the graph"""
        self.store.remove((None, None, None), context)

    def context_id(self, uri: str, context_id: str | None = None) -> URIRef:
        """URI#context"""
        uri = uri.split("#", 1)[0]
        if context_id is None:
            context_id = "#context"
        return URIRef(context_id, base=uri)

    def parse(
        self,
        source: (
            IO[bytes] | TextIO | InputSource | str | bytes | pathlib.PurePath | None
        ) = None,
        publicID: str | None = None,  # noqa: N803
        format: str | None = None,
        location: str | None = None,
        file: BinaryIO | TextIO | None = None,
        data: str | bytes | None = None,
        **args: Any,
    ) -> Graph:
        """Parse source adding the resulting triples to its own context (sub graph
        of this graph).

        See [`rdflib.graph.Graph.parse`][rdflib.graph.Graph.parse] for documentation on arguments.

        Args:
            source: The source to parse
            publicID: The public ID of the source
            format: The format of the source
            location: The location of the source
            file: The file object to parse
            data: The data to parse
            **args: Additional arguments

        Returns:
            The graph into which the source was parsed. In the case of n3 it returns
            the root context.

        Note:
            If the source is in a format that does not support named graphs its triples
            will be added to the default graph (i.e. ConjunctiveGraph.default_context).

        !!! warning "Caution"
            This method can access directly or indirectly requested network or
            file resources, for example, when parsing JSON-LD documents with
            `@context` directives that point to a network location.

            When processing untrusted or potentially malicious documents,
            measures should be taken to restrict network and file access.

            For information on available security measures, see the RDFLib
            Security Considerations documentation.

        !!! example "Changed in 7.0"
            The `publicID` argument is no longer used as the identifier (i.e. name)
            of the default graph as was the case before version 7.0. In the case of
            sources that do not support named graphs, the `publicID` parameter will
            also not be used as the name for the graph that the data is loaded into,
            and instead the triples from sources that do not support named graphs will
            be loaded into the default graph (i.e. ConjunctiveGraph.default_context).
        """

        source = create_input_source(
            source=source,
            publicID=publicID,
            location=location,
            file=file,
            data=data,
            format=format,
        )

        # NOTE on type hint: `xml.sax.xmlreader.InputSource.getPublicId` has no
        # type annotations but given that systemId should be a string, and
        # given that there is no specific mention of type for publicId, it
        # seems reasonable to assume it should also be a string. Furthermore,
        # create_input_source will ensure that publicId is not None, though it
        # would be good if this guarantee was made more explicit i.e. by type
        # hint on InputSource (TODO/FIXME).

        context = self.default_context
        context.parse(source, publicID=publicID, format=format, **args)
        # TODO: FIXME: This should not return context, but self.
        return context

    def __reduce__(self) -> tuple[type[Graph], tuple[Store, _ContextIdentifierType]]:
        return ConjunctiveGraph, (self.store, self.identifier)


DATASET_DEFAULT_GRAPH_ID = URIRef("urn:x-rdflib:default")


class Dataset(ConjunctiveGraph):
    """
    An RDFLib Dataset is an object that stores multiple Named Graphs - instances of
    RDFLib Graph identified by IRI - within it and allows whole-of-dataset or single
    Graph use.

<<<<<<< HEAD
    RDFLib's Dataset class is based on the `RDF 1.2. 'Dataset' definition
    <https://www.w3.org/TR/rdf12-datasets/>`_:

    ..

        An RDF dataset is a collection of RDF graphs, and comprises:

        - Exactly one default graph, being an RDF graph. The default graph does not
            have a name and MAY be empty.
        - Zero or more named graphs. Each named graph is a pair consisting of an IRI or
            a blank node (the graph name), and an RDF graph. Graph names are unique
            within an RDF dataset.

    Accordingly, a Dataset allows for `Graph` objects to be added to it with
    :class:`rdflib.term.URIRef` or :class:`rdflib.term.BNode` identifiers and always
    creats a default graph with the :class:`rdflib.term.URIRef` identifier
    :code:`urn:x-rdflib:default`.

    Dataset extends Graph's Subject, Predicate, Object (s, p, o) 'triple'
    structure to include a graph identifier - archaically called Context - producing
    'quads' of s, p, o, g.

    Triples, or quads, can be added to a Dataset. Triples, or quads with the graph
    identifer :code:`urn:x-rdflib:default` go into the default graph.

    .. note:: Dataset builds on the `ConjunctiveGraph` class but that class's direct
        use is now deprecated (since RDFLib 7.x) and it should not be used.
        `ConjunctiveGraph` will be removed from future RDFLib versions.

    Examples of usage and see also the examples/datast.py file:
=======
    RDFLib's Dataset class is based on the [RDF 1.2. 'Dataset' definition](https://www.w3.org/TR/rdf12-datasets/):

    An RDF dataset is a collection of RDF graphs, and comprises:
>>>>>>> 71264cc0

    - Exactly one default graph, being an RDF graph. The default graph does not
        have a name and MAY be empty.
    - Zero or more named graphs. Each named graph is a pair consisting of an IRI or
        a blank node (the graph name), and an RDF graph. Graph names are unique
        within an RDF dataset.

    Accordingly, a Dataset allows for `Graph` objects to be added to it with
    [`URIRef`][rdflib.term.URIRef] or [`BNode`][rdflib.term.BNode] identifiers and always
    creats a default graph with the [`URIRef`][rdflib.term.URIRef] identifier
    `urn:x-rdflib:default`.

    Dataset extends Graph's Subject, Predicate, Object (s, p, o) 'triple'
    structure to include a graph identifier - archaically called Context - producing
    'quads' of s, p, o, g.

    Triples, or quads, can be added to a Dataset. Triples, or quads with the graph
    identifer :code:`urn:x-rdflib:default` go into the default graph.

    !!! warning "Deprecation notice"
        Dataset builds on the `ConjunctiveGraph` class but that class's direct
        use is now deprecated (since RDFLib 7.x) and it should not be used.
        `ConjunctiveGraph` will be removed from future RDFLib versions.

    Examples of usage and see also the `examples/datast.py` file:

    ```python
    >>> # Create a new Dataset
    >>> ds = Dataset()
    >>> # simple triples goes to default graph
    >>> ds.add((
    ...     URIRef("http://example.org/a"),
    ...     URIRef("http://www.example.org/b"),
    ...     Literal("foo")
    ... ))  # doctest: +ELLIPSIS
    <Graph identifier=... (<class 'rdflib.graph.Dataset'>)>

    >>> # Create a graph in the dataset, if the graph name has already been
    >>> # used, the corresponding graph will be returned
    >>> # (ie, the Dataset keeps track of the constituent graphs)
    >>> g = ds.graph(URIRef("http://www.example.com/gr"))

    >>> # add triples to the new graph as usual
    >>> g.add((
    ...     URIRef("http://example.org/x"),
    ...     URIRef("http://example.org/y"),
    ...     Literal("bar")
    ... )) # doctest: +ELLIPSIS
    <Graph identifier=... (<class 'rdflib.graph.Graph'>)>
    >>> # alternatively: add a quad to the dataset -> goes to the graph
    >>> ds.add((
    ...     URIRef("http://example.org/x"),
    ...     URIRef("http://example.org/z"),
    ...     Literal("foo-bar"),
    ...     g
    ... )) # doctest: +ELLIPSIS
    <Graph identifier=... (<class 'rdflib.graph.Dataset'>)>

    >>> # querying triples return them all regardless of the graph
    >>> for t in ds.triples((None,None,None)):  # doctest: +SKIP
    ...     print(t)  # doctest: +NORMALIZE_WHITESPACE
    (rdflib.term.URIRef("http://example.org/a"),
     rdflib.term.URIRef("http://www.example.org/b"),
     rdflib.term.Literal("foo"))
    (rdflib.term.URIRef("http://example.org/x"),
     rdflib.term.URIRef("http://example.org/z"),
     rdflib.term.Literal("foo-bar"))
    (rdflib.term.URIRef("http://example.org/x"),
     rdflib.term.URIRef("http://example.org/y"),
     rdflib.term.Literal("bar"))

    >>> # querying quads() return quads; the fourth argument can be unrestricted
    >>> # (None) or restricted to a graph
    >>> for q in ds.quads((None, None, None, None)):  # doctest: +SKIP
    ...     print(q)  # doctest: +NORMALIZE_WHITESPACE
    (rdflib.term.URIRef("http://example.org/a"),
     rdflib.term.URIRef("http://www.example.org/b"),
     rdflib.term.Literal("foo"),
     None)
    (rdflib.term.URIRef("http://example.org/x"),
     rdflib.term.URIRef("http://example.org/y"),
     rdflib.term.Literal("bar"),
     rdflib.term.URIRef("http://www.example.com/gr"))
    (rdflib.term.URIRef("http://example.org/x"),
     rdflib.term.URIRef("http://example.org/z"),
     rdflib.term.Literal("foo-bar"),
     rdflib.term.URIRef("http://www.example.com/gr"))

    >>> # unrestricted looping is equivalent to iterating over the entire Dataset
    >>> for q in ds:  # doctest: +SKIP
    ...     print(q)  # doctest: +NORMALIZE_WHITESPACE
    (rdflib.term.URIRef("http://example.org/a"),
     rdflib.term.URIRef("http://www.example.org/b"),
     rdflib.term.Literal("foo"),
     None)
    (rdflib.term.URIRef("http://example.org/x"),
     rdflib.term.URIRef("http://example.org/y"),
     rdflib.term.Literal("bar"),
     rdflib.term.URIRef("http://www.example.com/gr"))
    (rdflib.term.URIRef("http://example.org/x"),
     rdflib.term.URIRef("http://example.org/z"),
     rdflib.term.Literal("foo-bar"),
     rdflib.term.URIRef("http://www.example.com/gr"))

    >>> # resticting iteration to a graph:
    >>> for q in ds.quads((None, None, None, g)):  # doctest: +SKIP
    ...     print(q)  # doctest: +NORMALIZE_WHITESPACE
    (rdflib.term.URIRef("http://example.org/x"),
     rdflib.term.URIRef("http://example.org/y"),
     rdflib.term.Literal("bar"),
     rdflib.term.URIRef("http://www.example.com/gr"))
    (rdflib.term.URIRef("http://example.org/x"),
     rdflib.term.URIRef("http://example.org/z"),
     rdflib.term.Literal("foo-bar"),
     rdflib.term.URIRef("http://www.example.com/gr"))
    >>> # Note that in the call above -
    >>> # ds.quads((None,None,None,"http://www.example.com/gr"))
    >>> # would have been accepted, too

    >>> # graph names in the dataset can be queried:
    >>> for c in ds.graphs():  # doctest: +SKIP
    ...     print(c.identifier)  # doctest:
    urn:x-rdflib:default
    http://www.example.com/gr
    >>> # A graph can be created without specifying a name; a skolemized genid
    >>> # is created on the fly
    >>> h = ds.graph()
    >>> for c in ds.graphs():  # doctest: +SKIP
    ...     print(c)  # doctest: +NORMALIZE_WHITESPACE +ELLIPSIS
    DEFAULT
    https://rdflib.github.io/.well-known/genid/rdflib/N...
    http://www.example.com/gr
    >>> # Note that the Dataset.graphs() call returns names of empty graphs,
    >>> # too. This can be restricted:
    >>> for c in ds.graphs(empty=False):  # doctest: +SKIP
    ...     print(c)  # doctest: +NORMALIZE_WHITESPACE
    DEFAULT
    http://www.example.com/gr

    >>> # a graph can also be removed from a dataset via ds.remove_graph(g)
    ```

<<<<<<< HEAD
    ... versionadded:: 4.0
=======
    !!! example "New in version 4.0"
>>>>>>> 71264cc0
    """

    def __init__(
        self,
        store: Store | str = "default",
        default_union: bool = False,
        default_graph_base: str | None = None,
    ):
        super(Dataset, self).__init__(store=store, identifier=None)

        if not self.store.graph_aware:
            raise Exception("Dataset must be backed by a graph-aware store!")
        self.default_context = Graph(
            store=self.store,
            identifier=DATASET_DEFAULT_GRAPH_ID,
            base=default_graph_base,
        )

        self.default_union = default_union

    def __getnewargs__(self) -> tuple[Any, ...]:
        return (self.store, self.default_union, self.default_context.base)

    def __str__(self) -> str:
        pattern = (
            "[a rdflib:Dataset;rdflib:storage " "[a rdflib:Store;rdfs:label '%s']]"
        )
        return pattern % self.store.__class__.__name__

    # type error: Return type "tuple[Type[Dataset], tuple[Store, bool]]" of "__reduce__" incompatible with return type "tuple[Type[Graph], tuple[Store, IdentifiedNode]]" in supertype "ConjunctiveGraph"
    # type error: Return type "tuple[Type[Dataset], tuple[Store, bool]]" of "__reduce__" incompatible with return type "tuple[Type[Graph], tuple[Store, IdentifiedNode]]" in supertype "Graph"
    def __reduce__(self) -> tuple[type[Dataset], tuple[Store, bool]]:  # type: ignore[override]
        return type(self), (self.store, self.default_union)

    def __getstate__(self) -> tuple[Store, _ContextIdentifierType, _ContextType, bool]:
        return self.store, self.identifier, self.default_context, self.default_union

    def __setstate__(
        self, state: tuple[Store, _ContextIdentifierType, _ContextType, bool]
    ) -> None:
        # type error: Property "store" defined in "Graph" is read-only
        # type error: Property "identifier" defined in "Graph" is read-only
        self.store, self.identifier, self.default_context, self.default_union = state  # type: ignore[misc]

    def graph(
        self,
        identifier: _ContextIdentifierType | _ContextType | str | None = None,
        base: str | None = None,
    ) -> Graph:
        if identifier is None:
            from rdflib.term import _SKOLEM_DEFAULT_AUTHORITY, rdflib_skolem_genid

            self.bind(
                "genid",
                _SKOLEM_DEFAULT_AUTHORITY + rdflib_skolem_genid,
                override=False,
            )
            identifier = BNode().skolemize()

        g = self._graph(identifier)
        g.base = base

        self.store.add_graph(g)
        return g

    def parse(
        self,
        source: (
            IO[bytes] | TextIO | InputSource | str | bytes | pathlib.PurePath | None
        ) = None,
        publicID: str | None = None,  # noqa: N803
        format: str | None = None,
        location: str | None = None,
        file: BinaryIO | TextIO | None = None,
        data: str | bytes | None = None,
        **args: Any,
    ) -> Graph:
        """Parse an RDF source adding the resulting triples to the Graph.

        See rdflib.graph.Graph.parse for documentation on arguments.

        Args:
            source: The source to parse. See rdflib.graph.Graph.parse for details.
            publicID: The public ID of the source.
            format: The format of the source.
            location: The location of the source.
            file: The file object to parse.
            data: The data to parse.
            **args: Additional arguments.

        Returns:
            The graph that the source was parsed into.

        Note:
            The source is specified using one of source, location, file or data.

            If the source is in a format that does not support named graphs its triples
            will be added to the default graph (i.e. Dataset.default_context).

        !!! warning "Caution"
            This method can access directly or indirectly requested network or
            file resources, for example, when parsing JSON-LD documents with
            `@context` directives that point to a network location.

            When processing untrusted or potentially malicious documents,
            measures should be taken to restrict network and file access.

            For information on available security measures, see the RDFLib
            Security Considerations documentation.

        !!! example "Changed in 7.0"
            The `publicID` argument is no longer used as the identifier (i.e. name)
            of the default graph as was the case before version 7.0. In the case of
            sources that do not support named graphs, the `publicID` parameter will
            also not be used as the name for the graph that the data is loaded into,
            and instead the triples from sources that do not support named graphs will
            be loaded into the default graph (i.e. Dataset.default_context).
        """

        c = ConjunctiveGraph.parse(
            self, source, publicID, format, location, file, data, **args
        )
        self.graph(c)
        return c

    def add_graph(self, g: _ContextIdentifierType | _ContextType | str | None) -> Graph:
        """alias of graph for consistency"""
        return self.graph(g)

    def remove_graph(
        self: _DatasetT, g: _ContextIdentifierType | _ContextType | str | None
    ) -> _DatasetT:
        if not isinstance(g, Graph):
            g = self.get_context(g)

        self.store.remove_graph(g)
        if g is None or g == self.default_context:
            # default graph cannot be removed
            # only triples deleted, so add it back in
            self.store.add_graph(self.default_context)
        return self

    def contexts(
        self, triple: _TripleType | None = None
    ) -> Generator[_ContextType, None, None]:
        default = False
        for c in super(Dataset, self).contexts(triple):
            default |= c.identifier == DATASET_DEFAULT_GRAPH_ID
            yield c
        if not default:
            yield self.graph(DATASET_DEFAULT_GRAPH_ID)

    graphs = contexts

    # type error: Return type "Generator[tuple[Node, Node, Node, Optional[Node]], None, None]" of "quads" incompatible with return type "Generator[tuple[Node, Node, Node, Optional[Graph]], None, None]" in supertype "ConjunctiveGraph"
    def quads(  # type: ignore[override]
        self, quad: _TripleOrQuadPatternType | None = None
    ) -> Generator[_OptionalIdentifiedQuadType, None, None]:
        for s, p, o, c in super(Dataset, self).quads(quad):
            # type error: Item "None" of "Optional[Graph]" has no attribute "identifier"
            if c.identifier == self.default_context:  # type: ignore[union-attr]
                yield s, p, o, None
            else:
                # type error: Item "None" of "Optional[Graph]" has no attribute "identifier"  [union-attr]
                yield s, p, o, c.identifier  # type: ignore[union-attr]

    # type error: Return type "Generator[tuple[Node, URIRef, Node, Optional[IdentifiedNode]], None, None]" of "__iter__" incompatible with return type "Generator[tuple[IdentifiedNode, IdentifiedNode, Union[IdentifiedNode, Literal]], None, None]" in supertype "Graph"
    def __iter__(  # type: ignore[override]
        self,
    ) -> Generator[_OptionalIdentifiedQuadType, None, None]:
        """Iterates over all quads in the store"""
        return self.quads((None, None, None, None))


class QuotedGraph(Graph, IdentifiedNode):
    """
    Quoted Graphs are intended to implement Notation 3 formulae. They are
    associated with a required identifier that the N3 parser *must* provide
    in order to maintain consistent formulae identification for scenarios
    such as implication and other such processing.
    """

    def __new__(
        cls,
        store: Store | str,
        identifier: _ContextIdentifierType | str | None,
    ):
        return str.__new__(cls, identifier)

    def __init__(self, store: Store, identifier: _ContextIdentifierType | None):
        super(QuotedGraph, self).__init__(store, identifier)

    def add(self: _QuotedGraphT, triple: _TripleType) -> _QuotedGraphT:
        """Add a triple with self as context"""
        s, p, o = triple
        assert isinstance(s, Node), "Subject %s must be an rdflib term" % (s,)
        assert isinstance(p, Node), "Predicate %s must be an rdflib term" % (p,)
        assert isinstance(o, Node), "Object %s must be an rdflib term" % (o,)

        self.store.add((s, p, o), self, quoted=True)
        return self

    def addN(  # noqa: N802
        self: _QuotedGraphT, quads: Iterable[_QuadType]
    ) -> _QuotedGraphT:
        """Add a sequence of triple with context"""

        self.store.addN(
            (s, p, o, c)
            for s, p, o, c in quads
            if isinstance(c, QuotedGraph)
            and c.identifier is self.identifier
            and _assertnode(s, p, o)
        )
        return self

    def n3(self, namespace_manager: NamespaceManager | None = None) -> str:
        """Return an n3 identifier for the Graph"""
        return "{%s}" % self.identifier.n3(namespace_manager=namespace_manager)

    def __str__(self) -> str:
        identifier = self.identifier.n3()
        label = self.store.__class__.__name__
        pattern = (
            "{this rdflib.identifier %s;rdflib:storage "
            "[a rdflib:Store;rdfs:label '%s']}"
        )
        return pattern % (identifier, label)

    def __reduce__(
        self,
    ) -> tuple[type[QuotedGraph], tuple[Store, _ContextIdentifierType]]:
        return QuotedGraph, (self.store, self.identifier)

    def toPython(self: _QuotedGraphT) -> _QuotedGraphT:  # noqa: N802
        return self

    # Resolve conflicts between multiple inheritance
    __iter__ = Graph.__iter__  # type: ignore[assignment]
    __contains__ = Graph.__contains__  # type: ignore[assignment]
    __ge__ = Graph.__ge__  # type: ignore[assignment]
    __le__ = Graph.__le__  # type: ignore[assignment]
    __gt__ = Graph.__gt__
    __eq__ = Graph.__eq__
    __iadd__ = Graph.__iadd__
    __add__ = Graph.__add__  # type: ignore[assignment]
    __isub__ = Graph.__isub__
    __sub__ = Graph.__sub__
    __getitem__ = Graph.__getitem__
    __len__ = Graph.__len__
    __hash__ = Graph.__hash__
    __mul__ = Graph.__mul__  # type: ignore[assignment]


# Make sure QuotedGraph is ordered correctly
# wrt to other Terms.
# this must be done here, as the QuotedGraph cannot be
# circularily imported in term.py
rdflib.term._ORDERING[QuotedGraph] = 11


class Seq:
    """Wrapper around an RDF Seq resource

    It implements a container type in Python with the order of the items
    returned corresponding to the Seq content. It is based on the natural
    ordering of the predicate names _1, _2, _3, etc, which is the
    'implementation' of a sequence in RDF terms.

    Args:
        graph: the graph containing the Seq
        subject:the subject of a Seq. Note that the init does not
            check whether this is a Seq, this is done in whoever
            creates this instance!
    """

    def __init__(self, graph: Graph, subject: _SubjectType):
        self._list: list[tuple[int, _ObjectType]]
        _list = self._list = list()
        LI_INDEX = URIRef(str(RDF) + "_")  # noqa: N806
        for p, o in graph.predicate_objects(subject):
            if p.startswith(LI_INDEX):
                i = int(p.replace(LI_INDEX, ""))
                _list.append((i, o))

        # here is the trick: the predicates are _1, _2, _3, etc. Ie,
        # by sorting the keys (by integer) we have what we want!
        _list.sort()

    def toPython(self) -> Seq:  # noqa: N802
        return self

    def __iter__(self) -> Generator[_ObjectType, None, None]:
        """Generator over the items in the Seq"""
        for _, item in self._list:
            yield item

    def __len__(self) -> int:
        """Length of the Seq"""
        return len(self._list)

    def __getitem__(self, index) -> _ObjectType:
        """Item given by index from the Seq"""
        index, item = self._list.__getitem__(index)
        return item


class ModificationException(Exception):  # noqa: N818
    def __init__(self) -> None:
        pass

    def __str__(self) -> str:
        return (
            "Modifications and transactional operations not allowed on "
            "ReadOnlyGraphAggregate instances"
        )


class UnSupportedAggregateOperation(Exception):  # noqa: N818
    def __init__(self) -> None:
        pass

    def __str__(self) -> str:
        return "This operation is not supported by ReadOnlyGraphAggregate " "instances"


class ReadOnlyGraphAggregate(ConjunctiveGraph):
    """Utility class for treating a set of graphs as a single graph

    Only read operations are supported (hence the name). Essentially a
    ConjunctiveGraph over an explicit subset of the entire store.
    """

    def __init__(self, graphs: list[Graph], store: Union[str, Store] = "default"):
        if store is not None:
            super(ReadOnlyGraphAggregate, self).__init__(store)
            Graph.__init__(self, store)
            self.__namespace_manager = None

        assert (
            isinstance(graphs, list)
            and graphs
            and [g for g in graphs if isinstance(g, Graph)]
        ), "graphs argument must be a list of Graphs!!"
        self.graphs = graphs

    def __repr__(self) -> str:
        return "<ReadOnlyGraphAggregate: %s graphs>" % len(self.graphs)

    def destroy(self, configuration: str) -> NoReturn:
        raise ModificationException()

    # Transactional interfaces (optional)
    def commit(self) -> NoReturn:
        raise ModificationException()

    def rollback(self) -> NoReturn:
        raise ModificationException()

    def open(self, configuration: str, create: bool = False) -> None:
        # TODO: is there a use case for this method?
        for graph in self.graphs:
            # type error: Too many arguments for "open" of "Graph"
            # type error: Argument 1 to "open" of "Graph" has incompatible type "ReadOnlyGraphAggregate"; expected "str"  [arg-type]
            # type error: Argument 2 to "open" of "Graph" has incompatible type "str"; expected "bool"  [arg-type]
            graph.open(self, configuration, create)  # type: ignore[call-arg, arg-type]

    # type error: Signature of "close" incompatible with supertype "Graph"
    def close(self) -> None:  # type: ignore[override]
        for graph in self.graphs:
            graph.close()

    def add(self, triple: _TripleOrOptionalQuadType) -> NoReturn:
        raise ModificationException()

    def addN(self, quads: Iterable[_QuadType]) -> NoReturn:  # noqa: N802
        raise ModificationException()

    # type error: Argument 1 of "remove" is incompatible with supertype "Graph"; supertype defines the argument type as "tuple[Optional[Node], Optional[Node], Optional[Node]]"
    def remove(self, triple: _TripleOrOptionalQuadType) -> NoReturn:  # type: ignore[override]
        raise ModificationException()

    # type error: Signature of "triples" incompatible with supertype "ConjunctiveGraph"
    @overload  # type: ignore[override]
    def triples(
        self,
        triple: _TriplePatternType,
    ) -> Generator[_TripleType, None, None]: ...

    @overload
    def triples(
        self,
        triple: _TriplePathPatternType,
    ) -> Generator[_TriplePathType, None, None]: ...

    @overload
    def triples(
        self,
        triple: _TripleSelectorType,
    ) -> Generator[_TripleOrTriplePathType, None, None]: ...

    def triples(
        self,
        triple: _TripleSelectorType,
    ) -> Generator[_TripleOrTriplePathType, None, None]:
        s, p, o = triple
        for graph in self.graphs:
            if isinstance(p, Path):
                for s, o in p.eval(self, s, o):
                    yield s, p, o
            else:
                for s1, p1, o1 in graph.triples((s, p, o)):
                    yield s1, p1, o1

    def __contains__(self, triple_or_quad: _TripleOrQuadSelectorType) -> bool:
        context = None
        if len(triple_or_quad) == 4:
            # type error: Tuple index out of range
            context = triple_or_quad[3]  # type: ignore [misc, unused-ignore]
        for graph in self.graphs:
            if context is None or graph.identifier == context.identifier:
                if triple_or_quad[:3] in graph:
                    return True
        return False

    # type error: Signature of "quads" incompatible with supertype "ConjunctiveGraph"
    def quads(  # type: ignore[override]
        self, triple_or_quad: _TripleOrQuadSelectorType
    ) -> Generator[
        tuple[_SubjectType, Path | _PredicateType, _ObjectType, _ContextType],
        None,
        None,
    ]:
        """Iterate over all the quads in the entire aggregate graph"""
        c = None
        if len(triple_or_quad) == 4:
            s, p, o, c = triple_or_quad
        else:
            s, p, o = triple_or_quad[:3]

        if c is not None:
            for graph in [g for g in self.graphs if g == c]:
                for s1, p1, o1 in graph.triples((s, p, o)):
                    yield s1, p1, o1, graph
        else:
            for graph in self.graphs:
                for s1, p1, o1 in graph.triples((s, p, o)):
                    yield s1, p1, o1, graph

    def __len__(self) -> int:
        return sum(len(g) for g in self.graphs)

    def __hash__(self) -> NoReturn:
        raise UnSupportedAggregateOperation()

    def __cmp__(self, other) -> int:
        if other is None:
            return -1
        elif isinstance(other, Graph):
            return -1
        elif isinstance(other, ReadOnlyGraphAggregate):
            return (self.graphs > other.graphs) - (self.graphs < other.graphs)
        else:
            return -1

    def __iadd__(self: _GraphT, other: Iterable[_TripleType]) -> NoReturn:
        raise ModificationException()

    def __isub__(self: _GraphT, other: Iterable[_TripleType]) -> NoReturn:
        raise ModificationException()

    # Conv. methods

    def triples_choices(
        self,
<<<<<<< HEAD
        triple: _TripleChoiceType,
        context: Optional[_ContextType] = None,
=======
        triple: (
            tuple[
                list[_SubjectType] | tuple[_SubjectType, ...],
                _PredicateType,
                _ObjectType | None,
            ]
            | tuple[
                _SubjectType | None,
                list[_PredicateType] | tuple[_PredicateType, ...],
                _ObjectType | None,
            ]
            | tuple[
                _SubjectType | None,
                _PredicateType,
                list[_ObjectType] | tuple[_ObjectType, ...],
            ]
        ),
        context: _ContextType | None = None,
>>>>>>> 71264cc0
    ) -> Generator[_TripleType, None, None]:
        subject, predicate, object_ = triple
        for graph in self.graphs:
            # type error: Argument 1 to "triples_choices" of "Graph" has incompatible type "tuple[Union[list[Node], Node], Union[Node, list[Node]], Union[Node, list[Node]]]"; expected "Union[tuple[list[Node], Node, Node], tuple[Node, list[Node], Node], tuple[Node, Node, list[Node]]]"
            # type error note: unpacking discards type info
            choices = graph.triples_choices((subject, predicate, object_))  # type: ignore[arg-type]
            for s, p, o in choices:
                yield s, p, o

    def qname(self, uri: str) -> str:
        if hasattr(self, "namespace_manager") and self.namespace_manager:
            return self.namespace_manager.qname(uri)
        raise UnSupportedAggregateOperation()

    def compute_qname(self, uri: str, generate: bool = True) -> tuple[str, URIRef, str]:
        if hasattr(self, "namespace_manager") and self.namespace_manager:
            return self.namespace_manager.compute_qname(uri, generate)
        raise UnSupportedAggregateOperation()

    # type error: Signature of "bind" incompatible with supertype "Graph"
    def bind(  # type: ignore[override]
        self, prefix: str | None, namespace: Any, override: bool = True  # noqa: F811
    ) -> NoReturn:
        raise UnSupportedAggregateOperation()

    def namespaces(self) -> Generator[tuple[str, URIRef], None, None]:
        if hasattr(self, "namespace_manager"):
            for prefix, namespace in self.namespace_manager.namespaces():
                yield prefix, namespace
        else:
            for graph in self.graphs:
                for prefix, namespace in graph.namespaces():
                    yield prefix, namespace

    def absolutize(self, uri: str, defrag: int = 1) -> NoReturn:
        raise UnSupportedAggregateOperation()

    # type error: Signature of "parse" incompatible with supertype "ConjunctiveGraph"
    def parse(  # type: ignore[override]
        self,
        source: (
            IO[bytes] | TextIO | InputSource | str | bytes | pathlib.PurePath | None
        ),
        publicID: str | None = None,  # noqa: N803
        format: str | None = None,
        **args: Any,
    ) -> NoReturn:
        raise ModificationException()

    def n3(self, namespace_manager: NamespaceManager | None = None) -> NoReturn:
        raise UnSupportedAggregateOperation()

    def __reduce__(self) -> NoReturn:
        raise UnSupportedAggregateOperation()


@overload
def _assertnode(*terms: Node) -> te.Literal[True]: ...


@overload
def _assertnode(*terms: Any) -> bool: ...


def _assertnode(*terms: Any) -> bool:
    for t in terms:
        assert isinstance(t, Node), "Term %s must be an rdflib term" % (t,)
    return True


class BatchAddGraph:
    """Wrapper around graph that turns batches of calls to Graph's add
    (and optionally, addN) into calls to batched calls to addN`.

    Args:
        graph: The graph to wrap
        batch_size: The maximum number of triples to buffer before passing to
            Graph's addN
        batch_addn: If True, then even calls to `addN` will be batched according to
            batch_size

    Attributes:
        graph: The wrapped graph
        count: The number of triples buffered since initialization or the last call to reset
        batch: The current buffer of triples
    """

    def __init__(self, graph: Graph, batch_size: int = 1000, batch_addn: bool = False):
        if not batch_size or batch_size < 2:
            raise ValueError("batch_size must be a positive number")
        self.graph = graph
        self.__graph_tuple = (graph,)
        self.__batch_size = batch_size
        self.__batch_addn = batch_addn
        self.reset()

    def reset(self) -> BatchAddGraph:
        """
        Manually clear the buffered triples and reset the count to zero
        """
        self.batch: list[_QuadType] = []
        self.count = 0
        return self

    def add(self, triple_or_quad: _TripleType | _QuadType) -> BatchAddGraph:
        """Add a triple to the buffer.

        Args:
            triple_or_quad: The triple or quad to add

        Returns:
            The BatchAddGraph instance
        """
        if len(self.batch) >= self.__batch_size:
            self.graph.addN(self.batch)
            self.batch = []
        self.count += 1
        if len(triple_or_quad) == 3:
            # type error: Argument 1 to "append" of "list" has incompatible type "tuple[Node, ...]"; expected "tuple[Node, Node, Node, Graph]"
            self.batch.append(triple_or_quad + self.__graph_tuple)  # type: ignore[arg-type, unused-ignore]
        else:
            # type error: Argument 1 to "append" of "list" has incompatible type "Union[tuple[Node, Node, Node], tuple[Node, Node, Node, Graph]]"; expected "tuple[Node, Node, Node, Graph]"
            self.batch.append(triple_or_quad)  # type: ignore[arg-type, unused-ignore]
        return self

    def addN(self, quads: Iterable[_QuadType]) -> BatchAddGraph:  # noqa: N802
        if self.__batch_addn:
            for q in quads:
                self.add(q)
        else:
            self.graph.addN(quads)
        return self

    def __enter__(self) -> BatchAddGraph:
        self.reset()
        return self

    def __exit__(self, *exc) -> None:
        if exc[0] is None:
            self.graph.addN(self.batch)<|MERGE_RESOLUTION|>--- conflicted
+++ resolved
@@ -379,19 +379,12 @@
     Optional[_ObjectType],
     Optional["_ContextType"],
 ]
-<<<<<<< HEAD
-_TripleOrQuadSelectorType = Union["_TripleSelectorType", "_QuadSelectorType"]
-_TriplePathType = Tuple["_SubjectType", Path, "_ObjectType"]
-_TripleOrTriplePathType = Union["_TripleType", "_TriplePathType"]
-_TripleChoiceType = Union[
-    Tuple[List[_SubjectType], Optional[_PredicateType], Optional[_ObjectType]],
-    Tuple[Optional[_SubjectType], List[_PredicateType], Optional[_ObjectType]],
-    Tuple[Optional[_SubjectType], Optional[_PredicateType], List[_ObjectType]],
+_TripleOrQuadSelectorType: te.TypeAlias = Union[_TripleSelectorType, _QuadSelectorType]
+_TripleChoiceType: te.TypeAlias = Union[
+    tuple[list[_SubjectType], Optional[_PredicateType], Optional[_ObjectType]],
+    tuple[Optional[_SubjectType], list[_PredicateType], Optional[_ObjectType]],
+    tuple[Optional[_SubjectType], Optional[_PredicateType], list[_ObjectType]],
 ]
-=======
-_TripleOrQuadSelectorType: te.TypeAlias = Union[_TripleSelectorType, _QuadSelectorType]
-
->>>>>>> 71264cc0
 
 _GraphT = TypeVar("_GraphT", bound="Graph")
 _ConjunctiveGraphT = TypeVar("_ConjunctiveGraphT", bound="ConjunctiveGraph")
@@ -455,63 +448,13 @@
 class Graph(Node):
     """An RDF Graph: a Python object containing nodes and relations between them as
     RDF 'triples'.
-<<<<<<< HEAD
-
-    This is the central RDFLib object class and Graph objects are almost always present
-    it all uses of RDFLib.
-
-    The basic use is to create a Graph and iterate through or query its content, e.g.:
-
-    >>> from rdflib import Graph, URIRef
-    >>> g = Graph()
-
-    >>> g.add((
-    ...     URIRef("http://example.com/s1"),   # subject
-    ...     URIRef("http://example.com/p1"),   # predicate
-    ...     URIRef("http://example.com/o1"),   # object
-    ... )) # doctest: +ELLIPSIS
-    <Graph identifier=... (<class 'rdflib.graph.Graph'>)>
-
-    >>> g.add((
-    ...     URIRef("http://example.com/s2"),   # subject
-    ...     URIRef("http://example.com/p2"),   # predicate
-    ...     URIRef("http://example.com/o2"),   # object
-    ... )) # doctest: +ELLIPSIS
-    <Graph identifier=... (<class 'rdflib.graph.Graph'>)>
-
-    >>> for triple in sorted(g):  # simple looping
-    ...     print(triple)
-    (rdflib.term.URIRef('http://example.com/s1'), rdflib.term.URIRef('http://example.com/p1'), rdflib.term.URIRef('http://example.com/o1'))
-    (rdflib.term.URIRef('http://example.com/s2'), rdflib.term.URIRef('http://example.com/p2'), rdflib.term.URIRef('http://example.com/o2'))
-
-    >>> # get the object of the triple with subject s1 and predicate p1
-    >>> o = g.value(
-    ...     subject=URIRef("http://example.com/s1"),
-    ...     predicate=URIRef("http://example.com/p1")
-    ... )
-
-
-    The constructor accepts one argument, the "store" that will be used to store the
-    graph data with the default being the `Memory <rdflib.plugins.stores.memory.Memory>`
-    (in memory) Store. Other Stores that persist content to disk using various file
-    databases or Stores that use remote servers (SPARQL systems) are supported. See
-    the :doc:`rdflib.plugins.stores` package for Stores currently shipped with RDFLib.
-    Other Stores not shipped with RDFLib can be added, such as
-    `HDT <https://github.com/rdflib/rdflib-hdt/>`_.
-=======
 
     This is the central RDFLib object class and Graph objects are almost always present
     in all uses of RDFLib.
->>>>>>> 71264cc0
 
     Example:
         The basic use is to create a Graph and iterate through or query its content:
 
-<<<<<<< HEAD
-    Even if used with a context-aware store, Graph will only expose the quads which
-    belong to the default graph. To access the rest of the data the
-    `Dataset` class can be used instead.
-=======
         ```python
         >>> from rdflib import Graph, URIRef
         >>> g = Graph()
@@ -521,7 +464,6 @@
         ...     URIRef("http://example.com/o1"),   # object
         ... )) # doctest: +ELLIPSIS
         <Graph identifier=... (<class 'rdflib.graph.Graph'>)>
->>>>>>> 71264cc0
 
         >>> g.add((
         ...     URIRef("http://example.com/s2"),   # subject
@@ -530,10 +472,6 @@
         ... )) # doctest: +ELLIPSIS
         <Graph identifier=... (<class 'rdflib.graph.Graph'>)>
 
-<<<<<<< HEAD
-    For more on Named Graphs, see the RDFLib `Dataset` class and the TriG Specification,
-    https://www.w3.org/TR/trig/.
-=======
         >>> for triple in sorted(g):  # simple looping
         ...     print(triple)
         (rdflib.term.URIRef('http://example.com/s1'), rdflib.term.URIRef('http://example.com/p1'), rdflib.term.URIRef('http://example.com/o1'))
@@ -571,7 +509,6 @@
 
         For more on Named Graphs, see the RDFLib `Dataset` class and the TriG Specification,
         <https://www.w3.org/TR/trig/>.
->>>>>>> 71264cc0
     """
 
     context_aware: bool
@@ -985,37 +922,25 @@
 
     def subjects(
         self,
-<<<<<<< HEAD
-        predicate: Union[None, Path, _PredicateType] = None,
-        object: Optional[Union[_ObjectType, List[_ObjectType]]] = None,
+        predicate: Path | _PredicateType | None = None,
+        object: _ObjectType | list[_ObjectType] | None = None,
         unique: bool = False,
     ) -> Generator[_SubjectType, None, None]:
-        """A generator of (optionally unique) subjects with the given
-        predicate and object(s)"""
+        """Generate subjects with the given predicate and object.
+
+        Args:
+            predicate: A specific predicate to match or None to match any predicate.
+            object: A specific object to match or None to match any object.
+            unique: If True, only yield unique subjects.
+
+        Yields:
+            Subjects matching the given predicate and object.
+        """
         # if the object is a list of Nodes, yield results from subject() call for each
         if isinstance(object, list):
             for obj in object:
                 for s in self.subjects(predicate, obj, unique):
                     yield s
-=======
-        predicate: Path | _PredicateType | None = None,
-        object: _ObjectType | None = None,
-        unique: bool = False,
-    ) -> Generator[_SubjectType, None, None]:
-        """Generate subjects with the given predicate and object.
-
-        Args:
-            predicate: A specific predicate to match or None to match any predicate.
-            object: A specific object to match or None to match any object.
-            unique: If True, only yield unique subjects.
-
-        Yields:
-            Subjects matching the given predicate and object.
-        """
-        if not unique:
-            for s, p, o in self.triples((None, predicate, object)):
-                yield s
->>>>>>> 71264cc0
         else:
             if not unique:
                 for s, p, o in self.triples((None, predicate, object)):
@@ -1067,36 +992,24 @@
 
     def objects(
         self,
-<<<<<<< HEAD
-        subject: Optional[Union[_SubjectType, List[_SubjectType]]] = None,
-        predicate: Union[None, Path, _PredicateType] = None,
+        subject: _SubjectType | list[_SubjectType] | None = None,
+        predicate: Path | _PredicateType | None = None,
         unique: bool = False,
     ) -> Generator[_ObjectType, None, None]:
-        """A generator of (optionally unique) objects with the given
-        subject(s) and predicate"""
+        """Generate objects with the given subject and predicate.
+
+        Args:
+            subject: A specific subject to match or None to match any subject.
+            predicate: A specific predicate to match or None to match any predicate.
+            unique: If True, only yield unique objects.
+
+        Yields:
+            Objects matching the given subject and predicate.
+        """
         if isinstance(subject, list):
             for subj in subject:
                 for o in self.objects(subj, predicate, unique):
                     yield o
-=======
-        subject: _SubjectType | None = None,
-        predicate: Path | _PredicateType | None = None,
-        unique: bool = False,
-    ) -> Generator[_ObjectType, None, None]:
-        """Generate objects with the given subject and predicate.
-
-        Args:
-            subject: A specific subject to match or None to match any subject.
-            predicate: A specific predicate to match or None to match any predicate.
-            unique: If True, only yield unique objects.
-
-        Yields:
-            Objects matching the given subject and predicate.
-        """
-        if not unique:
-            for s, p, o in self.triples((subject, predicate, None)):
-                yield o
->>>>>>> 71264cc0
         else:
             if not unique:
                 for s, p, o in self.triples((subject, predicate, None)):
@@ -1181,29 +1094,8 @@
 
     def triples_choices(
         self,
-<<<<<<< HEAD
         triple: _TripleChoiceType,
-        context: Optional[_ContextType] = None,
-=======
-        triple: (
-            tuple[
-                list[_SubjectType] | tuple[_SubjectType, ...],
-                _PredicateType,
-                _ObjectType | None,
-            ]
-            | tuple[
-                _SubjectType | None,
-                list[_PredicateType] | tuple[_PredicateType, ...],
-                _ObjectType | None,
-            ]
-            | tuple[
-                _SubjectType | None,
-                _PredicateType,
-                list[_ObjectType] | tuple[_ObjectType, ...],
-            ]
-        ),
         context: _ContextType | None = None,
->>>>>>> 71264cc0
     ) -> Generator[_TripleType, None, None]:
         subject, predicate, object_ = triple
         # type error: Argument 1 to "triples_choices" of "Store" has incompatible type "tuple[Union[list[Node], Node], Union[Node, list[Node]], Union[Node, list[Node]]]"; expected "Union[tuple[list[Node], Node, Node], tuple[Node, list[Node], Node], tuple[Node, Node, list[Node]]]"
@@ -1371,53 +1263,6 @@
         arg: _TCArgT,
         seen: dict[_TCArgT, int] | None = None,
     ):
-<<<<<<< HEAD
-        """
-        Generates transitive closure of a user-defined
-        function against the graph
-
-        >>> from rdflib.collection import Collection
-        >>> g = Graph()
-        >>> a = BNode("foo")
-        >>> b = BNode("bar")
-        >>> c = BNode("baz")
-        >>> g.add((a,RDF.first,RDF.type)) # doctest: +ELLIPSIS
-        <Graph identifier=... (<class 'rdflib.graph.Graph'>)>
-        >>> g.add((a,RDF.rest,b)) # doctest: +ELLIPSIS
-        <Graph identifier=... (<class 'rdflib.graph.Graph'>)>
-        >>> g.add((b,RDF.first,namespace.RDFS.label)) # doctest: +ELLIPSIS
-        <Graph identifier=... (<class 'rdflib.graph.Graph'>)>
-        >>> g.add((b,RDF.rest,c)) # doctest: +ELLIPSIS
-        <Graph identifier=... (<class 'rdflib.graph.Graph'>)>
-        >>> g.add((c,RDF.first,namespace.RDFS.comment)) # doctest: +ELLIPSIS
-        <Graph identifier=... (<class 'rdflib.graph.Graph'>)>
-        >>> g.add((c,RDF.rest,RDF.nil)) # doctest: +ELLIPSIS
-        <Graph identifier=... (<class 'rdflib.graph.Graph'>)>
-        >>> def topList(node,g):
-        ...    for s in g.subjects(RDF.rest, node):
-        ...       yield s
-        >>> def reverseList(node,g):
-        ...    for f in g.objects(node, RDF.first):
-        ...       print(f)
-        ...    for s in g.subjects(RDF.rest, node):
-        ...       yield s
-
-        >>> [rt for rt in g.transitiveClosure(
-        ...     topList,RDF.nil)] # doctest: +NORMALIZE_WHITESPACE
-        [rdflib.term.BNode('baz'),
-         rdflib.term.BNode('bar'),
-         rdflib.term.BNode('foo')]
-
-        >>> [rt for rt in g.transitiveClosure(
-        ...     reverseList,RDF.nil)] # doctest: +NORMALIZE_WHITESPACE
-        http://www.w3.org/2000/01/rdf-schema#comment
-        http://www.w3.org/2000/01/rdf-schema#label
-        http://www.w3.org/1999/02/22-rdf-syntax-ns#type
-        [rdflib.term.BNode('baz'),
-         rdflib.term.BNode('bar'),
-         rdflib.term.BNode('foo')]
-
-=======
         """Generates transitive closure of a user-defined function against the graph
 
         ```python
@@ -1461,7 +1306,6 @@
             func: A function that generates a sequence of nodes
             arg: The starting node
             seen: A dict of visited nodes
->>>>>>> 71264cc0
         """
         if seen is None:
             seen = {}
@@ -2517,29 +2361,8 @@
 
     def triples_choices(
         self,
-<<<<<<< HEAD
         triple: _TripleChoiceType,
         context: Optional[_ContextType] = None,
-=======
-        triple: (
-            tuple[
-                list[_SubjectType] | tuple[_SubjectType, ...],
-                _PredicateType,
-                _ObjectType | None,
-            ]
-            | tuple[
-                _SubjectType | None,
-                list[_PredicateType] | tuple[_PredicateType, ...],
-                _ObjectType | None,
-            ]
-            | tuple[
-                _SubjectType | None,
-                _PredicateType,
-                list[_ObjectType] | tuple[_ObjectType, ...],
-            ]
-        ),
-        context: _ContextType | None = None,
->>>>>>> 71264cc0
     ) -> Generator[_TripleType, None, None]:
         """Iterate over all the triples in the entire conjunctive graph"""
         s, p, o = triple
@@ -2695,42 +2518,9 @@
     RDFLib Graph identified by IRI - within it and allows whole-of-dataset or single
     Graph use.
 
-<<<<<<< HEAD
-    RDFLib's Dataset class is based on the `RDF 1.2. 'Dataset' definition
-    <https://www.w3.org/TR/rdf12-datasets/>`_:
-
-    ..
-
-        An RDF dataset is a collection of RDF graphs, and comprises:
-
-        - Exactly one default graph, being an RDF graph. The default graph does not
-            have a name and MAY be empty.
-        - Zero or more named graphs. Each named graph is a pair consisting of an IRI or
-            a blank node (the graph name), and an RDF graph. Graph names are unique
-            within an RDF dataset.
-
-    Accordingly, a Dataset allows for `Graph` objects to be added to it with
-    :class:`rdflib.term.URIRef` or :class:`rdflib.term.BNode` identifiers and always
-    creats a default graph with the :class:`rdflib.term.URIRef` identifier
-    :code:`urn:x-rdflib:default`.
-
-    Dataset extends Graph's Subject, Predicate, Object (s, p, o) 'triple'
-    structure to include a graph identifier - archaically called Context - producing
-    'quads' of s, p, o, g.
-
-    Triples, or quads, can be added to a Dataset. Triples, or quads with the graph
-    identifer :code:`urn:x-rdflib:default` go into the default graph.
-
-    .. note:: Dataset builds on the `ConjunctiveGraph` class but that class's direct
-        use is now deprecated (since RDFLib 7.x) and it should not be used.
-        `ConjunctiveGraph` will be removed from future RDFLib versions.
-
-    Examples of usage and see also the examples/datast.py file:
-=======
     RDFLib's Dataset class is based on the [RDF 1.2. 'Dataset' definition](https://www.w3.org/TR/rdf12-datasets/):
 
     An RDF dataset is a collection of RDF graphs, and comprises:
->>>>>>> 71264cc0
 
     - Exactly one default graph, being an RDF graph. The default graph does not
         have a name and MAY be empty.
@@ -2873,11 +2663,7 @@
     >>> # a graph can also be removed from a dataset via ds.remove_graph(g)
     ```
 
-<<<<<<< HEAD
-    ... versionadded:: 4.0
-=======
     !!! example "New in version 4.0"
->>>>>>> 71264cc0
     """
 
     def __init__(
@@ -3353,29 +3139,8 @@
 
     def triples_choices(
         self,
-<<<<<<< HEAD
         triple: _TripleChoiceType,
-        context: Optional[_ContextType] = None,
-=======
-        triple: (
-            tuple[
-                list[_SubjectType] | tuple[_SubjectType, ...],
-                _PredicateType,
-                _ObjectType | None,
-            ]
-            | tuple[
-                _SubjectType | None,
-                list[_PredicateType] | tuple[_PredicateType, ...],
-                _ObjectType | None,
-            ]
-            | tuple[
-                _SubjectType | None,
-                _PredicateType,
-                list[_ObjectType] | tuple[_ObjectType, ...],
-            ]
-        ),
         context: _ContextType | None = None,
->>>>>>> 71264cc0
     ) -> Generator[_TripleType, None, None]:
         subject, predicate, object_ = triple
         for graph in self.graphs:
