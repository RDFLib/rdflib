--- conflicted
+++ resolved
@@ -379,21 +379,11 @@
     Optional[_ObjectType],
     Optional["_ContextType"],
 ]
-<<<<<<< HEAD
-_TripleOrQuadSelectorType = Union["_TripleSelectorType", "_QuadSelectorType"]
-_TriplePathType = Tuple["_SubjectType", Path, "_ObjectType"]
-_TripleOrTriplePathType = Union["_TripleType", "_TriplePathType"]
-_TripleChoiceType = Union[
-    Tuple[List[_SubjectType], Optional[_PredicateType], Optional[_ObjectType]],
-    Tuple[Optional[_SubjectType], List[_PredicateType], Optional[_ObjectType]],
-    Tuple[Optional[_SubjectType], Optional[_PredicateType], List[_ObjectType]],
-=======
 _TripleOrQuadSelectorType: te.TypeAlias = Union[_TripleSelectorType, _QuadSelectorType]
 _TripleChoiceType: te.TypeAlias = Union[
     tuple[list[_SubjectType], Optional[_PredicateType], Optional[_ObjectType]],
     tuple[Optional[_SubjectType], list[_PredicateType], Optional[_ObjectType]],
     tuple[Optional[_SubjectType], Optional[_PredicateType], list[_ObjectType]],
->>>>>>> bcdc7a62
 ]
 
 _GraphT = TypeVar("_GraphT", bound="Graph")
@@ -617,13 +607,7 @@
         self.__store.rollback()
         return self
 
-<<<<<<< HEAD
-    def open(
-        self, configuration: Union[str, tuple[str, str]], create: bool = False
-    ) -> Optional[int]:
-=======
     def open(self, configuration: str, create: bool = False) -> int | None:
->>>>>>> bcdc7a62
         """Open the graph store
 
         Might be necessary for stores that require opening a connection to a
@@ -771,28 +755,6 @@
             if s is None and p is None and o is None:
                 yield from self.triples((s, p, o))
             elif s is None and p is None:
-<<<<<<< HEAD
-                # type error: Argument 1 to "subject_predicates" of "Graph" has incompatible type "Union[int, Any]"; expected "Optional[Node]"
-                return self.subject_predicates(o)  # type: ignore[arg-type]
-            elif s is None and o is None:
-                # type error: Argument 1 to "subject_objects" of "Graph" has incompatible type "Union[int, Any]"; expected "Union[Path, Node, None]"
-                return self.subject_objects(p)  # type: ignore[arg-type]
-            elif p is None and o is None:
-                # type error: Argument 1 to "predicate_objects" of "Graph" has incompatible type "Union[int, Any]"; expected "Optional[Node]"
-                return self.predicate_objects(s)  # type: ignore[arg-type]
-            elif s is None:
-                # type error: Argument 1 to "subjects" of "Graph" has incompatible type "Union[int, Any]"; expected "Union[Path, Node, None]"
-                # Argument 2 to "subjects" of "Graph" has incompatible type "Union[int, Any]"; expected "Union[Node, List[Node], None]"
-                return self.subjects(p, o)  # type: ignore[arg-type]
-            elif p is None:
-                # type error: Argument 1 to "predicates" of "Graph" has incompatible type "Union[int, Any]"; expected "Optional[Node]"
-                # Argument 2 to "predicates" of "Graph" has incompatible type "Union[int, Any]"; expected "Optional[Node]"
-                return self.predicates(s, o)  # type: ignore[arg-type]
-            elif o is None:
-                # type error: Argument 1 to "objects" of "Graph" has incompatible type "Union[int, Any]"; expected "Union[Node, List[Node], None]"
-                # Argument 2 to "objects" of "Graph" has incompatible type "Union[int, Any]"; expected "Union[Path, Node, None]"
-                return self.objects(s, p)  # type: ignore[arg-type]
-=======
                 yield from self.subject_predicates(o)  # type: ignore[arg-type]
             elif s is None and o is None:
                 yield from self.subject_objects(p)
@@ -804,20 +766,9 @@
                 yield from self.predicates(s, o)  # type: ignore[arg-type]
             elif o is None:
                 yield from self.objects(s, p)
->>>>>>> bcdc7a62
             else:
-                # type error: Unsupported operand types for in ("Tuple[Union[int, Any], Union[int, Any], Union[int, Any]]" and "Graph")
                 # all given
-<<<<<<< HEAD
-                return (s, p, o) in self  # type: ignore[operator]
-
-        elif isinstance(item, (Path, Node)):
-            # type error: Argument 1 to "predicate_objects" of "Graph" has incompatible type "Union[Path, Node]"; expected "Optional[Node]"
-            return self.predicate_objects(item)  # type: ignore[arg-type]
-
-=======
                 yield s, p, o
->>>>>>> bcdc7a62
         else:
             raise TypeError(
                 "You can only index a graph by a single rdflib term or path, or a slice of rdflib terms."
@@ -974,19 +925,6 @@
 
     def subjects(
         self,
-<<<<<<< HEAD
-        predicate: Union[None, Path, _PredicateType] = None,
-        object: Optional[Union[_ObjectType, List[_ObjectType]]] = None,
-        unique: bool = False,
-    ) -> Generator[_SubjectType, None, None]:
-        """A generator of (optionally unique) subjects with the given
-        predicate and object(s)
-
-        Args:
-            predicate: A specific predicate to match or None to match any predicate.
-            object: A specific object or list of objects to match or None to match any object.
-            unique: If True, only yield unique subjects.
-=======
         predicate: Path | _PredicateType | None = None,
         object: _ObjectType | list[_ObjectType] | None = None,
         unique: bool = False,
@@ -1000,7 +938,6 @@
 
         Yields:
             Subjects matching the given predicate and object.
->>>>>>> bcdc7a62
         """
         # if the object is a list of Nodes, yield results from subject() call for each
         if isinstance(object, list):
@@ -1058,17 +995,6 @@
 
     def objects(
         self,
-<<<<<<< HEAD
-        subject: Optional[Union[_SubjectType, List[_SubjectType]]] = None,
-        predicate: Union[None, Path, _PredicateType] = None,
-        unique: bool = False,
-    ) -> Generator[_ObjectType, None, None]:
-        """A generator of (optionally unique) objects with the given
-        subject(s) and predicate
-
-        Args:
-            subject: A specific subject or a list of subjects to match or None to match any subject.
-=======
         subject: _SubjectType | list[_SubjectType] | None = None,
         predicate: Path | _PredicateType | None = None,
         unique: bool = False,
@@ -1077,7 +1003,6 @@
 
         Args:
             subject: A specific subject to match or None to match any subject.
->>>>>>> bcdc7a62
             predicate: A specific predicate to match or None to match any predicate.
             unique: If True, only yield unique objects.
 
@@ -1173,11 +1098,7 @@
     def triples_choices(
         self,
         triple: _TripleChoiceType,
-<<<<<<< HEAD
-        context: Optional[_ContextType] = None,
-=======
         context: _ContextType | None = None,
->>>>>>> bcdc7a62
     ) -> Generator[_TripleType, None, None]:
         subject, predicate, object_ = triple
         # type error: Argument 1 to "triples_choices" of "Store" has incompatible type "tuple[Union[list[Node], Node], Union[Node, list[Node]], Union[Node, list[Node]]]"; expected "Union[tuple[list[Node], Node, Node], tuple[Node, list[Node], Node], tuple[Node, Node, list[Node]]]"
@@ -1493,11 +1414,7 @@
             prefix, namespace, override=override, replace=replace
         )
 
-<<<<<<< HEAD
-    def namespaces(self) -> Generator[Tuple[str, URIRef], None, None]:
-=======
     def namespaces(self) -> Generator[tuple[str, URIRef], None, None]:
->>>>>>> bcdc7a62
         """Generator over all the prefix, namespace tuples
 
         Returns:
@@ -1573,11 +1490,7 @@
         base: str | None = None,
         encoding: str | None = None,
         **args: Any,
-<<<<<<< HEAD
-    ) -> Union[bytes, str, _GraphT]:
-=======
     ) -> bytes | str | _GraphT:
->>>>>>> bcdc7a62
         """Serialize the graph.
 
         Args:
@@ -1803,14 +1716,8 @@
         initBindings: Mapping[str, Identifier] | None = None,  # noqa: N803
         use_store_provided: bool = True,
         **kwargs: Any,
-<<<<<<< HEAD
-    ) -> query.Result:
-        """
-        Query this graph.
-=======
     ) -> rdflib.query.Result:
         """Query this graph.
->>>>>>> bcdc7a62
 
         Args:
             query_object: The query string or object to execute.
@@ -2017,11 +1924,7 @@
         res.update(self.subjects())
         return res
 
-<<<<<<< HEAD
-    def collection(self, identifier: _SubjectType) -> Collection:
-=======
     def collection(self, identifier: IdentifiedNode) -> rdflib.collection.Collection:
->>>>>>> bcdc7a62
         """Create a new `Collection` instance.
 
         Args:
@@ -2039,25 +1942,14 @@
             >>> assert collection.uri is uri
             >>> assert collection.graph is graph
             >>> collection += [ Literal(1), Literal(2) ]
-<<<<<<< HEAD
 
             ```
         """
-
-        return Collection(self, identifier)
-=======
->>>>>>> bcdc7a62
-
-            ```
-        """
         return rdflib.collection.Collection(self, identifier)
 
-<<<<<<< HEAD
-=======
     def resource(self, identifier: Node | str) -> Resource:
         """Create a new `Resource` instance.
 
->>>>>>> bcdc7a62
         Args:
             identifier: A URIRef or BNode instance.
 
@@ -2274,7 +2166,9 @@
             store=self.store, identifier=identifier or BNode(), base=default_graph_base
         )
 
-<<<<<<< HEAD
+    def __getnewargs__(self) -> tuple[Any, ...]:
+        return (self.store, self.__identifier, self.default_context.base)
+
     @property
     def default_context(self):
         return self._default_context
@@ -2282,10 +2176,6 @@
     @default_context.setter
     def default_context(self, value):
         self._default_context = value
-=======
-    def __getnewargs__(self) -> tuple[Any, ...]:
-        return (self.store, self.__identifier, self.default_context.base)
->>>>>>> bcdc7a62
 
     def __str__(self) -> str:
         pattern = (
@@ -2660,7 +2550,6 @@
     - Zero or more named graphs. Each named graph is a pair consisting of an IRI or
         a blank node (the graph name), and an RDF graph. Graph names are unique
         within an RDF dataset.
-<<<<<<< HEAD
 
     Accordingly, a Dataset allows for `Graph` objects to be added to it with
     [`URIRef`][rdflib.term.URIRef] or [`BNode`][rdflib.term.BNode] identifiers and always
@@ -2671,18 +2560,6 @@
     structure to include a graph identifier - archaically called Context - producing
     'quads' of s, p, o, g.
 
-=======
-
-    Accordingly, a Dataset allows for `Graph` objects to be added to it with
-    [`URIRef`][rdflib.term.URIRef] or [`BNode`][rdflib.term.BNode] identifiers and always
-    creats a default graph with the [`URIRef`][rdflib.term.URIRef] identifier
-    `urn:x-rdflib:default`.
-
-    Dataset extends Graph's Subject, Predicate, Object (s, p, o) 'triple'
-    structure to include a graph identifier - archaically called Context - producing
-    'quads' of s, p, o, g.
-
->>>>>>> bcdc7a62
     Triples, or quads, can be added to a Dataset. Triples, or quads with the graph
     identifer :code:`urn:x-rdflib:default` go into the default graph.
 
@@ -2822,11 +2699,7 @@
 
         if not self.store.graph_aware:
             raise Exception("Dataset must be backed by a graph-aware store!")
-<<<<<<< HEAD
         self._default_context = Graph(
-=======
-        self.default_context = Graph(
->>>>>>> bcdc7a62
             store=self.store,
             identifier=DATASET_DEFAULT_GRAPH_ID,
             base=default_graph_base,
@@ -2834,7 +2707,6 @@
 
         self.default_union = default_union
 
-<<<<<<< HEAD
     @property
     def default_context(self):
         warnings.warn(
@@ -2869,10 +2741,9 @@
             stacklevel=2,
         )
         return super(Dataset, self).identifier
-=======
+
     def __getnewargs__(self) -> tuple[Any, ...]:
         return (self.store, self.default_union, self.default_context.base)
->>>>>>> bcdc7a62
 
     def __str__(self) -> str:
         pattern = (
@@ -2885,13 +2756,8 @@
     def __reduce__(self) -> tuple[type[Dataset], tuple[Store, bool]]:  # type: ignore[override]
         return type(self), (self.store, self.default_union)
 
-<<<<<<< HEAD
-    def __getstate__(self) -> Tuple[Store, _ContextIdentifierType, _ContextType, bool]:
+    def __getstate__(self) -> tuple[Store, _ContextIdentifierType, _ContextType, bool]:
         return self.store, self.identifier, self.default_graph, self.default_union
-=======
-    def __getstate__(self) -> tuple[Store, _ContextIdentifierType, _ContextType, bool]:
-        return self.store, self.identifier, self.default_context, self.default_union
->>>>>>> bcdc7a62
 
     def __setstate__(
         self, state: tuple[Store, _ContextIdentifierType, _ContextType, bool]
@@ -2938,17 +2804,11 @@
         file: BinaryIO | TextIO | None = None,
         data: str | bytes | None = None,
         **args: Any,
-<<<<<<< HEAD
     ) -> Dataset:
         """Parse an RDF source adding the resulting triples to the Graph.
 
-=======
-    ) -> Graph:
-        """Parse an RDF source adding the resulting triples to the Graph.
-
         See rdflib.graph.Graph.parse for documentation on arguments.
 
->>>>>>> bcdc7a62
         Args:
             source: The source to parse. See rdflib.graph.Graph.parse for details.
             publicID: The public ID of the source.
@@ -2964,16 +2824,8 @@
         Note:
             The source is specified using one of source, location, file or data.
 
-<<<<<<< HEAD
-        If the source is in a format that does not support named graphs its triples
-        will be added to the default graph
-        (i.e. :attr:`.Dataset.default_graph`).
             If the source is in a format that does not support named graphs its triples
             will be added to the default graph (i.e. Dataset.default_graph).
-=======
-            If the source is in a format that does not support named graphs its triples
-            will be added to the default graph (i.e. Dataset.default_context).
->>>>>>> bcdc7a62
 
         !!! warning "Caution"
             This method can access directly or indirectly requested network or
@@ -2992,11 +2844,7 @@
             sources that do not support named graphs, the `publicID` parameter will
             also not be used as the name for the graph that the data is loaded into,
             and instead the triples from sources that do not support named graphs will
-<<<<<<< HEAD
             be loaded into the default graph (i.e. Dataset.default_graph).
-=======
-            be loaded into the default graph (i.e. Dataset.default_context).
->>>>>>> bcdc7a62
         """
 
         ConjunctiveGraph.parse(
@@ -3236,11 +3084,7 @@
     """
 
     def __init__(self, graph: Graph, subject: _SubjectType):
-<<<<<<< HEAD
-        self._list: List[Tuple[int, _ObjectType]]
-=======
         self._list: list[tuple[int, _ObjectType]]
->>>>>>> bcdc7a62
         _list = self._list = list()
         LI_INDEX = URIRef(str(RDF) + "_")  # noqa: N806
         for p, o in graph.predicate_objects(subject):
@@ -3439,11 +3283,7 @@
     def triples_choices(
         self,
         triple: _TripleChoiceType,
-<<<<<<< HEAD
-        context: Optional[_ContextType] = None,
-=======
         context: _ContextType | None = None,
->>>>>>> bcdc7a62
     ) -> Generator[_TripleType, None, None]:
         subject, predicate, object_ = triple
         for graph in self.graphs:
@@ -3548,17 +3388,7 @@
         self.count = 0
         return self
 
-<<<<<<< HEAD
-    def add(
-        self,
-        triple_or_quad: Union[
-            _TripleType,
-            _QuadType,
-        ],
-    ) -> BatchAddGraph:
-=======
     def add(self, triple_or_quad: _TripleType | _QuadType) -> BatchAddGraph:
->>>>>>> bcdc7a62
         """Add a triple to the buffer.
 
         Args:
