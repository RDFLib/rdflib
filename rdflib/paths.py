r"""
This module implements the SPARQL 1.1 Property path operators, as
defined in:
[http://www.w3.org/TR/sparql11-query/#propertypaths](http://www.w3.org/TR/sparql11-query/#propertypaths)

In SPARQL the syntax is as follows:

| Syntax              | Matches                                                                 |
|---------------------|-------------------------------------------------------------------------|
| `iri`               | An IRI. A path of length one.                                           |
| `^elt`              | Inverse path (object to subject).                                       |
| `elt1 / elt2`       | A sequence path of `elt1` followed by `elt2`.                           |
| `elt1 \| elt2`      | An alternative path of `elt1` or `elt2` (all possibilities are tried).  |
| `elt*`              | A path that connects subject and object by zero or more matches of `elt`.|
| `elt+`              | A path that connects subject and object by one or more matches of `elt`.|
| `elt?`              | A path that connects subject and object by zero or one matches of `elt`.|
| `!iri` or <br> `!(iri1 \| ... \| irin)` | Negated property set. An IRI not among `iri1` to `irin`. <br> `!iri` is short for `!(iri)`. |
| `!^iri` or <br> `!(^iri1 \| ... \| ^irin)` | Negated reverse property set. Excludes `^iri1` to `^irin` as reverse paths. <br> `!^iri` is short for `!(^iri)`. |
| `!(iri1 \| ... \| irij \| ^irij+1 \| ... \| ^irin)` | A combination of forward and reverse properties in a negated property set. |
| `(elt)`             | A grouped path `elt`, where parentheses control precedence.             |

This module is used internally by the SPARQL engine, but the property paths
can also be used to query RDFLib Graphs directly.

Where possible the SPARQL syntax is mapped to Python operators, and property
path objects can be constructed from existing URIRefs.

```python
>>> from rdflib import Graph, Namespace
>>> from rdflib.namespace import FOAF

>>> ~FOAF.knows
Path(~http://xmlns.com/foaf/0.1/knows)

>>> FOAF.knows/FOAF.name
Path(http://xmlns.com/foaf/0.1/knows / http://xmlns.com/foaf/0.1/name)

>>> FOAF.name|FOAF.givenName
Path(http://xmlns.com/foaf/0.1/name | http://xmlns.com/foaf/0.1/givenName)

```

Modifiers (?, \*, +) are done using \* (the multiplication operator) and
the strings '\*', '?', '+', also defined as constants in this file.

```python
>>> FOAF.knows*OneOrMore
Path(http://xmlns.com/foaf/0.1/knows+)

```

The path objects can also be used with the normal graph methods.

First some example data:

```python
>>> g=Graph()

>>> g=g.parse(data='''
... @prefix : <ex:> .
...
... :a :p1 :c ; :p2 :f .
... :c :p2 :e ; :p3 :g .
... :g :p3 :h ; :p2 :j .
... :h :p3 :a ; :p2 :g .
...
... :q :px :q .
...
... ''', format='n3') # doctest: +ELLIPSIS

>>> e = Namespace('ex:')

```

Graph contains:

```python
>>> (e.a, e.p1/e.p2, e.e) in g
True

```

Graph generator functions, triples, subjects, objects, etc. :

```python
>>> list(g.objects(e.c, (e.p3*OneOrMore)/e.p2)) # doctest: +NORMALIZE_WHITESPACE
[rdflib.term.URIRef('ex:j'), rdflib.term.URIRef('ex:g'),
    rdflib.term.URIRef('ex:f')]

```

A more complete set of tests:

```python
>>> list(eval_path(g, (None, e.p1/e.p2, None)))==[(e.a, e.e)]
True
>>> list(eval_path(g, (e.a, e.p1|e.p2, None)))==[(e.a,e.c), (e.a,e.f)]
True
>>> list(eval_path(g, (e.c, ~e.p1, None))) == [ (e.c, e.a) ]
True
>>> list(eval_path(g, (e.a, e.p1*ZeroOrOne, None))) == [(e.a, e.a), (e.a, e.c)]
True
>>> list(eval_path(g, (e.c, e.p3*OneOrMore, None))) == [
...     (e.c, e.g), (e.c, e.h), (e.c, e.a)]
True
>>> list(eval_path(g, (e.c, e.p3*ZeroOrMore, None))) == [(e.c, e.c),
...     (e.c, e.g), (e.c, e.h), (e.c, e.a)]
True
>>> list(eval_path(g, (e.a, -e.p1, None))) == [(e.a, e.f)]
True
>>> list(eval_path(g, (e.a, -(e.p1|e.p2), None))) == []
True
>>> list(eval_path(g, (e.g, -~e.p2, None))) == [(e.g, e.j)]
True
>>> list(eval_path(g, (e.e, ~(e.p1/e.p2), None))) == [(e.e, e.a)]
True
>>> list(eval_path(g, (e.a, e.p1/e.p3/e.p3, None))) == [(e.a, e.h)]
True

>>> list(eval_path(g, (e.q, e.px*OneOrMore, None)))
[(rdflib.term.URIRef('ex:q'), rdflib.term.URIRef('ex:q'))]

>>> list(eval_path(g, (None, e.p1|e.p2, e.c)))
[(rdflib.term.URIRef('ex:a'), rdflib.term.URIRef('ex:c'))]

>>> list(eval_path(g, (None, ~e.p1, e.a))) == [ (e.c, e.a) ]
True
>>> list(eval_path(g, (None, e.p1*ZeroOrOne, e.c))) # doctest: +NORMALIZE_WHITESPACE
[(rdflib.term.URIRef('ex:c'), rdflib.term.URIRef('ex:c')),
 (rdflib.term.URIRef('ex:a'), rdflib.term.URIRef('ex:c'))]

>>> list(eval_path(g, (None, e.p3*OneOrMore, e.a))) # doctest: +NORMALIZE_WHITESPACE
[(rdflib.term.URIRef('ex:h'), rdflib.term.URIRef('ex:a')),
 (rdflib.term.URIRef('ex:g'), rdflib.term.URIRef('ex:a')),
 (rdflib.term.URIRef('ex:c'), rdflib.term.URIRef('ex:a'))]

>>> list(eval_path(g, (None, e.p3*ZeroOrMore, e.a))) # doctest: +NORMALIZE_WHITESPACE
[(rdflib.term.URIRef('ex:a'), rdflib.term.URIRef('ex:a')),
 (rdflib.term.URIRef('ex:h'), rdflib.term.URIRef('ex:a')),
 (rdflib.term.URIRef('ex:g'), rdflib.term.URIRef('ex:a')),
 (rdflib.term.URIRef('ex:c'), rdflib.term.URIRef('ex:a'))]

>>> list(eval_path(g, (None, -e.p1, e.f))) == [(e.a, e.f)]
True
>>> list(eval_path(g, (None, -(e.p1|e.p2), e.c))) == []
True
>>> list(eval_path(g, (None, -~e.p2, e.j))) == [(e.g, e.j)]
True
>>> list(eval_path(g, (None, ~(e.p1/e.p2), e.a))) == [(e.e, e.a)]
True
>>> list(eval_path(g, (None, e.p1/e.p3/e.p3, e.h))) == [(e.a, e.h)]
True

>>> list(eval_path(g, (e.q, e.px*OneOrMore, None)))
[(rdflib.term.URIRef('ex:q'), rdflib.term.URIRef('ex:q'))]

>>> list(eval_path(g, (e.c, (e.p2|e.p3)*ZeroOrMore, e.j)))
[(rdflib.term.URIRef('ex:c'), rdflib.term.URIRef('ex:j'))]

```

No vars specified:

```python
>>> sorted(list(eval_path(g, (None, e.p3*OneOrMore, None)))) #doctest: +NORMALIZE_WHITESPACE
[(rdflib.term.URIRef('ex:c'), rdflib.term.URIRef('ex:a')),
 (rdflib.term.URIRef('ex:c'), rdflib.term.URIRef('ex:g')),
 (rdflib.term.URIRef('ex:c'), rdflib.term.URIRef('ex:h')),
 (rdflib.term.URIRef('ex:g'), rdflib.term.URIRef('ex:a')),
 (rdflib.term.URIRef('ex:g'), rdflib.term.URIRef('ex:h')),
 (rdflib.term.URIRef('ex:h'), rdflib.term.URIRef('ex:a'))]

```
"""

from __future__ import annotations

import warnings
from abc import ABC, abstractmethod
from functools import total_ordering
from typing import TYPE_CHECKING, Any

from rdflib.term import Node, URIRef

if TYPE_CHECKING:
    from collections.abc import Callable, Generator, Iterator

    from typing_extensions import TypeAlias

    from rdflib._type_checking import _MulPathMod
    from rdflib.graph import Graph, _ObjectType, _PredicateType, _SubjectType
    from rdflib.namespace import NamespaceManager

    SubjectType: TypeAlias = _SubjectType
    PredicateType: TypeAlias = _PredicateType
    ObjectType: TypeAlias = _ObjectType


# property paths

ZeroOrMore = "*"
OneOrMore = "+"
ZeroOrOne = "?"


def _n3(arg: URIRef | Path, namespace_manager: NamespaceManager | None = None) -> str:
    if isinstance(arg, (SequencePath, AlternativePath)) and len(arg.args) > 1:
        return "(%s)" % arg.n3(namespace_manager)
    return arg.n3(namespace_manager)


@total_ordering
class Path(ABC):
    """Base class for all property paths."""

<<<<<<< HEAD
    __or__: Callable[[Path, Union[URIRef, Path]], AlternativePath]
=======
    __or__: Callable[[Path, URIRef | Path], AlternativePath]
>>>>>>> bcdc7a62
    __invert__: Callable[[Path], InvPath]
    __neg__: Callable[[Path], NegatedPath]
    __truediv__: Callable[[Path, URIRef | Path], SequencePath]
    __mul__: Callable[[Path, str], MulPath]

    @abstractmethod
    def eval(
        self,
        graph: Graph,
        subj: SubjectType | None = None,
        obj: ObjectType | None = None,
    ) -> Iterator[tuple[SubjectType, ObjectType]]: ...

    @abstractmethod
    def n3(self, namespace_manager: NamespaceManager | None = None) -> str: ...

    def __hash__(self):
        return hash(repr(self))

    def __eq__(self, other):
        return repr(self) == repr(other)

    def __lt__(self, other: Any) -> bool:
        if not isinstance(other, (Path, Node)):
            raise TypeError(
                "unorderable types: %s() < %s()" % (repr(self), repr(other))
            )
        return repr(self) < repr(other)


class InvPath(Path):
    def __init__(self, arg: Path | URIRef):
        self.arg = arg

    def eval(
        self,
        graph: Graph,
        subj: SubjectType | None = None,
        obj: ObjectType | None = None,
    ) -> Generator[tuple[ObjectType, SubjectType], None, None]:
        for s, o in eval_path(graph, (obj, self.arg, subj)):
            yield o, s

    def __repr__(self) -> str:
        return "Path(~%s)" % (self.arg,)

    def n3(self, namespace_manager: NamespaceManager | None = None) -> str:
        return "^%s" % _n3(self.arg, namespace_manager)


class SequencePath(Path):
    def __init__(self, *args: Path | URIRef):
        self.args: list[Path | URIRef] = []
        for a in args:
            if isinstance(a, SequencePath):
                self.args += a.args
            else:
                self.args.append(a)

    def eval(
        self,
        graph: Graph,
        subj: SubjectType | None = None,
        obj: ObjectType | None = None,
    ) -> Generator[tuple[SubjectType, ObjectType], None, None]:
        def _eval_seq(
            paths: list[Path | URIRef],
            subj: SubjectType | None,
            obj: ObjectType | None,
        ) -> Generator[tuple[SubjectType, ObjectType], None, None]:
            if paths[1:]:
                for s, o in eval_path(graph, (subj, paths[0], None)):
                    for r in _eval_seq(paths[1:], o, obj):
                        yield s, r[1]

            else:
                for s, o in eval_path(graph, (subj, paths[0], obj)):
                    yield s, o

        def _eval_seq_bw(
            paths: list[Path | URIRef],
            subj: SubjectType | None,
            obj: ObjectType,
        ) -> Generator[tuple[SubjectType, ObjectType], None, None]:
            if paths[:-1]:
                for s, o in eval_path(graph, (None, paths[-1], obj)):
                    for r in _eval_seq(paths[:-1], subj, s):
                        yield r[0], o

            else:
                for s, o in eval_path(graph, (subj, paths[0], obj)):
                    yield s, o

        if subj:
            return _eval_seq(self.args, subj, obj)
        elif obj:
            return _eval_seq_bw(self.args, subj, obj)
        else:  # no vars bound, we can start anywhere
            return _eval_seq(self.args, subj, obj)

    def __repr__(self) -> str:
        return "Path(%s)" % " / ".join(str(x) for x in self.args)

    def n3(self, namespace_manager: NamespaceManager | None = None) -> str:
        return "/".join(_n3(a, namespace_manager) for a in self.args)


class AlternativePath(Path):
    def __init__(self, *args: Path | URIRef):
        self.args: list[Path | URIRef] = []
        for a in args:
            if isinstance(a, AlternativePath):
                self.args += a.args
            else:
                self.args.append(a)

    def eval(
        self,
        graph: Graph,
        subj: SubjectType | None = None,
        obj: ObjectType | None = None,
    ) -> Generator[tuple[SubjectType, ObjectType], None, None]:
        for x in self.args:
            for y in eval_path(graph, (subj, x, obj)):
                yield y

    def __repr__(self) -> str:
        return "Path(%s)" % " | ".join(str(x) for x in self.args)

    def n3(self, namespace_manager: NamespaceManager | None = None) -> str:
        return "|".join(_n3(a, namespace_manager) for a in self.args)


class MulPath(Path):
    def __init__(self, path: Path | URIRef, mod: _MulPathMod):
        self.path = path
        self.mod = mod

        if mod == ZeroOrOne:
            self.zero = True
            self.more = False
        elif mod == ZeroOrMore:
            self.zero = True
            self.more = True
        elif mod == OneOrMore:
            self.zero = False
            self.more = True
        else:
            raise Exception("Unknown modifier %s" % mod)

    def eval(
        self,
        graph: Graph,
        subj: SubjectType | None = None,
        obj: ObjectType | None = None,
        first: bool = True,
    ) -> Generator[tuple[SubjectType, ObjectType], None, None]:
        if self.zero and first:
            if subj and obj:
                if subj == obj:
                    yield subj, obj
            elif subj:
                yield subj, subj
            elif obj:
                yield obj, obj

        def _fwd(
            subj: SubjectType,
            obj: ObjectType | None,
            seen: set[SubjectType],
        ) -> Generator[tuple[SubjectType, ObjectType], None, None]:
            seen.add(subj)

            for s, o in eval_path(graph, (subj, self.path, None)):
                if not obj or o == obj:
                    yield s, o
                if self.more:
                    if o in seen:
                        continue
                    for s2, o2 in _fwd(o, obj, seen):
                        yield s, o2

        def _bwd(
            subj: SubjectType | None,
            obj: ObjectType,
            seen: set[ObjectType],
        ) -> Generator[tuple[SubjectType, ObjectType], None, None]:
            seen.add(obj)

            for s, o in eval_path(graph, (None, self.path, obj)):
                if not subj or subj == s:
                    yield s, o
                if self.more:
                    if s in seen:
                        continue

                    for s2, o2 in _bwd(None, s, seen):
                        yield s2, o

        def _all_fwd_paths() -> Generator[tuple[SubjectType, ObjectType], None, None]:
            if self.zero:
                seen1 = set()
                # According to the spec, ALL nodes are possible solutions
                # (even literals)
                # we cannot do this without going through ALL triples
                # unless we keep an index of all terms somehow
                # but let's just hope this query doesn't happen very often...
                for s, o in graph.subject_objects(None):
                    if s not in seen1:
                        seen1.add(s)
                        yield s, s
                    if o not in seen1:
                        seen1.add(o)
                        yield o, o

            seen = set()
            for s, o in eval_path(graph, (None, self.path, None)):
                if not self.more:
                    yield s, o
                else:
                    if s not in seen:
                        seen.add(s)
                        f = list(_fwd(s, None, set()))
                        for s1, o1 in f:
                            assert s1 == s
                            yield s1, o1

        done = set()  # the spec does, by defn, not allow duplicates
        if subj is not None:
            for x in _fwd(subj, obj, set()):
                if x not in done:
                    done.add(x)
                    yield x
        elif obj is not None:
            for x in _bwd(subj, obj, set()):
                if x not in done:
                    done.add(x)
                    yield x
        else:
            for x in _all_fwd_paths():
                if x not in done:
                    done.add(x)
                    yield x

    def __repr__(self) -> str:
        return "Path(%s%s)" % (self.path, self.mod)

    def n3(self, namespace_manager: NamespaceManager | None = None) -> str:
        return "%s%s" % (_n3(self.path, namespace_manager), self.mod)


class NegatedPath(Path):
    def __init__(self, arg: AlternativePath | InvPath | URIRef):
        self.args: list[URIRef | Path]
        if isinstance(arg, (URIRef, InvPath)):
            self.args = [arg]
        elif isinstance(arg, AlternativePath):
            self.args = arg.args
        else:
            raise Exception(
                "Can only negate URIRefs, InvPaths or "
                + "AlternativePaths, not: %s" % (arg,)
            )

    def eval(self, graph, subj=None, obj=None):
        for s, p, o in graph.triples((subj, None, obj)):
            for a in self.args:
                if isinstance(a, URIRef):
                    if p == a:
                        break
                elif isinstance(a, InvPath):
                    if (o, a.arg, s) in graph:
                        break
                else:
                    raise Exception("Invalid path in NegatedPath: %s" % a)
            else:
                yield s, o

    def __repr__(self) -> str:
        return "Path(! %s)" % ",".join(str(x) for x in self.args)

    def n3(self, namespace_manager: NamespaceManager | None = None) -> str:
        return "!(%s)" % ("|".join(_n3(arg, namespace_manager) for arg in self.args))


class PathList(list):
    pass


def path_alternative(self: URIRef | Path, other: URIRef | Path):
    """
    alternative path
    """
    if not isinstance(other, (URIRef, Path)):
        raise Exception("Only URIRefs or Paths can be in paths!")
    return AlternativePath(self, other)


def path_sequence(self: URIRef | Path, other: URIRef | Path):
    """
    sequence path
    """
    if not isinstance(other, (URIRef, Path)):
        raise Exception("Only URIRefs or Paths can be in paths!")
    return SequencePath(self, other)


def evalPath(  # noqa: N802
    graph: Graph,
    t: tuple[
        SubjectType | None,
        Path | PredicateType | None,
        ObjectType | None,
    ],
) -> Iterator[tuple[SubjectType, ObjectType]]:
    warnings.warn(
        DeprecationWarning(
            "rdflib.path.evalPath() is deprecated, use the (snake-cased) eval_path(). "
            "The mixed-case evalPath() function name is incompatible with PEP8 "
            "recommendations and will be replaced by eval_path() in rdflib 7.0.0."
        )
    )
    return eval_path(graph, t)


def eval_path(
    graph: Graph,
    t: tuple[
        SubjectType | None,
        Path | PredicateType | None,
        ObjectType | None,
    ],
) -> Iterator[tuple[SubjectType, ObjectType]]:
    return ((s, o) for s, p, o in graph.triples(t))


def mul_path(p: URIRef | Path, mul: _MulPathMod) -> MulPath:
    """
    cardinality path
    """
    return MulPath(p, mul)


def inv_path(p: URIRef | Path) -> InvPath:
    """
    inverse path
    """
    return InvPath(p)


def neg_path(p: URIRef | AlternativePath | InvPath) -> NegatedPath:
    """
    negated path
    """
    return NegatedPath(p)


if __name__ == "__main__":
    pass
else:
    # monkey patch
    # (these cannot be directly in terms.py
    #  as it would introduce circular imports)

    URIRef.__or__ = path_alternative
    # ignore typing here as URIRef inherits from str,
    # which has an incompatible definition of __mul__.
    URIRef.__mul__ = mul_path  # type: ignore
    URIRef.__invert__ = inv_path
    URIRef.__neg__ = neg_path
    URIRef.__truediv__ = path_sequence

    Path.__invert__ = inv_path
    # type error: Incompatible types in assignment (expression has type "Callable[[Union[URIRef, AlternativePath, InvPath]], NegatedPath]", variable has type "Callable[[Path], NegatedPath]")
    Path.__neg__ = neg_path  # type: ignore[assignment]
    # type error: Incompatible types in assignment (expression has type "Callable[[URIRef|Path, Literal['*', '+', '?']], MulPath]", variable has type "Callable[[Path, str], MulPath]")
    Path.__mul__ = mul_path  # type: ignore[assignment]
    Path.__or__ = path_alternative
    Path.__truediv__ = path_sequence<|MERGE_RESOLUTION|>--- conflicted
+++ resolved
@@ -213,11 +213,7 @@
 class Path(ABC):
     """Base class for all property paths."""
 
-<<<<<<< HEAD
-    __or__: Callable[[Path, Union[URIRef, Path]], AlternativePath]
-=======
     __or__: Callable[[Path, URIRef | Path], AlternativePath]
->>>>>>> bcdc7a62
     __invert__: Callable[[Path], InvPath]
     __neg__: Callable[[Path], NegatedPath]
     __truediv__: Callable[[Path, URIRef | Path], SequencePath]
