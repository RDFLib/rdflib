--- conflicted
+++ resolved
@@ -54,11 +54,7 @@
 __docformat__ = "restructuredtext en"
 
 __version__: str = _DISTRIBUTION_METADATA["Version"]
-<<<<<<< HEAD
 __date__ = "2025-03-29"
-=======
-__date__ = "2025-01-10"
->>>>>>> 71264cc0
 
 __all__ = [
     "URIRef",
