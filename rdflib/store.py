"""## Types of store

`Context-aware`: An RDF store capable of storing statements within contexts
is considered context-aware. Essentially, such a store is able to partition
the RDF model it represents into individual, named, and addressable
sub-graphs.

Relevant Notation3 reference regarding formulae, quoted statements, and such:
http://www.w3.org/DesignIssues/Notation3.html

`Formula-aware`: An RDF store capable of distinguishing between statements
that are asserted and statements that are quoted is considered formula-aware.

`Transaction-capable`: capable of providing transactional integrity to the
RDF operations performed on it.

`Graph-aware`: capable of keeping track of empty graphs.
"""

from __future__ import annotations

import pickle
from io import BytesIO
<<<<<<< HEAD
from typing import (
    TYPE_CHECKING,
    Any,
    Dict,
    Generator,
    Iterable,
    Iterator,
    Mapping,
    Optional,
    Tuple,
    Union,
)
=======
from typing import TYPE_CHECKING, Any
>>>>>>> 71264cc0

from rdflib.events import Dispatcher, Event

if TYPE_CHECKING:
    from collections.abc import Generator, Iterable, Iterator, Mapping

    from rdflib.graph import (
        Graph,
        _ContextType,
        _QuadType,
        _TripleChoiceType,
        _TriplePatternType,
        _TripleType,
    )
    from rdflib.plugins.sparql.sparql import Query, Update
    from rdflib.query import Result
    from rdflib.term import Identifier, Node, URIRef


# Constants representing the state of a Store (returned by the open method)
VALID_STORE = 1
CORRUPTED_STORE = 0
NO_STORE = -1
UNKNOWN: None = None


Pickler = pickle.Pickler
Unpickler = pickle.Unpickler
UnpicklingError = pickle.UnpicklingError

__all__ = [
    "StoreCreatedEvent",
    "TripleAddedEvent",
    "TripleRemovedEvent",
    "NodePickler",
    "Store",
]


class StoreCreatedEvent(Event):
    """This event is fired when the Store is created.

    Attributes:
        configuration: String used to create the store
    """


class TripleAddedEvent(Event):
    """This event is fired when a triple is added.

    Attributes:
        triple: The triple added to the graph.
        context: The context of the triple, if any.
        graph: The graph to which the triple was added.
    """


class TripleRemovedEvent(Event):
    """This event is fired when a triple is removed.

    Attributes:
        triple: The triple removed from the graph.
        context: The context of the triple, if any.
        graph: The graph from which the triple was removed.
    """


class NodePickler:
    def __init__(self) -> None:
        self._objects: dict[str, Any] = {}
        self._ids: dict[Any, str] = {}
        self._get_object = self._objects.__getitem__

    def _get_ids(self, key: Any) -> str | None:
        try:
            return self._ids.get(key)
        except TypeError:
            return None

    def register(self, object: Any, id: str) -> None:
        self._objects[id] = object
        self._ids[object] = id

    def loads(self, s: bytes) -> Node:
        up = Unpickler(BytesIO(s))
        # NOTE on type error: https://github.com/python/mypy/issues/2427
        # type error: Cannot assign to a method
        up.persistent_load = self._get_object
        try:
            return up.load()
        except KeyError as e:
            raise UnpicklingError("Could not find Node class for %s" % e)

    def dumps(self, obj: Node, protocol: Any | None = None, bin: Any | None = None):
        src = BytesIO()
        p = Pickler(src)
        # NOTE on type error: https://github.com/python/mypy/issues/2427
        # type error: Cannot assign to a method
        p.persistent_id = self._get_ids
        p.dump(obj)
        return src.getvalue()

    def __getstate__(self) -> Mapping[str, Any]:
        state = self.__dict__.copy()
        del state["_get_object"]
        state.update(
            {"_ids": tuple(self._ids.items()), "_objects": tuple(self._objects.items())}
        )
        return state

    def __setstate__(self, state: Mapping[str, Any]) -> None:
        self.__dict__.update(state)
        self._ids = dict(self._ids)
        self._objects = dict(self._objects)
        self._get_object = self._objects.__getitem__


class Store:
    # Properties
    context_aware: bool = False
    formula_aware: bool = False
    transaction_aware: bool = False
    graph_aware: bool = False

    def __init__(
        self,
        configuration: str | None = None,
        identifier: Identifier | None = None,
    ):
        """Initialize the Store.

        Args:
            identifier: URIRef of the Store. Defaults to CWD
            configuration: String containing information open can use to
                connect to datastore.
        """
        self.__node_pickler: NodePickler | None = None
        self.dispatcher = Dispatcher()
        if configuration:
            self.open(configuration)

    @property
    def node_pickler(self) -> NodePickler:
        if self.__node_pickler is None:
            from rdflib.graph import Graph, QuotedGraph
            from rdflib.term import BNode, Literal, URIRef, Variable

            self.__node_pickler = np = NodePickler()
            np.register(self, "S")
            np.register(URIRef, "U")
            np.register(BNode, "B")
            np.register(Literal, "L")
            np.register(Graph, "G")
            np.register(QuotedGraph, "Q")
            np.register(Variable, "V")
        return self.__node_pickler

    # Database management methods
    # NOTE: Can't find any stores using this, we should consider deprecating it.
    def create(self, configuration: str) -> None:
        self.dispatcher.dispatch(StoreCreatedEvent(configuration=configuration))

    def open(self, configuration: str, create: bool = False) -> int | None:
        """Opens the store specified by the configuration string.

        Args:
            configuration: Store configuration string
            create: If True, a store will be created if it doesn't exist.
                If False and the store doesn't exist, an exception is raised.

        Returns:
            One of: VALID_STORE, CORRUPTED_STORE, or NO_STORE

        Raises:
            Exception: If there are insufficient permissions to open the store.
        """
        return UNKNOWN

    def close(self, commit_pending_transaction: bool = False) -> None:
        """Closes the database connection.

        Args:
            commit_pending_transaction: Whether to commit all pending
                transactions before closing (if the store is transactional).
        """

    def destroy(self, configuration: str) -> None:
        """Destroys the instance of the store.

        Args:
            configuration: The configuration string identifying the store instance.
        """

    def gc(self) -> None:
        """Allows the store to perform any needed garbage collection."""
        pass

    # RDF APIs
    def add(
        self,
        triple: _TripleType,
        context: _ContextType,
        quoted: bool = False,
    ) -> None:
        """Adds the given statement to a specific context or to the model.

        Args:
            triple: The triple to add
            context: The context to add the triple to
            quoted: If True, indicates this statement is quoted/hypothetical
                (for formula-aware stores)

        Note:
            It should be an error to not specify a context and have the quoted
            argument be True. It should also be an error for the quoted argument
            to be True when the store is not formula-aware.
        """
        self.dispatcher.dispatch(TripleAddedEvent(triple=triple, context=context))

    def addN(self, quads: Iterable[_QuadType]) -> None:  # noqa: N802
        """Adds each item in the list of statements to a specific context.

        The quoted argument is interpreted by formula-aware stores to indicate this
        statement is quoted/hypothetical.

        Note:
            The default implementation is a redirect to add.

        Args:
            quads: An iterable of quads to add
        """
        for s, p, o, c in quads:
            assert c is not None, "Context associated with %s %s %s is None!" % (
                s,
                p,
                o,
            )
            self.add((s, p, o), c)

    def remove(
        self,
        triple: _TriplePatternType,
        context: _ContextType | None = None,
    ) -> None:
        """Remove the set of triples matching the pattern from the store"""
        self.dispatcher.dispatch(TripleRemovedEvent(triple=triple, context=context))

    def triples_choices(
        self,
<<<<<<< HEAD
        triple: _TripleChoiceType,
        context: Optional[_ContextType] = None,
=======
        triple: (
            tuple[
                list[_SubjectType] | tuple[_SubjectType, ...],
                _PredicateType,
                _ObjectType | None,
            ]
            | tuple[
                _SubjectType | None,
                list[_PredicateType] | tuple[_PredicateType, ...],
                _ObjectType | None,
            ]
            | tuple[
                _SubjectType | None,
                _PredicateType,
                list[_ObjectType] | tuple[_ObjectType, ...],
            ]
        ),
        context: _ContextType | None = None,
>>>>>>> 71264cc0
    ) -> Generator[
        tuple[
            _TripleType,
            Iterator[_ContextType | None],
        ],
        None,
        None,
    ]:
        """
        A variant of triples that can take a list of terms instead of a single
        term in any slot.  Stores can implement this to optimize the response
        time from the default 'fallback' implementation, which will iterate
        over each term in the list and dispatch to triples
        """
        subject: _SubjectType | list[_SubjectType] | tuple[_SubjectType, ...] | None
        predicate: _PredicateType | list[_PredicateType] | tuple[_PredicateType, ...]
        object_: _ObjectType | list[_ObjectType] | tuple[_ObjectType, ...] | None
        subject, predicate, object_ = triple
        if isinstance(object_, (list, tuple)):
            # MyPy thinks these are unreachable due to the triple pattern signature.
            if isinstance(subject, (list, tuple)):
                raise ValueError("object_ / subject are both lists")
            if isinstance(predicate, (list, tuple)):
                raise ValueError("object_ / predicate are both lists")
            if object_:
                for obj in object_:
                    for (s1, p1, o1), cg in self.triples(
                        (subject, predicate, obj), context
                    ):
                        yield (s1, p1, o1), cg
            else:
                for (s1, p1, o1), cg in self.triples(
                    (subject, predicate, None), context
                ):
                    yield (s1, p1, o1), cg

        elif isinstance(subject, (list, tuple)):
            if isinstance(predicate, (list, tuple)):
                raise ValueError("subject / predicate are both lists")
            if subject:
                for subj in subject:
                    for (s1, p1, o1), cg in self.triples(
                        (subj, predicate, object_), context
                    ):
                        yield (s1, p1, o1), cg
            else:
                for (s1, p1, o1), cg in self.triples(
                    (None, predicate, object_), context
                ):
                    yield (s1, p1, o1), cg

        elif isinstance(predicate, (list, tuple)):
            if predicate:
                for pred in predicate:
                    for (s1, p1, o1), cg in self.triples(
                        (subject, pred, object_), context
                    ):
                        yield (s1, p1, o1), cg
            else:
                for (s1, p1, o1), cg in self.triples((subject, None, object_), context):
                    yield (s1, p1, o1), cg

    # type error: Missing return statement
    def triples(  # type: ignore[return]
        self,
        triple_pattern: _TriplePatternType,
        context: _ContextType | None = None,
    ) -> Iterator[tuple[_TripleType, Iterator[_ContextType | None]]]:
        """
        A generator over all the triples matching the pattern. Pattern can
        include any objects for used for comparing against nodes in the store,
        for example, REGEXTerm, URIRef, Literal, BNode, Variable, Graph,
        QuotedGraph, Date? DateRange?

        Args:
            context: A conjunctive query can be indicated by either
                providing a value of None, or a specific context can be
                queries by passing a Graph instance (if store is context aware).
        """
        subject, predicate, object = triple_pattern

    # variants of triples will be done if / when optimization is needed

    # type error: Missing return statement
    def __len__(self, context: _ContextType | None = None) -> int:  # type: ignore[empty-body]
        """
        Number of statements in the store. This should only account for non-
        quoted (asserted) statements if the context is not specified,
        otherwise it should return the number of statements in the formula or
        context given.

        Args:
            context: a graph instance to query or None
        """

    # type error: Missing return statement
    def contexts(  # type: ignore[empty-body]
        self, triple: _TripleType | None = None
    ) -> Generator[_ContextType, None, None]:
        """
        Generator over all contexts in the graph. If triple is specified,
        a generator over all contexts the triple is in.

        if store is graph_aware, may also return empty contexts

        :returns: a generator over Nodes
        """

    # TODO FIXME: the result of query is inconsistent.
    def query(
        self,
        query: Query | str,
        initNs: Mapping[str, Any],  # noqa: N803
        initBindings: Mapping[str, Identifier],  # noqa: N803
        queryGraph: str,  # noqa: N803
        **kwargs: Any,
    ) -> Result:
        """If stores provide their own SPARQL implementation, override this.

        queryGraph is None, a URIRef or `__UNION__`
        If None the graph is specified in the query-string/object
        If URIRef it specifies the graph to query,
        If  `__UNION__` the union of all named graphs should be queried
        (This is used by ConjunctiveGraphs
        Values other than None obviously only makes sense for
        context-aware stores.)
        """

        raise NotImplementedError

    def update(
        self,
        update: Update | str,
        initNs: Mapping[str, Any],  # noqa: N803
        initBindings: Mapping[str, Identifier],  # noqa: N803
        queryGraph: str,  # noqa: N803
        **kwargs: Any,
    ) -> None:
        """If stores provide their own (SPARQL) Update implementation, override this.

        queryGraph is None, a URIRef or `__UNION__`
        If None the graph is specified in the query-string/object
        If URIRef it specifies the graph to query,
        If  `__UNION__` the union of all named graphs should be queried
        (This is used by ConjunctiveGraphs
        Values other than None obviously only makes sense for
        context-aware stores.)
        """

        raise NotImplementedError

    # Optional Namespace methods

    def bind(self, prefix: str, namespace: URIRef, override: bool = True) -> None:
        """Bind a namespace to a prefix.

        Args:
            prefix: The prefix to bind the namespace to.
            namespace: The URIRef of the namespace to bind.
            override: If True, rebind even if the given namespace is already bound
                to another prefix
        """

    def prefix(self, namespace: URIRef) -> str | None:
        """"""

    def namespace(self, prefix: str) -> URIRef | None:
        """ """

    def namespaces(self) -> Iterator[tuple[str, URIRef]]:
        """ """
        # This is here so that the function becomes an empty generator.
        # See https://stackoverflow.com/q/13243766 and
        # https://www.python.org/dev/peps/pep-0255/#why-a-new-keyword-for-yield-why-not-a-builtin-function-instead
        if False:
            yield None  # type: ignore[unreachable]

    # Optional Transactional methods

    def commit(self) -> None:
        """ """

    def rollback(self) -> None:
        """ """

    # Optional graph methods

    def add_graph(self, graph: Graph) -> None:
        """Add a graph to the store, no effect if the graph already
        exists.

        Args:
            graph: a Graph instance
        """
        raise Exception("Graph method called on non-graph_aware store")

    def remove_graph(self, graph: Graph) -> None:
        """Remove a graph from the store, this should also remove all
        triples in the graph

        Args:
            graphid: a Graph instance
        """
        raise Exception("Graph method called on non-graph_aware store")<|MERGE_RESOLUTION|>--- conflicted
+++ resolved
@@ -21,22 +21,7 @@
 
 import pickle
 from io import BytesIO
-<<<<<<< HEAD
-from typing import (
-    TYPE_CHECKING,
-    Any,
-    Dict,
-    Generator,
-    Iterable,
-    Iterator,
-    Mapping,
-    Optional,
-    Tuple,
-    Union,
-)
-=======
 from typing import TYPE_CHECKING, Any
->>>>>>> 71264cc0
 
 from rdflib.events import Dispatcher, Event
 
@@ -286,29 +271,8 @@
 
     def triples_choices(
         self,
-<<<<<<< HEAD
         triple: _TripleChoiceType,
-        context: Optional[_ContextType] = None,
-=======
-        triple: (
-            tuple[
-                list[_SubjectType] | tuple[_SubjectType, ...],
-                _PredicateType,
-                _ObjectType | None,
-            ]
-            | tuple[
-                _SubjectType | None,
-                list[_PredicateType] | tuple[_PredicateType, ...],
-                _ObjectType | None,
-            ]
-            | tuple[
-                _SubjectType | None,
-                _PredicateType,
-                list[_ObjectType] | tuple[_ObjectType, ...],
-            ]
-        ),
         context: _ContextType | None = None,
->>>>>>> 71264cc0
     ) -> Generator[
         tuple[
             _TripleType,
@@ -323,9 +287,6 @@
         time from the default 'fallback' implementation, which will iterate
         over each term in the list and dispatch to triples
         """
-        subject: _SubjectType | list[_SubjectType] | tuple[_SubjectType, ...] | None
-        predicate: _PredicateType | list[_PredicateType] | tuple[_PredicateType, ...]
-        object_: _ObjectType | list[_ObjectType] | tuple[_ObjectType, ...] | None
         subject, predicate, object_ = triple
         if isinstance(object_, (list, tuple)):
             # MyPy thinks these are unreachable due to the triple pattern signature.
