"""## Types of store

`Context-aware`: An RDF store capable of storing statements within contexts
is considered context-aware. Essentially, such a store is able to partition
the RDF model it represents into individual, named, and addressable
sub-graphs.

Relevant Notation3 reference regarding formulae, quoted statements, and such:
http://www.w3.org/DesignIssues/Notation3.html

`Formula-aware`: An RDF store capable of distinguishing between statements
that are asserted and statements that are quoted is considered formula-aware.

`Transaction-capable`: capable of providing transactional integrity to the
RDF operations performed on it.

`Graph-aware`: capable of keeping track of empty graphs.
"""

from __future__ import annotations

import pickle
from io import BytesIO
<<<<<<< HEAD
from typing import (
    TYPE_CHECKING,
    Any,
    Dict,
    Generator,
    Iterable,
    Iterator,
    Mapping,
    Optional,
    Tuple,
    Union,
)
=======
from typing import TYPE_CHECKING, Any
>>>>>>> bcdc7a62

from rdflib.events import Dispatcher, Event

if TYPE_CHECKING:
    from collections.abc import Generator, Iterable, Iterator, Mapping

    from rdflib.graph import (
        Graph,
        _ContextType,
        _QuadType,
        _TripleChoiceType,
        _TriplePatternType,
        _TripleType,
    )
    from rdflib.plugins.sparql.sparql import Query, Update
    from rdflib.query import Result
    from rdflib.term import Identifier, Node, URIRef


# Constants representing the state of a Store (returned by the open method)
VALID_STORE = 1
CORRUPTED_STORE = 0
NO_STORE = -1
UNKNOWN: None = None


Pickler = pickle.Pickler
Unpickler = pickle.Unpickler
UnpicklingError = pickle.UnpicklingError

__all__ = [
    "StoreCreatedEvent",
    "TripleAddedEvent",
    "TripleRemovedEvent",
    "NodePickler",
    "Store",
]


class StoreCreatedEvent(Event):
    """This event is fired when the Store is created.

    Attributes:
        configuration: String used to create the store
    """


class TripleAddedEvent(Event):
    """This event is fired when a triple is added.

    Attributes:
        triple: The triple added to the graph.
        context: The context of the triple, if any.
        graph: The graph to which the triple was added.
    """


class TripleRemovedEvent(Event):
    """This event is fired when a triple is removed.

    Attributes:
        triple: The triple removed from the graph.
        context: The context of the triple, if any.
        graph: The graph from which the triple was removed.
    """


class NodePickler:
    def __init__(self) -> None:
        self._objects: dict[str, Any] = {}
        self._ids: dict[Any, str] = {}
        self._get_object = self._objects.__getitem__

    def _get_ids(self, key: Any) -> str | None:
        try:
            return self._ids.get(key)
        except TypeError:
            return None

    def register(self, object: Any, id: str) -> None:
        self._objects[id] = object
        self._ids[object] = id

    def loads(self, s: bytes) -> Node:
        up = Unpickler(BytesIO(s))
        # NOTE on type error: https://github.com/python/mypy/issues/2427
        # type error: Cannot assign to a method
        up.persistent_load = self._get_object  # type: ignore[method-assign]
        try:
            return up.load()
        except KeyError as e:
            raise UnpicklingError("Could not find Node class for %s" % e)

    def dumps(self, obj: Node, protocol: Any | None = None, bin: Any | None = None):
        src = BytesIO()
        p = Pickler(src)
        # NOTE on type error: https://github.com/python/mypy/issues/2427
        # type error: Cannot assign to a method
        p.persistent_id = self._get_ids  # type: ignore[method-assign]
        p.dump(obj)
        return src.getvalue()

    def __getstate__(self) -> Mapping[str, Any]:
        state = self.__dict__.copy()
        del state["_get_object"]
        state.update(
            {"_ids": tuple(self._ids.items()), "_objects": tuple(self._objects.items())}
        )
        return state

    def __setstate__(self, state: Mapping[str, Any]) -> None:
        self.__dict__.update(state)
        self._ids = dict(self._ids)
        self._objects = dict(self._objects)
        self._get_object = self._objects.__getitem__


class Store:
    # Properties
    context_aware: bool = False
    formula_aware: bool = False
    transaction_aware: bool = False
    graph_aware: bool = False

    def __init__(
        self,
        configuration: str | None = None,
        identifier: Identifier | None = None,
    ):
        """Initialize the Store.

        Args:
            identifier: URIRef of the Store. Defaults to CWD
            configuration: String containing information open can use to
                connect to datastore.
        """
<<<<<<< HEAD
        self.__node_pickler: Optional[NodePickler] = None
=======
        self.__node_pickler: NodePickler | None = None
>>>>>>> bcdc7a62
        self.dispatcher = Dispatcher()
        if configuration:
            self.open(configuration)

    @property
    def node_pickler(self) -> NodePickler:
        if self.__node_pickler is None:
            from rdflib.graph import Graph, QuotedGraph
            from rdflib.term import BNode, Literal, URIRef, Variable

            self.__node_pickler = np = NodePickler()
            np.register(self, "S")
            np.register(URIRef, "U")
            np.register(BNode, "B")
            np.register(Literal, "L")
            np.register(Graph, "G")
            np.register(QuotedGraph, "Q")
            np.register(Variable, "V")
        return self.__node_pickler

    # Database management methods
    # NOTE: Can't find any stores using this, we should consider deprecating it.
    def create(self, configuration: str) -> None:
        self.dispatcher.dispatch(StoreCreatedEvent(configuration=configuration))

<<<<<<< HEAD
    def open(
        self, configuration: Union[str, tuple[str, str]], create: bool = False
    ) -> Optional[int]:
=======
    def open(self, configuration: str, create: bool = False) -> int | None:
>>>>>>> bcdc7a62
        """Opens the store specified by the configuration string.

        Args:
            configuration: Store configuration string
            create: If True, a store will be created if it doesn't exist.
                If False and the store doesn't exist, an exception is raised.

        Returns:
            One of: VALID_STORE, CORRUPTED_STORE, or NO_STORE

        Raises:
            Exception: If there are insufficient permissions to open the store.
        """
        return UNKNOWN

    def close(self, commit_pending_transaction: bool = False) -> None:
        """Closes the database connection.

        Args:
            commit_pending_transaction: Whether to commit all pending
                transactions before closing (if the store is transactional).
        """

    def destroy(self, configuration: str) -> None:
        """Destroys the instance of the store.

        Args:
            configuration: The configuration string identifying the store instance.
        """

    def gc(self) -> None:
        """Allows the store to perform any needed garbage collection."""
        pass

    # RDF APIs
    def add(
        self,
        triple: _TripleType,
        context: _ContextType,
        quoted: bool = False,
    ) -> None:
        """Adds the given statement to a specific context or to the model.

        Args:
            triple: The triple to add
            context: The context to add the triple to
            quoted: If True, indicates this statement is quoted/hypothetical
                (for formula-aware stores)

        Note:
            It should be an error to not specify a context and have the quoted
            argument be True. It should also be an error for the quoted argument
            to be True when the store is not formula-aware.
        """
        self.dispatcher.dispatch(TripleAddedEvent(triple=triple, context=context))

    def addN(self, quads: Iterable[_QuadType]) -> None:  # noqa: N802
        """Adds each item in the list of statements to a specific context.

        The quoted argument is interpreted by formula-aware stores to indicate this
        statement is quoted/hypothetical.

        Note:
            The default implementation is a redirect to add.

        Args:
            quads: An iterable of quads to add
        """
        for s, p, o, c in quads:
            assert c is not None, "Context associated with %s %s %s is None!" % (
                s,
                p,
                o,
            )
            self.add((s, p, o), c)

    def remove(
        self,
        triple: _TriplePatternType,
        context: _ContextType | None = None,
    ) -> None:
        """Remove the set of triples matching the pattern from the store"""
        self.dispatcher.dispatch(TripleRemovedEvent(triple=triple, context=context))

    def triples_choices(
        self,
        triple: _TripleChoiceType,
<<<<<<< HEAD
        context: Optional[_ContextType] = None,
=======
        context: _ContextType | None = None,
>>>>>>> bcdc7a62
    ) -> Generator[
        tuple[
            _TripleType,
            Iterator[_ContextType | None],
        ],
        None,
        None,
    ]:
        """
        A variant of triples that can take a list of terms instead of a single
        term in any slot.  Stores can implement this to optimize the response
        time from the default 'fallback' implementation, which will iterate
        over each term in the list and dispatch to triples
        """
        subject, predicate, object_ = triple
        if isinstance(object_, (list, tuple)):
            # MyPy thinks these are unreachable due to the triple pattern signature.
            if isinstance(subject, (list, tuple)):
                raise ValueError("object_ / subject are both lists")
            if isinstance(predicate, (list, tuple)):
                raise ValueError("object_ / predicate are both lists")
            if object_:
                for obj in object_:
                    for (s1, p1, o1), cg in self.triples(
                        (subject, predicate, obj), context
                    ):
                        yield (s1, p1, o1), cg
            else:
                for (s1, p1, o1), cg in self.triples(
                    (subject, predicate, None), context
                ):
                    yield (s1, p1, o1), cg

        elif isinstance(subject, (list, tuple)):
            if isinstance(predicate, (list, tuple)):
                raise ValueError("subject / predicate are both lists")
            if subject:
                for subj in subject:
                    for (s1, p1, o1), cg in self.triples(
                        (subj, predicate, object_), context
                    ):
                        yield (s1, p1, o1), cg
            else:
                for (s1, p1, o1), cg in self.triples(
                    (None, predicate, object_), context
                ):
                    yield (s1, p1, o1), cg

        elif isinstance(predicate, (list, tuple)):
            if predicate:
                for pred in predicate:
                    for (s1, p1, o1), cg in self.triples(
                        (subject, pred, object_), context
                    ):
                        yield (s1, p1, o1), cg
            else:
                for (s1, p1, o1), cg in self.triples((subject, None, object_), context):
                    yield (s1, p1, o1), cg

    # type error: Missing return statement
    def triples(  # type: ignore[return]
        self,
        triple_pattern: _TriplePatternType,
        context: _ContextType | None = None,
    ) -> Iterator[tuple[_TripleType, Iterator[_ContextType | None]]]:
        """
        A generator over all the triples matching the pattern. Pattern can
        include any objects for used for comparing against nodes in the store,
        for example, REGEXTerm, URIRef, Literal, BNode, Variable, Graph,
        QuotedGraph, Date? DateRange?

        Args:
            context: A conjunctive query can be indicated by either
                providing a value of None, or a specific context can be
                queries by passing a Graph instance (if store is context aware).
        """
        subject, predicate, object = triple_pattern

    # variants of triples will be done if / when optimization is needed

    # type error: Missing return statement
    def __len__(self, context: _ContextType | None = None) -> int:  # type: ignore[empty-body]
        """
        Number of statements in the store. This should only account for non-
        quoted (asserted) statements if the context is not specified,
        otherwise it should return the number of statements in the formula or
        context given.

        Args:
            context: a graph instance to query or None
        """

    # type error: Missing return statement
    def contexts(  # type: ignore[empty-body]
        self, triple: _TripleType | None = None
    ) -> Generator[_ContextType, None, None]:
        """
        Generator over all contexts in the graph. If triple is specified,
        a generator over all contexts the triple is in.

        if store is graph_aware, may also return empty contexts

        :returns: a generator over Nodes
        """

    # TODO FIXME: the result of query is inconsistent.
    def query(
        self,
        query: Query | str,
        initNs: Mapping[str, Any],  # noqa: N803
        initBindings: Mapping[str, Identifier],  # noqa: N803
        queryGraph: str,  # noqa: N803
        **kwargs: Any,
    ) -> Result:
        """If stores provide their own SPARQL implementation, override this.

        queryGraph is None, a URIRef or `__UNION__`
        If None the graph is specified in the query-string/object
        If URIRef it specifies the graph to query,
        If  `__UNION__` the union of all named graphs should be queried
        (This is used by ConjunctiveGraphs
        Values other than None obviously only makes sense for
        context-aware stores.)
        """

        raise NotImplementedError

    def update(
        self,
        update: Update | str,
        initNs: Mapping[str, Any],  # noqa: N803
        initBindings: Mapping[str, Identifier],  # noqa: N803
        queryGraph: str,  # noqa: N803
        **kwargs: Any,
    ) -> None:
        """If stores provide their own (SPARQL) Update implementation, override this.

        queryGraph is None, a URIRef or `__UNION__`
        If None the graph is specified in the query-string/object
        If URIRef it specifies the graph to query,
        If  `__UNION__` the union of all named graphs should be queried
        (This is used by ConjunctiveGraphs
        Values other than None obviously only makes sense for
        context-aware stores.)
        """

        raise NotImplementedError

    # Optional Namespace methods

    def bind(self, prefix: str, namespace: URIRef, override: bool = True) -> None:
        """Bind a namespace to a prefix.

        Args:
            prefix: The prefix to bind the namespace to.
            namespace: The URIRef of the namespace to bind.
            override: If True, rebind even if the given namespace is already bound
                to another prefix
        """

    def prefix(self, namespace: URIRef) -> str | None:
        """"""

    def namespace(self, prefix: str) -> URIRef | None:
        """ """

    def namespaces(self) -> Iterator[tuple[str, URIRef]]:
        """ """
        # This is here so that the function becomes an empty generator.
        # See https://stackoverflow.com/q/13243766 and
        # https://www.python.org/dev/peps/pep-0255/#why-a-new-keyword-for-yield-why-not-a-builtin-function-instead
        if False:
            yield None  # type: ignore[unreachable]

    # Optional Transactional methods

    def commit(self) -> None:
        """ """

    def rollback(self) -> None:
        """ """

    # Optional graph methods

    def add_graph(self, graph: Graph) -> None:
        """Add a graph to the store, no effect if the graph already
        exists.

        Args:
            graph: a Graph instance
        """
        raise Exception("Graph method called on non-graph_aware store")

    def remove_graph(self, graph: Graph) -> None:
        """Remove a graph from the store, this should also remove all
        triples in the graph

        Args:
            graphid: a Graph instance
        """
        raise Exception("Graph method called on non-graph_aware store")<|MERGE_RESOLUTION|>--- conflicted
+++ resolved
@@ -21,22 +21,7 @@
 
 import pickle
 from io import BytesIO
-<<<<<<< HEAD
-from typing import (
-    TYPE_CHECKING,
-    Any,
-    Dict,
-    Generator,
-    Iterable,
-    Iterator,
-    Mapping,
-    Optional,
-    Tuple,
-    Union,
-)
-=======
 from typing import TYPE_CHECKING, Any
->>>>>>> bcdc7a62
 
 from rdflib.events import Dispatcher, Event
 
@@ -173,11 +158,7 @@
             configuration: String containing information open can use to
                 connect to datastore.
         """
-<<<<<<< HEAD
-        self.__node_pickler: Optional[NodePickler] = None
-=======
         self.__node_pickler: NodePickler | None = None
->>>>>>> bcdc7a62
         self.dispatcher = Dispatcher()
         if configuration:
             self.open(configuration)
@@ -203,13 +184,7 @@
     def create(self, configuration: str) -> None:
         self.dispatcher.dispatch(StoreCreatedEvent(configuration=configuration))
 
-<<<<<<< HEAD
-    def open(
-        self, configuration: Union[str, tuple[str, str]], create: bool = False
-    ) -> Optional[int]:
-=======
     def open(self, configuration: str, create: bool = False) -> int | None:
->>>>>>> bcdc7a62
         """Opens the store specified by the configuration string.
 
         Args:
@@ -297,11 +272,7 @@
     def triples_choices(
         self,
         triple: _TripleChoiceType,
-<<<<<<< HEAD
-        context: Optional[_ContextType] = None,
-=======
         context: _ContextType | None = None,
->>>>>>> bcdc7a62
     ) -> Generator[
         tuple[
             _TripleType,
