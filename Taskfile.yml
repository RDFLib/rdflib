# https://taskfile.dev/usage/
# https://pkg.go.dev/text/template
# https://go-task.github.io/slim-sprig/
version: "3"

vars:
  TASKFILE_DIR:
    sh: pwd
  POETRY: poetry
  # The prefix to use when running dev commands
  RUN_PREFIX: "{{.POETRY}} run"
  # The python to use for running in the venv
  VENV_PYTHON: "{{.RUN_PREFIX}} python"
    # The python interpreter to use.
  PYTHON: python
  # Truthish values ("true", "1", etc.) results in java being installed as a
  # system dependency.
  INSTALL_SYSTEM_DEPS_JAVA: "false"
  # Truthish values ("true", "1", etc.) results in extras being installed with
  # pip.
  INSTALL_EXTRAS: "false"
  # Truthish values ("true", "1", etc.) results in extensive tests being ran and
  # dependencies for extensive tests being installed.
  EXTENSIVE: "false"
  # The python version for which tox should run, empty string does not restrict
  # python versions.
  TOX_PYTHON_VERSION: ""
  TEST_HARNESS: '{{if (and (mustFromJson .EXTENSIVE) (not (eq OS "windows")))}}./with-fuseki.sh{{end}} '
  # Truthish values ("true", "1", etc.) results in github specific things being
  # done.
  WITH_GITHUB_ACTIONS: "false"
  # Truthish values ("true", "1", etc.) results in coverage being generated for
  # relevant commands.
  WITH_COVERAGE: "false"
  PIP_COMPILE: pip-compile
  DOCKER: docker
  OCI_REFERENCE: ghcr.io/rdflib/rdflib
  MYPY_VARIANT: '{{ env "MYPY_VARIANT" | default "mypy" }}'
tasks:
  install:system-deps:
    desc: Install system dependencies
    cmds:
      - echo "OS = {{OS}}"
      - echo "ARCH = {{ARCH}}"
      - |
        {{if (and (mustFromJson .EXTENSIVE) (eq OS "linux"))}}
          if type apt-get >/dev/null 2>&1
          then
            sudo apt-get install -y libdb-dev
          elif type dnf >/dev/null 2>&1
          then
            sudo dnf install -y libdb-devel
          fi
        {{else if (and (mustFromJson .EXTENSIVE) (eq OS "darwin"))}}
          brew install berkeley-db@4
        {{end}}

  install:tox:
    desc: Install tox
    cmds:
      - "{{.PYTHON}} -m pip install tox {{if (mustFromJson .WITH_GITHUB_ACTIONS)}}tox-gh-actions{{end}}"

  poetry:configure:
    desc: Configure the environment for development with poetry
    cmds:
      - |
        {{if .POETRY_PYTHON}} {{.POETRY}} env use {{.POETRY_PYTHON}} {{end}}
        {{.POETRY}} install {{if (or (mustFromJson .INSTALL_EXTRAS) (mustFromJson .EXTENSIVE))}} --all-extras{{end}} {{.CLI_ARGS}}

  configure:
    desc: Configure the environment for development
    cmds:
      - task: venv:install

  venv:install:
    desc: Create and install a venv
    cmds:
      - task: poetry:configure

  venv:clean:
    desc: Clean the virtual environment
    cmds:
      - "{{.POETRY}} env remove --all {{.CLI_ARGS}}"

  venv:run:
    desc: Run a command inside the venv
    cmds:
      - cmd: |
          {{.RUN_PREFIX}} {{.CLI_ARGS}}

  run:
    desc: Run a command. If WITH_VENV is truthish, the command will be run inside the virtual environment.
    cmds:
      - task: venv:run

  tox:
    desc: Run tox
    cmds:
      - echo "TOXENV=${TOXENV}"
      - |
        {{if .TOX_PYTEST_ARGS}}TOX_PYTEST_ARGS={{shellQuote .TOX_PYTEST_ARGS}}{{end}} \
        {{if .TOX_JUNIT_XML_PREFIX}}TOX_JUNIT_XML_PREFIX={{shellQuote .TOX_JUNIT_XML_PREFIX}}{{end}} \
        {{if .COVERAGE_FILE}}COVERAGE_FILE={{shellQuote .COVERAGE_FILE}}{{end}} \
        {{.TEST_HARNESS}} \
        {{.PYTHON | shellQuote}} \
          -m tox \
          {{.CLI_ARGS}}
    env:
      TOXENV: '{{if .TOX_PYTHON_VERSION}}py{{mustRegexReplaceAll "^([0-9]+)[.]([0-9]+).*" .TOX_PYTHON_VERSION "${1}${2}"}}{{if (mustFromJson .EXTENSIVE)}}-extensive{{end}}{{.TOXENV_SUFFIX | default ""}}{{end}}'
  test:
    desc: Run tests
    cmds:
      - '{{.TEST_HARNESS}}{{.RUN_PREFIX}} pytest {{if (mustFromJson .WITH_COVERAGE)}}--cov --cov-report={{end}} {{.CLI_ARGS}}'
  ruff:
    desc: Run ruff
    cmds:
      - '{{.RUN_PREFIX}} ruff check {{if (mustFromJson (.FIX | default "false"))}}--fix {{end}}{{.CLI_ARGS | default "."}}'
  black:
    desc: Run black
    cmds:
      - '{{.VENV_PYTHON}} -m black {{if (mustFromJson (.CHECK | default "false"))}}--check --diff {{end}}{{.CLI_ARGS | default "."}}'
  isort:
    desc: Run isort
    cmds:
      - '{{.VENV_PYTHON}} -m isort {{if (mustFromJson (.CHECK | default "false"))}}--check --diff {{end}}{{.CLI_ARGS | default "."}}'
  mypy:
    desc: Run mypy
    cmds:
      - task: "mypy:{{ .MYPY_VARIANT }}"
  mypy:mypy:
    desc: Run mypy
    cmds:
      - "{{.VENV_PYTHON}} -m mypy --show-error-context --show-error-codes {{.CLI_ARGS}}"
  mypy:dmypy:
    desc: Run dmypy
    cmds:
      - "{{.RUN_PREFIX}} dmypy run {{.CLI_ARGS}}"
  lint:fix:
    desc: Fix auto-fixable linting errors
    cmds:
      - task: ruff
        vars: { FIX: "true" }
      - task: black

  lint:
    desc: Perform linting
    cmds:
      - task: black
        vars: { CHECK: "true" }
      - task: ruff

  validate:static:
    desc: Perform static validation
    cmds:
      - task: lint
      - task: mypy

  validate:fix:
    desc: Fix auto-fixable validation errors.
    cmds:
      - task: lint:fix

  validate:
    desc: Perform all validation
    cmds:
      - task: validate:static
      - task: test

  docs:clean:
    desc: Clean generated documentation
    cmds:
      - task: _rimraf
        vars: { RIMRAF_TARGET: "site/" }

  docs:
    desc: Build documentation
    cmds:
      - echo "PYTHONPATH=${PYTHONPATH}"
      - "{{.VENV_PYTHON}} -m mkdocs build {{.CLI_ARGS}}"

  docs:live-server:
    desc: Run a live server on generated docs
    cmds:
      - 'echo "NOTE: Docs must be built for this to work"'
      - npx -p live-server live-server site/ {{.CLI_ARGS}}

  default:
    desc: Run validate
    cmds:
      - task: validate

  clean:mypy:
    desc: Clean mypy cache
    cmds:
      - task: _rimraf
        vars: { RIMRAF_TARGET: ".mypy_cache" }
      - task: clean:tox:mypy

  clean:tox:
    desc: Clean tox environments
    cmds:
      - task: _rimraf
        vars: { RIMRAF_TARGET: ".tox" }

  clean:tox:mypy:
    desc: Clean mypy cache inside tox environments
    cmds:
      - task: _rimraf
        vars: { RIMRAF_TARGET: ".tox/*/.mypy_cache/" }

  clean:
    desc: Clean everything
    cmds:
      - task: docs:clean
      - task: clean:tox
      - task: clean:mypy
      - task: venv:clean
      - task: _rimraf
        vars: { RIMRAF_TARGET: ".var/devcontainer" }
      - task: _rimraf
        vars: { RIMRAF_TARGET: "var/test-sdist" }

  test:data:fetch:
    desc: Fetch test data.
    cmds:
      - "{{.VENV_PYTHON}} test/data/fetcher.py {{.CLI_ARGS}}"

  pre-commit:install:
    desc: Install pre-commit hooks
    cmds:
      - pre-commit install {{.CLI_ARGS}}

  pre-commit:run:
    desc: Run pre-commit
    cmds:
      - pre-commit run {{.CLI_ARGS}}

  pre-commit:run:all-files:
    desc: Run pre-commit on all files
    cmds:
      - pre-commit run --all-files  {{.CLI_ARGS}}

  gha:validate:
    desc: GitHub Actions Validation Workflow
    env:
      COVERALLS_PARALLEL: true
      COVERALLS_FLAG_NAME: "{{.OS}}-{{.TOX_PYTHON_VERSION}}{{.MATRIX_SUFFIX}}"
      COVERALLS_SERVICE_NAME: '{{.COVERALLS_SERVICE_NAME | default (env "COVERALLS_SERVICE_NAME") | default "github"}}'
    cmds:
      - task: install:system-deps
      - task: install:tox
        vars:
          WITH_GITHUB_ACTIONS: "true"
      - cmd: "{{.PYTHON}} -m pip install coveralls"
      - task: tox
        vars:
          COVERAGE_FILE: ".coverage"
      - cmd: coveralls

  gha:lint:
    desc: GitHub Actions lint workflow
    cmds:
      - task: poetry:configure
        vars:
          CLI_ARGS: --no-root --only=lint
      - task: ruff

  cmd:rdfpipe:
    desc: Run rdfpipe
    cmds:
      - cmd: "{{.VENV_PYTHON}} -m rdflib.tools.rdfpipe {{.CLI_ARGS}}"

  pip-compile:
    cmds:
<<<<<<< HEAD
      - cmd: "{{.PIP_COMPILE}} --quiet --annotate --emit-options --resolver=backtracking --no-strip-extras {{.CLI_ARGS}}"
=======
      - cmd: "{{.PIP_COMPILE}} --quiet --annotate --emit-options --no-strip-extras --resolver=backtracking {{.CLI_ARGS}}"
>>>>>>> 6143ffa0

  docker:prepare:
    cmds:
      - task: pip-compile
        vars: { CLI_ARGS: "docker/latest/requirements.in" }
  docker:unstable:
    desc: ...
    cmds:
      - cmd: |
          # fetch for caching ...
          {{.DOCKER}} image pull {{.OCI_REFERENCE}}:unstable || :

          set -eo pipefail
          mkdir -vp var
          {{.POETRY}} export -o var/requirements.txt
          pipx run --spec=build build --wheel
          {{.DOCKER}} buildx build \
            --cache-to=type=inline \
            --cache-from=type=registry,ref={{.OCI_REFERENCE}}:unstable \
            --tag {{.OCI_REFERENCE}}:unstable \
            --progress plain \
            -f docker/unstable/Dockerfile \
            {{.DOCKER_BUILD_ARGS}} \
            .

          if {{.DOCKER_PUSH | default "false"}}
          then
            {{.DOCKER}} image push {{.OCI_REFERENCE}}:unstable
          fi
  docker:latest:
    desc: ...
    cmds:
      - cmd: |
          # fetch for caching ...
          {{.DOCKER}} image pull {{.OCI_REFERENCE}}:latest || :

          set -eo pipefail

          {{.DOCKER}} buildx build \
            --cache-to=type=inline \
            --cache-from=type=registry,ref={{.OCI_REFERENCE}}:latest \
            --tag {{.OCI_REFERENCE}}:latest \
            --progress plain \
            -f docker/latest/Dockerfile \
            {{.DOCKER_BUILD_ARGS}} \
            .

          _latest_rdflib_version=$({{.DOCKER}} run --entrypoint= {{.OCI_REFERENCE}}:latest bash -c 'pip show rdflib | sed -n "s/^Version: //gp"')
          echo "_latest_rdflib_version=${_latest_rdflib_version}"

          {{.DOCKER}} image tag {{.OCI_REFERENCE}}:latest {{.OCI_REFERENCE}}:${_latest_rdflib_version}

          if {{.DOCKER_PUSH | default "false"}}
          then
            {{.DOCKER}} image push {{.OCI_REFERENCE}}:latest
            {{.DOCKER}} image push {{.OCI_REFERENCE}}:${_latest_rdflib_version}
          fi

  docs:build-diagrams:
    desc: Build documentation diagrams
    cmds:
      - cmd: |
          shopt -s globstar;
          for plantuml_file in ./**/*.plantuml
          do
            cat "${plantuml_file}" \
              | docker run --rm -i plantuml/plantuml -tsvg -pipe \
              > "${plantuml_file%.*}.svg"
          done

  test:sdist:
    desc: Run tests on the sdist artifact
    cmds:
      - task: _rimraf
        vars: { RIMRAF_TARGET: "dist" }
      - task: _rimraf
        vars: { RIMRAF_TARGET: "var/test-sdist" }
      - poetry build
      - python -c 'import tarfile, glob; tarfile.open(glob.glob("dist/*.tar.gz")[0]).extractall("var/test-sdist")'
      - |
        cd var/test-sdist/rdflib-*
        poetry install
        poetry run mypy --show-error-context --show-error-codes -p rdflib
        poetry run mkdocs build
        poetry run pytest

  test:no_internet:
    desc: Run tests without internet access
    cmds:
      - |
        {{.TEST_HARNESS}}{{.RUN_PREFIX}} firejail --net=none -- pytest -m "not webtest" {{.CLI_ARGS}}
  _rimraf:
    # This task is a utility task for recursively removing directories, it is
    # similar to rm -rf but not identical and it should work wherever there is
    # a python interpreter. The name is inspired by
    # <https://www.npmjs.com/package/rimraf>.
    - cmd: |
        {{.PYTHON}} -c '
        from pathlib import Path;
        import sys, shutil;
        for path in sys.argv[1:]:
          if Path(path).exists():
            sys.stderr.write(f"removing {path}\n")
            shutil.rmtree(path, ignore_errors=True)
        ' {{.RIMRAF_TARGET}}<|MERGE_RESOLUTION|>--- conflicted
+++ resolved
@@ -272,11 +272,7 @@
 
   pip-compile:
     cmds:
-<<<<<<< HEAD
-      - cmd: "{{.PIP_COMPILE}} --quiet --annotate --emit-options --resolver=backtracking --no-strip-extras {{.CLI_ARGS}}"
-=======
       - cmd: "{{.PIP_COMPILE}} --quiet --annotate --emit-options --no-strip-extras --resolver=backtracking {{.CLI_ARGS}}"
->>>>>>> 6143ffa0
 
   docker:prepare:
     cmds:
