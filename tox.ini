--- conflicted
+++ resolved
@@ -10,18 +10,8 @@
     {envpython} setup.py build
     {envpython} run_tests.py
 deps =
-<<<<<<< HEAD
-    nose
-    isodate
-    html5lib
-    pyparsing
-    berkeleydb
-    six
-    SPARQLWrapper>=1.6.2
-=======
 	-rrequirements.txt
 	-rrequirements.dev.txt
->>>>>>> 69320abd
 
 [testenv:cover]
 basepython =
