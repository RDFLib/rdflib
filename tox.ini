# https://tox.wiki/en/latest/user_guide.html
# https://tox.wiki/en/latest/config.html
[tox]
minversion = 4.0.0
envlist =
<<<<<<< HEAD
    lint,py3{8,9,10,11,12,13,14},covreport,docs,precommit
=======
    lint,py3{9,10,11,12},covreport,docs,precommit
>>>>>>> bcdc7a62
toxworkdir={env:TOX_WORK_DIR:{tox_root}/.tox}

[testenv]
deps = setuptools>=68,<72
passenv =
    DBUS_SESSION_BUS_ADDRESS # This is needed for keyring acccess on Linux.
allowlist_externals = poetry
setenv =
    extensive: BERKELEYDB_DIR = /usr
    COVERAGE_FILE = {env:COVERAGE_FILE:{toxinidir}/.coverage.{envname}}
    MYPY_CACHE_DIR = {envdir}/.mypy_cache
    docs: POETRY_ARGS_docs = --only=docs
    extensive: POETRY_ARGS_extensive = --extras=berkeleydb --extras=networkx --extras=html --extras=orjson
    lxml: POETRY_ARGS_lxml = --extras=lxml
commands_pre =
<<<<<<< HEAD
    py3{8,9,10,11,12,13,14}: python -c 'import os; print("\n".join(f"{key}={value}" for key, value in os.environ.items()))'
    py3{8,9,10,11,12,13,14}: poetry check --lock
    py3{8,9,10,11,12,13,14}: poetry install --no-root --only=main --only=dev --only=lint --only=tests {env:POETRY_ARGS_docs:} {env:POETRY_ARGS_extensive:} {env:POETRY_ARGS_lxml:} {env:POETRY_ARGS:} --sync
=======
    py3{9,10,11,12}: python -c 'import os; print("\n".join(f"{key}={value}" for key, value in os.environ.items()))'
    py3{9,10,11,12}: poetry check --lock
    py3{9,10,11,12}: poetry sync --no-root --only=main --only=dev --only=lint --only=tests {env:POETRY_ARGS_docs:} {env:POETRY_ARGS_extensive:} {env:POETRY_ARGS_lxml:} {env:POETRY_ARGS:}
>>>>>>> bcdc7a62
commands =
    min: python -c 'import sys; print("min qualifier not supported on this environment"); sys.exit(1);'
    poetry config --list
    poetry env info
    poetry run python -m pip freeze
    {env:TOX_EXTRA_COMMAND:}
    {env:TOX_MYPY_COMMAND:poetry run python -m mypy --show-error-context --show-error-codes --junit-xml=test_reports/{env:TOX_JUNIT_XML_PREFIX:}mypy-junit.xml}
    {posargs:poetry run {env:TOX_TEST_HARNESS:} pytest -ra --tb=native {env:TOX_PYTEST_ARGS:--junit-xml=test_reports/{env:TOX_JUNIT_XML_PREFIX:}pytest-junit.xml --cov --cov-report=} {env:TOX_PYTEST_EXTRA_ARGS:}}
    docs: poetry run mkdocs build

[testenv:covreport]
skip_install = true
parallel_show_output = true
<<<<<<< HEAD
depends = py3{8,9,10,11,12,13,14}{-extensive,}{-docs,}
=======
depends = py3{9,10,11,12}{-extensive,}{-docs,}
>>>>>>> bcdc7a62
setenv =
    COVERAGE_FILE=
commands_pre =
    poetry install --no-root --only=tests
commands =
    poetry run python -m coverage combine
    poetry run python -m coverage report

[testenv:lint]
skip_install = true
commands_pre =
    poetry install --no-root --only=lint
commands =
    poetry run ruff check .


[testenv:docs]
passenv =
    TERM
    DBUS_SESSION_BUS_ADDRESS
setenv =
    PYTHONHASHSEED = 0
commands_pre =
    poetry lock --check
    poetry install --only=main --only=docs --extras=html
    poetry env info
commands =
    poetry run mkdocs build

[testenv:py39-extensive-min]
base = void
deps =
    pytest==7.*
    pytest-cov==4.*
    setuptools>=68,<72
setenv =
    BERKELEYDB_DIR = /usr
    COVERAGE_FILE = {env:COVERAGE_FILE:{toxinidir}/.coverage.{envname}}
    PIP_CONSTRAINT = devtools/constraints.min
extras =
    berkeleydb
    networkx
    lxml
    html
    orjson
commands =
    {envpython} --version
    pip freeze
    {posargs:{envpython} -m pytest -ra --tb=native {env:TOX_PYTEST_ARGS:--junit-xml=test_reports/{env:TOX_JUNIT_XML_PREFIX:}pytest-junit.xml --cov --cov-report=}}

[testenv:precommit{,all}]
skip_install = true
deps = pre-commit
passenv =
    HOMEPATH  # needed on Windows
    PRE_COMMIT_HOME # so that users can configure it
    XDG_CACHE_HOME # so that pre-commit won't use the default
commands =
    precommit: pre-commit run
    precommitall: pre-commit run --all-files<|MERGE_RESOLUTION|>--- conflicted
+++ resolved
@@ -3,11 +3,7 @@
 [tox]
 minversion = 4.0.0
 envlist =
-<<<<<<< HEAD
-    lint,py3{8,9,10,11,12,13,14},covreport,docs,precommit
-=======
-    lint,py3{9,10,11,12},covreport,docs,precommit
->>>>>>> bcdc7a62
+    lint,py3{9,10,11,12,13,14},covreport,docs,precommit
 toxworkdir={env:TOX_WORK_DIR:{tox_root}/.tox}
 
 [testenv]
@@ -23,15 +19,9 @@
     extensive: POETRY_ARGS_extensive = --extras=berkeleydb --extras=networkx --extras=html --extras=orjson
     lxml: POETRY_ARGS_lxml = --extras=lxml
 commands_pre =
-<<<<<<< HEAD
-    py3{8,9,10,11,12,13,14}: python -c 'import os; print("\n".join(f"{key}={value}" for key, value in os.environ.items()))'
-    py3{8,9,10,11,12,13,14}: poetry check --lock
-    py3{8,9,10,11,12,13,14}: poetry install --no-root --only=main --only=dev --only=lint --only=tests {env:POETRY_ARGS_docs:} {env:POETRY_ARGS_extensive:} {env:POETRY_ARGS_lxml:} {env:POETRY_ARGS:} --sync
-=======
-    py3{9,10,11,12}: python -c 'import os; print("\n".join(f"{key}={value}" for key, value in os.environ.items()))'
-    py3{9,10,11,12}: poetry check --lock
-    py3{9,10,11,12}: poetry sync --no-root --only=main --only=dev --only=lint --only=tests {env:POETRY_ARGS_docs:} {env:POETRY_ARGS_extensive:} {env:POETRY_ARGS_lxml:} {env:POETRY_ARGS:}
->>>>>>> bcdc7a62
+    py3{9,10,11,12,13,14}: python -c 'import os; print("\n".join(f"{key}={value}" for key, value in os.environ.items()))'
+    py3{9,10,11,12,13,14}: poetry check --lock
+    py3{9,10,11,12,13,14}: poetry sync --no-root --only=main --only=dev --only=lint --only=tests {env:POETRY_ARGS_docs:} {env:POETRY_ARGS_extensive:} {env:POETRY_ARGS_lxml:} {env:POETRY_ARGS:}
 commands =
     min: python -c 'import sys; print("min qualifier not supported on this environment"); sys.exit(1);'
     poetry config --list
@@ -45,11 +35,7 @@
 [testenv:covreport]
 skip_install = true
 parallel_show_output = true
-<<<<<<< HEAD
-depends = py3{8,9,10,11,12,13,14}{-extensive,}{-docs,}
-=======
-depends = py3{9,10,11,12}{-extensive,}{-docs,}
->>>>>>> bcdc7a62
+depends = py3{9,10,11,12,13,14}{-extensive,}{-docs,}
 setenv =
     COVERAGE_FILE=
 commands_pre =
