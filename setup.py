--- conflicted
+++ resolved
@@ -33,9 +33,6 @@
 if sys.version_info[0] >= 3:
     from setuptools import setup
     kwargs['use_2to3'] = True
-<<<<<<< HEAD
-    kwargs['requires'] = ['bsddb3']
-=======
     # kwargs['requires'] = ['bsddb3']
     kwargs['src_root'] = setup_python3()
 else:
@@ -45,7 +42,6 @@
     except ImportError:
         from distutils.core import setup
 
->>>>>>> f18d374b
 
 # Find version. We have to do this because we can't import it in Python 3 until
 # its been automatically converted in the setup process.
@@ -72,15 +68,12 @@
     classifiers = ["Programming Language :: Python",
                    "Programming Language :: Python :: 2",
                    "Programming Language :: Python :: 3",
-<<<<<<< HEAD
-=======
                    "Programming Language :: Python :: 2.5",
                    "Programming Language :: Python :: 2.6",
                    "Programming Language :: Python :: 2.7",
                    "Programming Language :: Python :: 3.2",
                    "Programming Language :: Python :: Implementation :: Jython",
                    "Programming Language :: Python :: Implementation :: PyPy",
->>>>>>> f18d374b
                    "License :: OSI Approved :: BSD License",
                    "Topic :: Software Development :: Libraries :: Python Modules",
                    "Operating System :: OS Independent",
