--- conflicted
+++ resolved
@@ -8,11 +8,7 @@
 repos:
   - repo: https://github.com/astral-sh/ruff-pre-commit
     # WARNING: Ruff version should be the same as in `pyproject.toml`
-<<<<<<< HEAD
-    rev: v0.11.0
-=======
     rev: v0.13.0
->>>>>>> 6143ffa0
     hooks:
       - id: ruff
         args: ["--fix"]
