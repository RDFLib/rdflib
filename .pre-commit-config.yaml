--- conflicted
+++ resolved
@@ -8,11 +8,7 @@
 repos:
   - repo: https://github.com/astral-sh/ruff-pre-commit
     # WARNING: Ruff version should be the same as in `pyproject.toml`
-<<<<<<< HEAD
     rev: v0.11.0
-=======
-    rev: v0.8.6
->>>>>>> 71264cc0
     hooks:
       - id: ruff
         args: ["--fix"]
@@ -25,15 +21,8 @@
       require_serial: true
       args: ["."]
   - repo: https://github.com/python-poetry/poetry
-<<<<<<< HEAD
     rev: 2.1.1
-=======
-    rev: 2.0.0
->>>>>>> 71264cc0
     hooks:
     - id: poetry-check
       # sadly `--no-update` does not work on pre-commit.ci
-<<<<<<< HEAD
-      args: ["--lock"]
-=======
->>>>>>> 71264cc0
+      args: ["--lock"]