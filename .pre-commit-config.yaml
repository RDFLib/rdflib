--- conflicted
+++ resolved
@@ -1,39 +1,28 @@
 ---
 ci:
   # https://pre-commit.ci/#configuration
-  autoupdate_schedule: quarterly
+  autoupdate_schedule: weekly
   autofix_prs: false
 
 # https://pre-commit.com/#adding-pre-commit-plugins-to-your-project
 repos:
   - repo: https://github.com/astral-sh/ruff-pre-commit
     # WARNING: Ruff version should be the same as in `pyproject.toml`
-<<<<<<< HEAD
-    rev: v0.8.6
-=======
     rev: v0.11.0
->>>>>>> 8bbb30d0
     hooks:
       - id: ruff
         args: ["--fix"]
   - repo: https://github.com/psf/black-pre-commit-mirror
     # WARNING: Black version should be the same as in `pyproject.toml`
-    rev: "24.10.0"
+    rev: "24.4.2"
     hooks:
     - id: black
       pass_filenames: false
       require_serial: true
       args: ["."]
   - repo: https://github.com/python-poetry/poetry
-<<<<<<< HEAD
-    rev: 2.0.0
-=======
     rev: 2.1.1
->>>>>>> 8bbb30d0
     hooks:
     - id: poetry-check
       # sadly `--no-update` does not work on pre-commit.ci
-<<<<<<< HEAD
-=======
-      args: ["--lock"]
->>>>>>> 8bbb30d0
+      args: ["--lock"]