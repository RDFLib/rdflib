--- conflicted
+++ resolved
@@ -1,8 +1,3 @@
 # Fixing this here as readthedocs can't use the compiled requirements-poetry.txt
 # due to conflicts.
-<<<<<<< HEAD
-poetry==2.0.0
-poetry-plugin-export==1.8.0
-=======
-poetry==1.8.5
->>>>>>> 8bbb30d0
+poetry==1.8.5