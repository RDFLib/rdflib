--- conflicted
+++ resolved
@@ -1,8 +1,4 @@
 # Fixing this here as readthedocs can't use the compiled requirements-poetry.txt
 # due to conflicts.
-<<<<<<< HEAD
-poetry==1.8.5
-=======
 poetry==2.2.1
-poetry-plugin-export==1.9.0
->>>>>>> bcdc7a62
+poetry-plugin-export==1.9.0