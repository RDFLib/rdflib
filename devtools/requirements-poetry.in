--- conflicted
+++ resolved
@@ -1,8 +1,4 @@
 # Fixing this here as readthedocs can't use the compiled requirements-poetry.txt
 # due to conflicts.
-<<<<<<< HEAD
 poetry==2.0.0
-=======
-poetry==2.0.0
-poetry-plugin-export==1.8.0
->>>>>>> e9a3e466
+poetry-plugin-export==1.8.0