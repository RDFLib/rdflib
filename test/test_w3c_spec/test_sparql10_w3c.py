--- conflicted
+++ resolved
@@ -2,11 +2,8 @@
 Runs the SPARQL 1.0 test suite from.
 """
 
-<<<<<<< HEAD
 import sys
-=======
 from collections.abc import Generator
->>>>>>> bcdc7a62
 from contextlib import ExitStack
 
 import pytest
