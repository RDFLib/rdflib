--- conflicted
+++ resolved
@@ -972,11 +972,7 @@
         (r"1234\u001000e5", "1234\U001000e5", True),
     ],
 )
-<<<<<<< HEAD
-def test_expandUnicodeEscapes(arg: str, expected_result: str, expected_valid: bool):
-=======
 def test_expand_unicode_escapes(arg: str, expected_result: str, expected_valid: bool):
->>>>>>> a44bd991
     if expected_valid:
         actual_result = expandUnicodeEscapes(arg)
         assert actual_result == expected_result
