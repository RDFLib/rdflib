from rdflib import Graph, RDF, BNode, URIRef, Namespace, ConjunctiveGraph, Literal
from rdflib.compare import to_isomorphic, to_canonical_graph
<<<<<<< HEAD
import rdflib
=======
from rdflib.plugins.memory import IOMemory
>>>>>>> af230076
from six import text_type
from io import StringIO

def get_digest_value(rdf, mimetype):
    graph = Graph()
    graph.load(StringIO(rdf),format=mimetype)
    stats = {}
    ig = to_isomorphic(graph)
    result = ig.graph_digest(stats)
    print(stats)
    return result

def negative_graph_match_test():
    '''Test of FRIR identifiers against tricky RDF graphs with blank nodes.'''
    testInputs = [
    [ text_type('''@prefix : <http://example.org/ns#> .
     <http://example.org> :rel
         [ :label "Same" ].
         '''),
    text_type('''@prefix : <http://example.org/ns#> .
     <http://example.org> :rel
         [ :label "Same" ],
         [ :label "Same" ].
         '''),
    False
    ],
    [ text_type('''@prefix : <http://example.org/ns#> .
     <http://example.org> :rel
         <http://example.org/a>.
         '''),
    text_type('''@prefix : <http://example.org/ns#> .
     <http://example.org> :rel
         <http://example.org/a>,
         <http://example.org/a>.
         '''),
    True
    ],
    [ text_type('''@prefix : <http://example.org/ns#> .
     :linear_two_step_symmetry_start :related [ :related [ :related :linear_two_step_symmatry_end]],
                                              [ :related [ :related :linear_two_step_symmatry_end]].'''),
    text_type('''@prefix : <http://example.org/ns#> .
     :linear_two_step_symmetry_start :related [ :related [ :related :linear_two_step_symmatry_end]],
                                              [ :related [ :related :linear_two_step_symmatry_end]].'''),
    True
    ],
    [ text_type('''@prefix : <http://example.org/ns#> .
     _:a :rel [
         :rel [
         :rel [
         :rel [
           :rel _:a;
          ];
          ];
          ];
          ].'''),
    text_type('''@prefix : <http://example.org/ns#> .
     _:a :rel [
         :rel [
         :rel [
         :rel [
         :rel [
           :rel _:a;
          ];
          ];
          ];
          ];
          ].'''),
    False
    ],
    # This test fails because the algorithm purposefully breaks the symmetry of symetric
    [ text_type('''@prefix : <http://example.org/ns#> .
     _:a :rel [
         :rel [
         :rel [
         :rel [
           :rel _:a;
          ];
          ];
          ];
          ].'''),
    text_type('''@prefix : <http://example.org/ns#> .
     _:a :rel [
         :rel [
         :rel [
         :rel [
           :rel _:a;
          ];
          ];
          ];
          ].'''),
    True
    ],
    [ text_type('''@prefix : <http://example.org/ns#> .
     _:a :rel [
         :rel [
         :label "foo";
         :rel [
         :rel [
           :rel _:a;
          ];
          ];
          ];
          ].'''),
    text_type('''@prefix : <http://example.org/ns#> .
     _:a :rel [
         :rel [
         :rel [
         :rel [
           :rel _:a;
          ];
          ];
          ];
          ].'''),
    False
    ],
    [ text_type('''@prefix : <http://example.org/ns#> .
     _:0001 :rel _:0003, _:0004.
     _:0002 :rel _:0005, _:0006.
     _:0003 :rel _:0001, _:0007, _:0010.
     _:0004 :rel _:0001, _:0009, _:0008.
     _:0005 :rel _:0002, _:0007, _:0009.
     _:0006 :rel _:0002, _:0008, _:0010.
     _:0007 :rel _:0003, _:0005, _:0009.
     _:0008 :rel _:0004, _:0006, _:0010.
     _:0009 :rel _:0004, _:0005, _:0007.
     _:0010 :rel _:0003, _:0006, _:0008.
     '''),
    text_type('''@prefix : <http://example.org/ns#> .
     _:0001 :rel _:0003, _:0004.
     _:0002 :rel _:0005, _:0006.
     _:0003 :rel _:0001, _:0007, _:0010.
     _:0008 :rel _:0004, _:0006, _:0010.
     _:0009 :rel _:0004, _:0005, _:0007.
     _:0010 :rel _:0003, _:0006, _:0008.
     _:0004 :rel _:0001, _:0009, _:0008.
     _:0005 :rel _:0002, _:0007, _:0009.
     _:0006 :rel _:0002, _:0008, _:0010.
     _:0007 :rel _:0003, _:0005, _:0009.
     '''),
    True
    ],
    ]
    def fn(rdf1, rdf2, identical):
        digest1 = get_digest_value(rdf1,"text/turtle")
        digest2 = get_digest_value(rdf2,"text/turtle")
        print(rdf1)
        print(digest1)
        print(rdf2)
        print(digest2)
        assert (digest1 == digest2) == identical
    for inputs in testInputs:
        yield fn, inputs[0], inputs[1], inputs[2]

def test_issue725_collapsing_bnodes():
    g = rdflib.Graph()
    g += [
        (rdflib.term.BNode('N0a76d42406b84fe4b8029d0a7fa04244'),
         rdflib.term.URIRef(u'http://www.w3.org/1999/02/22-rdf-syntax-ns#object'),
         rdflib.term.BNode('v2')),
        (rdflib.term.BNode('N0a76d42406b84fe4b8029d0a7fa04244'),
         rdflib.term.URIRef(u'http://www.w3.org/1999/02/22-rdf-syntax-ns#predicate'),
         rdflib.term.BNode('v0')),
        (rdflib.term.BNode('N0a76d42406b84fe4b8029d0a7fa04244'),
         rdflib.term.URIRef(u'http://www.w3.org/1999/02/22-rdf-syntax-ns#subject'),
         rdflib.term.URIRef(u'urn:gp_learner:fixed_var:target')),
        (rdflib.term.BNode('N0a76d42406b84fe4b8029d0a7fa04244'),
         rdflib.term.URIRef(u'http://www.w3.org/1999/02/22-rdf-syntax-ns#type'),
         rdflib.term.URIRef(u'http://www.w3.org/1999/02/22-rdf-syntax-ns#Statement')),
        (rdflib.term.BNode('N2f62af5936b94a8eb4b1e4bfa8e11d95'),
         rdflib.term.URIRef(u'http://www.w3.org/1999/02/22-rdf-syntax-ns#object'),
         rdflib.term.BNode('v1')),
        (rdflib.term.BNode('N2f62af5936b94a8eb4b1e4bfa8e11d95'),
         rdflib.term.URIRef(u'http://www.w3.org/1999/02/22-rdf-syntax-ns#predicate'),
         rdflib.term.BNode('v0')),
        (rdflib.term.BNode('N2f62af5936b94a8eb4b1e4bfa8e11d95'),
         rdflib.term.URIRef(u'http://www.w3.org/1999/02/22-rdf-syntax-ns#subject'),
         rdflib.term.URIRef(u'urn:gp_learner:fixed_var:target')),
        (rdflib.term.BNode('N2f62af5936b94a8eb4b1e4bfa8e11d95'),
         rdflib.term.URIRef(u'http://www.w3.org/1999/02/22-rdf-syntax-ns#type'),
         rdflib.term.URIRef(u'http://www.w3.org/1999/02/22-rdf-syntax-ns#Statement')),
        (rdflib.term.BNode('N5ae541f93e1d4e5880450b1bdceb6404'),
         rdflib.term.URIRef(u'http://www.w3.org/1999/02/22-rdf-syntax-ns#object'),
         rdflib.term.BNode('v5')),
        (rdflib.term.BNode('N5ae541f93e1d4e5880450b1bdceb6404'),
         rdflib.term.URIRef(u'http://www.w3.org/1999/02/22-rdf-syntax-ns#predicate'),
         rdflib.term.BNode('v4')),
        (rdflib.term.BNode('N5ae541f93e1d4e5880450b1bdceb6404'),
         rdflib.term.URIRef(u'http://www.w3.org/1999/02/22-rdf-syntax-ns#subject'),
         rdflib.term.URIRef(u'urn:gp_learner:fixed_var:target')),
        (rdflib.term.BNode('N5ae541f93e1d4e5880450b1bdceb6404'),
         rdflib.term.URIRef(u'http://www.w3.org/1999/02/22-rdf-syntax-ns#type'),
         rdflib.term.URIRef(u'http://www.w3.org/1999/02/22-rdf-syntax-ns#Statement')),
        (rdflib.term.BNode('N86ac7ca781f546ae939b8963895f672e'),
         rdflib.term.URIRef(u'http://www.w3.org/1999/02/22-rdf-syntax-ns#object'),
         rdflib.term.URIRef(u'urn:gp_learner:fixed_var:source')),
        (rdflib.term.BNode('N86ac7ca781f546ae939b8963895f672e'),
         rdflib.term.URIRef(u'http://www.w3.org/1999/02/22-rdf-syntax-ns#predicate'),
         rdflib.term.BNode('v0')),
        (rdflib.term.BNode('N86ac7ca781f546ae939b8963895f672e'),
         rdflib.term.URIRef(u'http://www.w3.org/1999/02/22-rdf-syntax-ns#subject'),
         rdflib.term.URIRef(u'urn:gp_learner:fixed_var:target')),
        (rdflib.term.BNode('N86ac7ca781f546ae939b8963895f672e'),
         rdflib.term.URIRef(u'http://www.w3.org/1999/02/22-rdf-syntax-ns#type'),
         rdflib.term.URIRef(u'http://www.w3.org/1999/02/22-rdf-syntax-ns#Statement')),
        (rdflib.term.BNode('Nac82b883ca3849b5ab6820b7ac15e490'),
         rdflib.term.URIRef(u'http://www.w3.org/1999/02/22-rdf-syntax-ns#object'),
         rdflib.term.BNode('v1')),
        (rdflib.term.BNode('Nac82b883ca3849b5ab6820b7ac15e490'),
         rdflib.term.URIRef(u'http://www.w3.org/1999/02/22-rdf-syntax-ns#predicate'),
         rdflib.term.BNode('v3')),
        (rdflib.term.BNode('Nac82b883ca3849b5ab6820b7ac15e490'),
         rdflib.term.URIRef(u'http://www.w3.org/1999/02/22-rdf-syntax-ns#subject'),
         rdflib.term.URIRef(u'urn:gp_learner:fixed_var:target')),
        (rdflib.term.BNode('Nac82b883ca3849b5ab6820b7ac15e490'),
         rdflib.term.URIRef(u'http://www.w3.org/1999/02/22-rdf-syntax-ns#type'),
         rdflib.term.URIRef(u'http://www.w3.org/1999/02/22-rdf-syntax-ns#Statement'))
    ]

    turtle = '''
@prefix rdf: <http://www.w3.org/1999/02/22-rdf-syntax-ns#> .
@prefix rdfs: <http://www.w3.org/2000/01/rdf-schema#> .
@prefix xml: <http://www.w3.org/XML/1998/namespace> .
@prefix xsd: <http://www.w3.org/2001/XMLSchema#> .

[] a rdf:Statement ;
    rdf:object [ ] ;
    rdf:predicate _:v0 ;
    rdf:subject <urn:gp_learner:fixed_var:target> .

[] a rdf:Statement ;
    rdf:object _:v1 ;
    rdf:predicate _:v0 ;
    rdf:subject <urn:gp_learner:fixed_var:target> .

[] a rdf:Statement ;
    rdf:object [ ] ;
    rdf:predicate [ ] ;
    rdf:subject <urn:gp_learner:fixed_var:target> .

[] a rdf:Statement ;
    rdf:object <urn:gp_learner:fixed_var:source> ;
    rdf:predicate _:v0 ;
    rdf:subject <urn:gp_learner:fixed_var:target> .

[] a rdf:Statement ;
    rdf:object _:v1 ;
    rdf:predicate [ ] ;
    rdf:subject <urn:gp_learner:fixed_var:target> .'''

    #g = Graph()
    #g.parse(data=turtle, format='turtle')

    stats = {}
    cg = rdflib.compare.to_canonical_graph(g, stats=stats)

    print ('graph g length: %d, nodes: %d' % (len(g), len(g.all_nodes())))
    print ('triple_bnode degrees:')
    for triple_bnode in g.subjects(rdflib.RDF['type'], rdflib.RDF['Statement']):
        print (len(list(g.triples([triple_bnode, None, None]))))
    print ('all node out-degrees:')
    print (sorted([len(list(g.triples([node, None, None]))) for node in g.all_nodes()]))
    print ('all node in-degrees:')
    print (sorted([len(list(g.triples([None, None, node]))) for node in g.all_nodes()]))
    print(g.serialize(format='n3'))

    print ('graph cg length: %d, nodes: %d' % (len(cg), len(cg.all_nodes())))
    print ('triple_bnode degrees:')
    for triple_bnode in cg.subjects(rdflib.RDF['type'], rdflib.RDF['Statement']):
        print (len(list(cg.triples([triple_bnode, None, None]))))
    print ('all node out-degrees:')
    print (sorted([len(list(cg.triples([node, None, None]))) for node in cg.all_nodes()]))
    print ('all node in-degrees:')
    print (sorted([len(list(cg.triples([None, None, node]))) for node in cg.all_nodes()]))
    print(cg.serialize(format='n3'))

    assert(len(g.all_nodes()) == len(cg.all_nodes()))
            
def test_issue494_collapsing_bnodes():
    """Test for https://github.com/RDFLib/rdflib/issues/494 collapsing BNodes"""
    g = Graph()
    g += [
        (BNode('Na1a8fbcf755f41c1b5728f326be50994'),
         RDF['object'],
         URIRef(u'source')),
        (BNode('Na1a8fbcf755f41c1b5728f326be50994'),
         RDF['predicate'],
         BNode('vcb3')),
        (BNode('Na1a8fbcf755f41c1b5728f326be50994'),
         RDF['subject'],
         BNode('vcb2')),
        (BNode('Na1a8fbcf755f41c1b5728f326be50994'),
         RDF['type'],
         RDF['Statement']),
        (BNode('Na713b02f320d409c806ff0190db324f4'),
         RDF['object'],
         URIRef(u'target')),
        (BNode('Na713b02f320d409c806ff0190db324f4'),
         RDF['predicate'],
         BNode('vcb0')),
        (BNode('Na713b02f320d409c806ff0190db324f4'),
         RDF['subject'],
         URIRef(u'source')),
        (BNode('Na713b02f320d409c806ff0190db324f4'),
         RDF['type'],
         RDF['Statement']),
        (BNode('Ndb804ba690a64b3dbb9063c68d5e3550'),
         RDF['object'],
         BNode('vr0KcS4')),
        (BNode('Ndb804ba690a64b3dbb9063c68d5e3550'),
         RDF['predicate'],
         BNode('vrby3JV')),
        (BNode('Ndb804ba690a64b3dbb9063c68d5e3550'),
         RDF['subject'],
         URIRef(u'source')),
        (BNode('Ndb804ba690a64b3dbb9063c68d5e3550'),
         RDF['type'],
         RDF['Statement']),
        (BNode('Ndfc47fb1cd2d4382bcb8d5eb7835a636'),
         RDF['object'],
         URIRef(u'source')),
        (BNode('Ndfc47fb1cd2d4382bcb8d5eb7835a636'),
         RDF['predicate'],
         BNode('vcb5')),
        (BNode('Ndfc47fb1cd2d4382bcb8d5eb7835a636'),
         RDF['subject'],
         URIRef(u'target')),
        (BNode('Ndfc47fb1cd2d4382bcb8d5eb7835a636'),
         RDF['type'],
         RDF['Statement']),
        (BNode('Nec6864ef180843838aa9805bac835c98'),
         RDF['object'],
         URIRef(u'source')),
        (BNode('Nec6864ef180843838aa9805bac835c98'),
         RDF['predicate'],
         BNode('vcb4')),
        (BNode('Nec6864ef180843838aa9805bac835c98'),
         RDF['subject'],
         URIRef(u'source')),
        (BNode('Nec6864ef180843838aa9805bac835c98'),
         RDF['type'],
         RDF['Statement']),
    ]

    print('graph length: %d, nodes: %d' % (len(g), len(g.all_nodes())))
    print('triple_bnode degrees:')
    for triple_bnode in g.subjects(RDF['type'], RDF['Statement']):
        print(len(list(g.triples([triple_bnode, None, None]))))
    print('all node degrees:')
    g_node_degs = sorted([
        len(list(g.triples([node, None, None])))
        for node in g.all_nodes()
    ], reverse=True)
    print(g_node_degs)

    cg = to_canonical_graph(g)
    print('graph length: %d, nodes: %d' % (len(cg), len(cg.all_nodes())))
    print('triple_bnode degrees:')
    for triple_bnode in cg.subjects(RDF['type'], RDF['Statement']):
        print(len(list(cg.triples([triple_bnode, None, None]))))
    print('all node degrees:')
    cg_node_degs = sorted([
        len(list(cg.triples([node, None, None])))
        for node in cg.all_nodes()
    ], reverse=True)
    print(cg_node_degs)

    assert len(g) == len(cg), \
        'canonicalization changed number of triples in graph'
    assert len(g.all_nodes()) == len(cg.all_nodes()), \
        'canonicalization changed number of nodes in graph'
    assert len(list(g.subjects(RDF['type'], RDF['Statement']))) == \
        len(list(cg.subjects(RDF['type'], RDF['Statement']))), \
        'canonicalization changed number of statements'
    assert g_node_degs == cg_node_degs, \
        'canonicalization changed node degrees'

def test_issue682_signing_named_graphs():
    ns = Namespace("http://love.com#")

    mary = BNode()
    john = URIRef("http://love.com/lovers/john#")

    cmary=URIRef("http://love.com/lovers/mary#")
    cjohn=URIRef("http://love.com/lovers/john#")

    store = IOMemory()

    g = ConjunctiveGraph(store=store)
    g.bind("love",ns)

    gmary = Graph(store=store, identifier=cmary)

    gmary.add((mary, ns['hasName'], Literal("Mary")))
    gmary.add((mary, ns['loves'], john))

    gjohn = Graph(store=store, identifier=cjohn)
    gjohn.add((john, ns['hasName'], Literal("John")))

    ig = to_isomorphic(g)
    igmary = to_isomorphic(gmary)

    assert len(igmary) == len(gmary)
    assert len(ig) == len(g)
    assert len(igmary) < len(ig)
    assert ig.graph_digest() != igmary.graph_digest()<|MERGE_RESOLUTION|>--- conflicted
+++ resolved
@@ -1,10 +1,9 @@
 from rdflib import Graph, RDF, BNode, URIRef, Namespace, ConjunctiveGraph, Literal
 from rdflib.compare import to_isomorphic, to_canonical_graph
-<<<<<<< HEAD
+
 import rdflib
-=======
 from rdflib.plugins.memory import IOMemory
->>>>>>> af230076
+
 from six import text_type
 from io import StringIO
 
