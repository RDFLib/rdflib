--- conflicted
+++ resolved
@@ -121,8 +121,7 @@
         def add_not_in_namespace(s):
             return FOAF[s]
 
-<<<<<<< HEAD
-        # a blatantly non-existent FOAF property
+        # a non-existent FOAF property
         with self.assertWarnsRegex(UserWarning, 'Code: blah is not defined in namespace FOAF'):
             add_not_in_namespace("blah")
 
@@ -134,13 +133,7 @@
         )
         warn("DefinedNamespace does not address deprecated properties")
 
-        # a property name within the core FOAF namespace
-=======
-        # a non-existent FOAF property
-        self.assertRaises(KeyError, add_not_in_namespace, "blah")
-
         # a property name within the FOAF namespace
->>>>>>> a21d458e
         self.assertEqual(
             add_not_in_namespace("givenName"),
             URIRef("http://xmlns.com/foaf/0.1/givenName"),
