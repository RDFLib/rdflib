import unittest

from rdflib.graph import Graph
from rdflib.namespace import Namespace, FOAF, RDF, RDFS, SH
from rdflib.term import URIRef


class NamespacePrefixTest(unittest.TestCase):
    def test_compute_qname(self):
        """Test sequential assignment of unknown prefixes"""
        g = Graph()
        self.assertEqual(
            g.compute_qname(URIRef("http://foo/bar/baz")),
            ("ns1", URIRef("http://foo/bar/"), "baz"),
        )

        self.assertEqual(
            g.compute_qname(URIRef("http://foo/bar#baz")),
            ("ns2", URIRef("http://foo/bar#"), "baz"),
        )

        # should skip to ns4 when ns3 is already assigned
        g.bind("ns3", URIRef("http://example.org/"))
        self.assertEqual(
            g.compute_qname(URIRef("http://blip/blop")),
            ("ns4", URIRef("http://blip/"), "blop"),
        )

        # should return empty qnames correctly
        self.assertEqual(
            g.compute_qname(URIRef("http://foo/bar/")),
            ("ns1", URIRef("http://foo/bar/"), ""),
        )

        # should compute qnames of URNs correctly as well
        self.assertEqual(
            g.compute_qname(URIRef("urn:ISSN:0167-6423")),
            ("ns5", URIRef("urn:ISSN:"), "0167-6423"),
        )

        self.assertEqual(
            g.compute_qname(URIRef("urn:ISSN:")),
            ("ns5", URIRef("urn:ISSN:"), ""),
        )

        # should compute qnames with parenthesis correctly
        self.assertEqual(
            g.compute_qname(URIRef("http://foo/bar/name_with_(parenthesis)")),
            ("ns1", URIRef("http://foo/bar/"), "name_with_(parenthesis)"),
        )

    def test_reset(self):
        data = (
            "@prefix a: <http://example.org/a> .\n"
            "a: <http://example.org/b> <http://example.org/c> ."
        )
        graph = Graph().parse(data=data, format="turtle")
        for p, n in tuple(graph.namespaces()):
            graph.store._Memory__namespace.pop(p)
            graph.store._Memory__prefix.pop(n)
        graph.namespace_manager.reset()
        self.assertFalse(tuple(graph.namespaces()))
        u = URIRef("http://example.org/a")
        prefix, namespace, name = graph.namespace_manager.compute_qname(
            u, generate=True
        )
        self.assertNotEqual(namespace, u)

    def test_reset_preserve_prefixes(self):
        data = (
            "@prefix a: <http://example.org/a> .\n"
            "a: <http://example.org/b> <http://example.org/c> ."
        )
        graph = Graph().parse(data=data, format="turtle")
        graph.namespace_manager.reset()
        self.assertTrue(tuple(graph.namespaces()))
        u = URIRef("http://example.org/a")
        prefix, namespace, name = graph.namespace_manager.compute_qname(
            u, generate=True
        )
        self.assertEqual(namespace, u)

    def test_n3(self):
        g = Graph()
        g.add(
            (
                URIRef("http://example.com/foo"),
                URIRef("http://example.com/bar"),
                URIRef("http://example.com/baz"),
            )
        )
        n3 = g.serialize(format="n3", encoding='latin-1')
        # Gunnar disagrees that this is right:
        # self.assertTrue("<http://example.com/foo> ns1:bar <http://example.com/baz> ." in n3)
        # as this is much prettier, and ns1 is already defined:
        self.assertTrue(b"ns1:foo ns1:bar ns1:baz ." in n3)

    def test_n32(self):
        # this test not generating prefixes for subjects/objects
        g = Graph()
        g.add(
            (
                URIRef("http://example1.com/foo"),
                URIRef("http://example2.com/bar"),
                URIRef("http://example3.com/baz"),
            )
        )
        n3 = g.serialize(format="n3", encoding="latin-1")

        self.assertTrue(
            b"<http://example1.com/foo> ns1:bar <http://example3.com/baz> ."
            in n3
        )

    def test_closed_namespace(self):
        """Tests terms both in an out of the ClosedNamespace FOAF"""

        def add_not_in_namespace(s):
            return FOAF[s]

        # a non-existent FOAF property
        self.assertRaises(KeyError, add_not_in_namespace, "blah")

        # a property name within the FOAF namespace
        self.assertEqual(
            FOAF.givenName,
            URIRef("http://xmlns.com/foaf/0.1/givenName"),
        )

<<<<<<< HEAD
        # namescape can be used as str
        self.assertTrue(FOAF.givenName.startswith(FOAF))
=======
    def test_contains_method(self):
        """Tests for Namespace.__contains__() methods."""

        ref = URIRef('http://www.w3.org/ns/shacl#example')
        self.assertTrue(type(SH) == Namespace, "SH no longer a Namespace, update test.")
        self.assertTrue(ref in SH, "sh:example not in SH")

        ref = URIRef('http://www.w3.org/2000/01/rdf-schema#label')
        self.assertTrue(ref in RDFS, "ClosedNamespace(RDFS) does not include rdfs:label")
        ref = URIRef('http://www.w3.org/2000/01/rdf-schema#example')
        self.assertFalse(ref in RDFS, "ClosedNamespace(RDFS) includes out-of-ns member rdfs:example")

        ref = URIRef('http://www.w3.org/1999/02/22-rdf-syntax-ns#type')
        self.assertTrue(ref in RDF, "_RDFNamespace does not include rdf:type")
>>>>>>> 538446e0
<|MERGE_RESOLUTION|>--- conflicted
+++ resolved
@@ -127,10 +127,9 @@
             URIRef("http://xmlns.com/foaf/0.1/givenName"),
         )
 
-<<<<<<< HEAD
         # namescape can be used as str
         self.assertTrue(FOAF.givenName.startswith(FOAF))
-=======
+
     def test_contains_method(self):
         """Tests for Namespace.__contains__() methods."""
 
@@ -144,5 +143,4 @@
         self.assertFalse(ref in RDFS, "ClosedNamespace(RDFS) includes out-of-ns member rdfs:example")
 
         ref = URIRef('http://www.w3.org/1999/02/22-rdf-syntax-ns#type')
-        self.assertTrue(ref in RDF, "_RDFNamespace does not include rdf:type")
->>>>>>> 538446e0
+        self.assertTrue(ref in RDF, "_RDFNamespace does not include rdf:type")