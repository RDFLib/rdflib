--- conflicted
+++ resolved
@@ -1,11 +1,8 @@
-<<<<<<< HEAD
 #!/usr/bin/env python3
 
 # Portions of this file contributed by NIST are governed by the following
 # statement:
 #
-=======
->>>>>>> b0392f0a
 # This software was developed at the National Institute of Standards
 # and Technology by employees of the Federal Government in the course
 # of their official duties. Pursuant to title 17 Section 105 of the
