--- conflicted
+++ resolved
@@ -364,14 +364,8 @@
         logging.debug("dfns_info = %s", dfns_info)
     if dfns_info.has_attrs is False or dfns_info.suffix is None:
         is_defined = False
-<<<<<<< HEAD
-
-    does_contain: bool = attr_name in dfns
-
-=======
     # x in y should never raise an AttributeError
     does_contain: bool = attr_name in dfns
->>>>>>> 6143ffa0
     if is_defined:
         assert does_contain is True
     else:
