from __future__ import annotations

import inspect
import logging
import subprocess
import sys
import warnings
from contextlib import ExitStack
from dataclasses import dataclass
from pathlib import Path

import pytest

from rdflib import RDF, SKOS
from rdflib.namespace import DefinedNamespace, Namespace
from rdflib.term import URIRef
from test.data import TEST_DATA_DIR


def test_definednamespace_creator_qb():
    """
    Tests basic use of DefinedNamespace creator script using QB
    """

    definednamespace_script = (
        Path(__file__).parent.parent.parent
        / "rdflib"
        / "tools"
        / "defined_namespace_creator.py"
    )
    qb_data_file = Path(TEST_DATA_DIR) / "defined_namespaces" / "qb.ttl"
    print("\n")
    print(f"Using {definednamespace_script}...")
    print(f"Testing {qb_data_file}...")
    completed = subprocess.run(
        [
            sys.executable,
            str(definednamespace_script),
            str(qb_data_file),
            "http://purl.org/linked-data/cube#",
            "QB",
        ],
        capture_output=True,
        text=True,
    )
    assert completed.returncode == 0, "subprocess exited incorrectly"
    assert Path.is_file(Path("_QB.py")), "_QB.py file not created"
    has_ns = False
    has_test_class = False
    with open(Path("_QB.py")) as f:
        for line in f.readlines():
            if '_NS = Namespace("http://purl.org/linked-data/cube#")' in line:
                has_ns = True
            if (
                "Attachable: URIRef  # Abstract superclass for everything that can have attributes and dimensions"
                in line
            ):
                has_test_class = True
    assert has_ns, "_QB.py does not contain _NS"
    assert has_test_class, "_QB.py does not class Attachable"

    # cleanup
    Path.unlink(Path("_QB.py"))


def test_definednamespace_creator_fake():
    """
    Tests incorrect use of DefinedNamespace creator script -
    RDF file of unknonwn type
    """

    definednamespace_script = (
        Path(__file__).parent.parent.parent
        / "rdflib"
        / "tools"
        / "defined_namespace_creator.py"
    )
    qb_data_file = Path(TEST_DATA_DIR) / "defined_namespaces" / "fake.xxx"
    print("\n")
    print(f"Using {definednamespace_script}...")
    print(f"Testing {qb_data_file}...(expected to fail)")
    completed = subprocess.run(
        [
            sys.executable,
            str(definednamespace_script),
            str(qb_data_file),
            "http://purl.org/linked-data/cube#",
            "QB",
        ],
        capture_output=True,
        text=True,
    )
    assert completed.returncode == 1, "subprocess exited incorrectly (failure expected)"


def test_definednamespace_creator_bad_ns():
    """
    Tests incorrect use of DefinedNamespace creator script -
    supplied namespace doesn't end in # or /
    """

    definednamespace_script = (
        Path(__file__).parent.parent.parent
        / "rdflib"
        / "tools"
        / "defined_namespace_creator.py"
    )
    qb_data_file = Path(TEST_DATA_DIR) / "defined_namespaces" / "fake.xxx"
    print("\n")
    print(f"Using {definednamespace_script}...")
    print(f"Testing {qb_data_file}...(expected to fail - bad NS given)")
    completed = subprocess.run(
        [
            sys.executable,
            str(definednamespace_script),
            str(qb_data_file),
            "http://purl.org/linked-data/cube",
            "QB",
        ],
        capture_output=True,
        text=True,
    )
    assert completed.returncode == 1, "subprocess exited incorrectly (failure expected)"


def test_definednamespace_dir():
    x = dir(RDF)

    values = [
        RDF.nil,
        RDF.direction,
        RDF.first,
        RDF.language,
        RDF.object,
        RDF.predicate,
        RDF.rest,
        RDF.subject,
        RDF.type,
        RDF.value,
        RDF.Alt,
        RDF.Bag,
        RDF.CompoundLiteral,
        RDF.List,
        RDF.Property,
        RDF.Seq,
        RDF.Statement,
        RDF.HTML,
        RDF.JSON,
        RDF.PlainLiteral,
        RDF.XMLLiteral,
        RDF.langString,
    ]

    assert len(values) == len(x)

    for value in values:
        assert value in x


def test_definednamespace_jsonld_context():
    expected = {
        "@context": {
            "skos": "http://www.w3.org/2004/02/skos/core#",
            "altLabel": "skos:altLabel",
            "broadMatch": "skos:broadMatch",
            "broader": "skos:broader",
            "broaderTransitive": "skos:broaderTransitive",
            "changeNote": "skos:changeNote",
            "closeMatch": "skos:closeMatch",
            "definition": "skos:definition",
            "editorialNote": "skos:editorialNote",
            "exactMatch": "skos:exactMatch",
            "example": "skos:example",
            "hasTopConcept": "skos:hasTopConcept",
            "hiddenLabel": "skos:hiddenLabel",
            "historyNote": "skos:historyNote",
            "inScheme": "skos:inScheme",
            "mappingRelation": "skos:mappingRelation",
            "member": "skos:member",
            "memberList": "skos:memberList",
            "narrowMatch": "skos:narrowMatch",
            "narrower": "skos:narrower",
            "narrowerTransitive": "skos:narrowerTransitive",
            "notation": "skos:notation",
            "note": "skos:note",
            "prefLabel": "skos:prefLabel",
            "related": "skos:related",
            "relatedMatch": "skos:relatedMatch",
            "scopeNote": "skos:scopeNote",
            "semanticRelation": "skos:semanticRelation",
            "topConceptOf": "skos:topConceptOf",
            "Collection": "skos:Collection",
            "Concept": "skos:Concept",
            "ConceptScheme": "skos:ConceptScheme",
            "OrderedCollection": "skos:OrderedCollection",
        }
    }
    actual = SKOS.as_jsonld_context("skos")

    assert actual == expected


prefix = "http://example.com/"


class DFNSNoNS(DefinedNamespace):
    defined: URIRef
    _defined: URIRef


class DFNSDefaults(DefinedNamespace):
    _NS = Namespace(f"{prefix}DFNSDefaults#")
    defined: URIRef
    _defined: URIRef


class DFNSDefaultsEmpty(DefinedNamespace):
    _NS = Namespace(f"{prefix}DFNSDefaultsEmpty#")


class DFNSWarnFailEmpty(DefinedNamespace):
    _NS = Namespace(f"{prefix}DFNSWarnFailEmpty#")
    _warn = True
    _fail = True


class DFNSNoWarnNoFail(DefinedNamespace):
    _NS = Namespace(f"{prefix}DFNSNoWarnNoFail#")
    _warn = False
    _fail = False
    defined: URIRef
    _defined: URIRef


class DFNSNoWarnFail(DefinedNamespace):
    _NS = Namespace(f"{prefix}DFNSNoWarnFail#")
    _warn = False
    _fail = True
    defined: URIRef
    _defined: URIRef


class DFNSWarnNoFail(DefinedNamespace):
    _NS = Namespace(f"{prefix}DFNSWarnNoFail#")
    _warn = True
    _fail = False
    defined: URIRef
    _defined: URIRef


class DFNSWarnFail(DefinedNamespace):
    _NS = Namespace(f"{prefix}DFNSWarnFail#")
    _warn = True
    _fail = True
    defined: URIRef
    _defined: URIRef


@dataclass
class DFNSInfo:
    dfns: type[DefinedNamespace]
    suffix: str | None
    has_attrs: bool = True


dfns_infos = [
    DFNSInfo(DFNSNoNS, None),
    DFNSInfo(DFNSDefaults, "DFNSDefaults#"),
    DFNSInfo(DFNSNoWarnNoFail, "DFNSNoWarnNoFail#"),
    DFNSInfo(DFNSWarnFail, "DFNSWarnFail#"),
    DFNSInfo(DFNSNoWarnFail, "DFNSNoWarnFail#"),
    DFNSInfo(DFNSWarnNoFail, "DFNSWarnNoFail#"),
    DFNSInfo(DFNSDefaultsEmpty, "DFNSDefaultsEmpty#", False),
    DFNSInfo(DFNSWarnFailEmpty, "DFNSWarnFailEmpty#", False),
    DFNSInfo(DefinedNamespace, None, False),
]
dfns_list = [item.dfns for item in dfns_infos]


def get_dfns_info(dfns: type[DefinedNamespace]) -> DFNSInfo:
    for dfns_info in dfns_infos:
        if dfns_info.dfns is dfns:
            return dfns_info
    raise ValueError("No DFNSInfo for the DefinedNamespace passed in ...")


@pytest.fixture(
    scope="module",
    params=[item.dfns for item in dfns_infos],
)
def dfns(request) -> DFNSInfo:
    assert issubclass(request.param, DefinedNamespace)
    return request.param


def test_repr(dfns: type[DefinedNamespace]) -> None:
    dfns_info = get_dfns_info(dfns)
    ns_uri = f"{prefix}{dfns_info.suffix}"
    logging.debug("ns_uri = %s", ns_uri)

    repr_str: str = f"{dfns_info.dfns!r}"
    if dfns_info.suffix is None:
        assert "<DefinedNamespace>" in repr_str
    else:
        assert repr_str is not None
        repro = eval(repr_str)
        assert ns_uri == f"{repro}"


def test_inspect(dfns: type[DefinedNamespace]) -> None:
    """
    `inspect.signature` returns. This is here to check that this does not
    trigger infinite recursion.
    """
    inspect.signature(dfns, follow_wrapped=True)


@pytest.mark.parametrize(
    ["attr_name", "is_defined"],
    [
        ("defined", True),
        ("_defined", True),
        ("notdefined", False),
        ("_notdefined", False),
    ],
)
def test_value(dfns: type[DefinedNamespace], attr_name: str, is_defined: bool) -> None:
    dfns_info = get_dfns_info(dfns)
    if dfns_info.has_attrs is False:
        is_defined = False
    resolved: str | None = None
    with ExitStack() as xstack:
        warnings_record = xstack.enter_context(warnings.catch_warnings(record=True))
        if dfns_info.suffix is None or (not is_defined and dfns._fail is True):
            xstack.enter_context(pytest.raises(AttributeError))
        resolved = eval(f"dfns.{attr_name}")
    if dfns_info.suffix is not None:
        if is_defined or dfns._fail is False:
            assert f"{prefix}{dfns_info.suffix}{attr_name}" == f"{resolved}"
        else:
            assert resolved is None
        if dfns._warn is False:
            assert len(warnings_record) == 0
        elif not is_defined and resolved is not None:
            assert len(warnings_record) == 1
    else:
        assert resolved is None


@pytest.mark.parametrize(
    ["attr_name", "is_defined"],
    [
        ("defined", True),
        ("_defined", True),
        ("notdefined", False),
        ("_notdefined", False),
    ],
)
def test_contains(
    dfns: type[DefinedNamespace], attr_name: str, is_defined: bool
) -> None:
    dfns_info = get_dfns_info(dfns)
    if dfns_info.suffix is not None:
        logging.debug("dfns_info = %s", dfns_info)
    if dfns_info.has_attrs is False or dfns_info.suffix is None:
        is_defined = False
<<<<<<< HEAD
    # x in y should never raise an AttributeError
    does_contain: bool = attr_name in dfns
=======

    does_contain: bool = attr_name in dfns

>>>>>>> 8bbb30d0
    if is_defined:
        assert does_contain is True
    else:
        assert does_contain is False


@pytest.mark.parametrize(
    ["attr_name", "is_defined"],
    [
        ("defined", True),
        ("_defined", True),
        ("notdefined", False),
        ("_notdefined", False),
    ],
)
def test_hasattr(
    dfns: type[DefinedNamespace], attr_name: str, is_defined: bool
) -> None:
    dfns_info = get_dfns_info(dfns)
    if dfns_info.suffix is not None:
        logging.debug("dfns_info = %s", dfns_info)
    if dfns_info.has_attrs is False:
        is_defined = False
    has_attr: bool | None = None
    has_attr = hasattr(dfns, attr_name)
    if dfns_info.suffix is not None and (is_defined or dfns._fail is False):
        assert has_attr is True
    else:
        assert has_attr is False


def test_dir(dfns: type[DefinedNamespace]) -> None:
    dfns_info = get_dfns_info(dfns)
    does_contain: bool | None = None
    with ExitStack() as xstack:
        # dir should work for DefinedNamespace as this is called by sphinx to
        # document it.
        if dfns_info.suffix is None and dfns is not DefinedNamespace:
            xstack.enter_context(pytest.raises(AttributeError))
        attrs = list(dir(dfns))
    if dfns_info.suffix is not None:
        if dfns_info.has_attrs:
            assert set(attrs) == {
                URIRef(f"{prefix}{dfns_info.suffix}defined"),
                URIRef(f"{prefix}{dfns_info.suffix}_defined"),
            }
        else:
            assert list(attrs) == []
    else:
        assert does_contain is None<|MERGE_RESOLUTION|>--- conflicted
+++ resolved
@@ -8,6 +8,7 @@
 from contextlib import ExitStack
 from dataclasses import dataclass
 from pathlib import Path
+from typing import Optional, Type
 
 import pytest
 
@@ -258,8 +259,8 @@
 
 @dataclass
 class DFNSInfo:
-    dfns: type[DefinedNamespace]
-    suffix: str | None
+    dfns: Type[DefinedNamespace]
+    suffix: Optional[str]
     has_attrs: bool = True
 
 
@@ -277,7 +278,7 @@
 dfns_list = [item.dfns for item in dfns_infos]
 
 
-def get_dfns_info(dfns: type[DefinedNamespace]) -> DFNSInfo:
+def get_dfns_info(dfns: Type[DefinedNamespace]) -> DFNSInfo:
     for dfns_info in dfns_infos:
         if dfns_info.dfns is dfns:
             return dfns_info
@@ -293,7 +294,7 @@
     return request.param
 
 
-def test_repr(dfns: type[DefinedNamespace]) -> None:
+def test_repr(dfns: Type[DefinedNamespace]) -> None:
     dfns_info = get_dfns_info(dfns)
     ns_uri = f"{prefix}{dfns_info.suffix}"
     logging.debug("ns_uri = %s", ns_uri)
@@ -307,7 +308,7 @@
         assert ns_uri == f"{repro}"
 
 
-def test_inspect(dfns: type[DefinedNamespace]) -> None:
+def test_inspect(dfns: Type[DefinedNamespace]) -> None:
     """
     `inspect.signature` returns. This is here to check that this does not
     trigger infinite recursion.
@@ -324,11 +325,11 @@
         ("_notdefined", False),
     ],
 )
-def test_value(dfns: type[DefinedNamespace], attr_name: str, is_defined: bool) -> None:
+def test_value(dfns: Type[DefinedNamespace], attr_name: str, is_defined: bool) -> None:
     dfns_info = get_dfns_info(dfns)
     if dfns_info.has_attrs is False:
         is_defined = False
-    resolved: str | None = None
+    resolved: Optional[str] = None
     with ExitStack() as xstack:
         warnings_record = xstack.enter_context(warnings.catch_warnings(record=True))
         if dfns_info.suffix is None or (not is_defined and dfns._fail is True):
@@ -357,21 +358,16 @@
     ],
 )
 def test_contains(
-    dfns: type[DefinedNamespace], attr_name: str, is_defined: bool
+    dfns: Type[DefinedNamespace], attr_name: str, is_defined: bool
 ) -> None:
     dfns_info = get_dfns_info(dfns)
     if dfns_info.suffix is not None:
         logging.debug("dfns_info = %s", dfns_info)
     if dfns_info.has_attrs is False or dfns_info.suffix is None:
         is_defined = False
-<<<<<<< HEAD
-    # x in y should never raise an AttributeError
+
     does_contain: bool = attr_name in dfns
-=======
-
-    does_contain: bool = attr_name in dfns
-
->>>>>>> 8bbb30d0
+
     if is_defined:
         assert does_contain is True
     else:
@@ -388,14 +384,14 @@
     ],
 )
 def test_hasattr(
-    dfns: type[DefinedNamespace], attr_name: str, is_defined: bool
+    dfns: Type[DefinedNamespace], attr_name: str, is_defined: bool
 ) -> None:
     dfns_info = get_dfns_info(dfns)
     if dfns_info.suffix is not None:
         logging.debug("dfns_info = %s", dfns_info)
     if dfns_info.has_attrs is False:
         is_defined = False
-    has_attr: bool | None = None
+    has_attr: Optional[bool] = None
     has_attr = hasattr(dfns, attr_name)
     if dfns_info.suffix is not None and (is_defined or dfns._fail is False):
         assert has_attr is True
@@ -403,9 +399,9 @@
         assert has_attr is False
 
 
-def test_dir(dfns: type[DefinedNamespace]) -> None:
+def test_dir(dfns: Type[DefinedNamespace]) -> None:
     dfns_info = get_dfns_info(dfns)
-    does_contain: bool | None = None
+    does_contain: Optional[bool] = None
     with ExitStack() as xstack:
         # dir should work for DefinedNamespace as this is called by sphinx to
         # document it.
