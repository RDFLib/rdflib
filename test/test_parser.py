--- conflicted
+++ resolved
@@ -44,7 +44,6 @@
         self.assertEqual(type, RDFS.Class)
 
 
-<<<<<<< HEAD
 class URLInputSourceTestCase(unittest.TestCase):
 
     def testLinkHeaderParse_1(self):
@@ -70,7 +69,6 @@
         assert parsed["alternate"][23]["profile"] == "https://w3id.org/profile/alt"
 
         
-=======
 class TestGitHubIssues(unittest.TestCase):
     def test_issue_1228_a(self):
         data = """
@@ -113,6 +111,5 @@
             self.assertNotIn("1891-01-01", o.n3())
 
 
->>>>>>> a24d5349
 if __name__ == "__main__":
     unittest.main()