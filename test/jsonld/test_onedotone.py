from os import environ, chdir, getcwd, path as p
import json

import pytest

from rdflib.term import URIRef
from . import runner


TC_BASE = "https://w3c.github.io/json-ld-api/tests/toRdf/"


testsuite_dir = p.join(p.abspath(p.dirname(__file__)), "1.1")


unsupported_tests = ("frame", "normalize")
unsupported_tests += ('error',) #("error", "remote")
unsupported_tests += ("flatten", "compact", "expand")
unsupported_tests += ("html",)
unsupported_tests += ("fromRdf",)  # The JSON-LD 1.1 enhancement applies to parsing only

known_bugs = (
    # TODO: Literal doesn't preserve representations
    "fromRdf/0002-in",
    # RDflib does not print Integer with scientific notation
    "toRdf/0035-in",
    # TODO: "http:g" should serialize to "http:g", not "//g"
    "toRdf/0120-in",
    "toRdf/0121-in",
    "toRdf/0122-in",
    "toRdf/0123-in",
    "toRdf/0124-in",
    "toRdf/0125-in",
    "toRdf/0126-in",
    # TODO: RDFLib collapses http://ab//de to http://ab/de
    "toRdf/0128-in",
    # TODO: RDFLib does not allow arbitrary "urn:ex:s307" as a URI in predicate place
    "toRdf/0130-in",
    "toRdf/0131-in",
    "toRdf/0132-in",
    # TODO: Odd context lookup bug with scoped context (v1.1 bug)
    "toRdf/c013-in",
    # Type with @context of null should fall back to @vocab (I think), not baseuri
    "toRdf/c014-in",
    # <http://example/typed-base#subject-reference-id> != <http://example/base-base#subject-reference-id>
    "toRdf/c015-in",
    # context null clears vocab from parent context?
    "toRdf/c018-in",
    # TODO: Bug with resolving relative context url from top-level context which is not doc_root
    "toRdf/c031-in",
    # TODO: Nested Contexts don't quite work properly yet
    "toRdf/c037-in",
    "toRdf/c038-in",
    # TODO: @direction doesn't quite work properly in this implementation
    "toRdf/di09-in",
    "toRdf/di10-in",
    "toRdf/di11-in",
    "toRdf/di12-in",
    # TODO: empty list inside a list is represented wrong?
    "toRdf/e004-in",
    # Same problem as 0002-in
    "toRdf/e061-in",
    # Trying to use BNode as predicate, RDFLIB doesn't support
    "toRdf/e075-in",
    # @id and @vocab in literal datatype expansion doesn't work
    "toRdf/e088-in",
    # TODO: relative-iri keeps . on end of IRI?
    "toRdf/e076-in",
    "toRdf/e089-in",
    "toRdf/e090-in",
    "toRdf/e091-in",
    "toRdf/e110-in",
    "toRdf/e129-in",
    "toRdf/e130-in",
    # TODO: Just broken expansion...
    "toRdf/e080-in",
    "toRdf/e092-in",
    "toRdf/e093-in",
    "toRdf/e094-in",
    "toRdf/e104-in",
    "toRdf/e108-in",
    # TODO: Odd result in list expansion
    "toRdf/e105-in",
    "toRdf/e107-in",
    # no expandContent option?
    "toRdf/e077-in",
    # TODO: Investigate:
    "toRdf/e111-in",
    "toRdf/e112-in",
    "toRdf/e119-in",
    "toRdf/e120-in",
    "toRdf/e122-in",
    # RDFLib cannot keep a colon on the end of a prefix uri
    "toRdf/e117-in",
    "toRdf/e118-in",
    # <ex:ns/> doesn't expand to <http://example.org/ns/>
    "toRdf/e124-in",
    # Similar to above?
    "toRdf/e125-in",
    # Recursive Inclusion triggered!
    "toRdf/e128-in",
    # JSON-native double representation
    "toRdf/js04-in",
    "toRdf/js10-in",
    # JSON character escaping
    "toRdf/js12-in",
    "toRdf/js13-in",
    # Broken list comprehension
    "toRdf/li05-in",
    "toRdf/li06-in",
    "toRdf/li07-in",
    "toRdf/li08-in",
    "toRdf/li09-in",
    "toRdf/li10-in",
    "toRdf/li11-in",
    "toRdf/li14-in",
    # Bad URI?
    "toRdf/li12-in",
    # cannot use property-index to add property to graph object?
    "toRdf/pi11-in",
    "toRdf/pr25-in",
    # Investigate property issues:
    "toRdf/pr38-in",
    "toRdf/pr39-in",
    "toRdf/pr40-in",
    # Negative zero representation?
    "toRdf/rt01-in",
    # Property scope with @propagate not working
    "toRdf/so06-in",
    # Expand string as value gives wrong number representation
    "toRdf/tn02-in",
    # TODO: Rdflib should silently reject bad predicate URIs
    "toRdf/wf02-in",
    # TODO: we don't extract context or json-ld that's embedded in HTML
    "remote-doc/0013-in",
    "remote-doc/la01-in",
    "remote-doc/la02-in",
    "remote-doc/la03-in",
    "remote-doc/la04-in",
    "remote-doc/la05-in",
)

TC_BASE = "https://w3c.github.io/json-ld-api/tests/"
allow_lists_of_lists = True

SKIP_KNOWN_BUGS = True
SKIP_1_0_TESTS = True

testsuite_dir = environ.get("JSONLD_TESTSUITE") or p.join(
    p.abspath(p.dirname(__file__)), "1.1"
)
test_dir = p.join(testsuite_dir, "tests")
if not p.isdir(test_dir):  # layout of 1.1 testsuite
    test_dir = testsuite_dir
else:
    TC_BASE = "http://json-ld.org/test-suite/tests/"
    allow_lists_of_lists = False


def read_manifest(skiptests):
    f = open(p.join(testsuite_dir, "manifest.jsonld"), "r")
    manifestdata = json.load(f)
    f.close()
    # context = manifestdata.get('context')
    for m in manifestdata.get("sequence"):
        if any(token in m for token in skiptests):
            continue
        f = open(p.join(testsuite_dir, m), "r")
        md = json.load(f)
        f.close()
        for test in md.get("sequence"):
            parts = test.get("input", "").split(".")[0]
            cat_num, direction = parts.rsplit("-", 1)
            category, testnum = (
                cat_num.split("/") if "/" in cat_num else cat_num.split("-")
            )
            if (
                test.get("input", "").split(".")[0] in skiptests
                or category in skiptests
            ):
                pass
            else:
                inputpath = test.get("input")
                expectedpath = test.get("expect")
                expected_error = test.get("expect")  # TODO: verify error
                context = test.get("context", False)
                options = test.get("option") or {}
                if expectedpath:
                    yield category, testnum, inputpath, expectedpath, context, options


def get_test_suite_cases():
    skiptests = unsupported_tests
    if SKIP_KNOWN_BUGS:
        skiptests += known_bugs

    for cat, num, inputpath, expectedpath, context, options in read_manifest(
        skiptests
    ):
        if options:
            if (
                SKIP_1_0_TESTS
                and "specVersion" in options
                and str(options["specVersion"]).lower() == "json-ld-1.0"
            ):
                # Skip the JSON v1.0 tests
                continue
        if inputpath.endswith(".jsonld"):  # toRdf
            if expectedpath.endswith(".jsonld"):  # compact/expand/flatten
                func = runner.do_test_json
            else:  # toRdf
                func = runner.do_test_parser
        else:  # fromRdf
            func = runner.do_test_serializer
        rdf_test_uri = URIRef("{0}{1}-manifest#t{2}".format(
            TC_BASE, cat, num
        ))
        yield rdf_test_uri, func, TC_BASE, cat, num, inputpath, expectedpath, context, options


@pytest.fixture(scope="module", autouse=True)
def global_state():
    old_cwd = getcwd()
    chdir(test_dir)
<<<<<<< HEAD
    try:
        for cat, num, inputpath, expectedpath, context, options in read_manifest(
            skiptests
        ):
            if options:
                if (
                    SKIP_1_0_TESTS
                    and "specVersion" in options
                    and str(options["specVersion"]).lower() == "json-ld-1.0"
                ):
                    # Skip the JSON v1.0 tests
                    continue
            if inputpath.endswith(".jsonld") or inputpath.endswith(".json") or inputpath.endswith(".jldt"):  # toRdf
                if expectedpath.endswith(".jsonld"):  # compact/expand/flatten
                    func = runner.do_test_json
                else:  # toRdf
                    func = runner.do_test_parser
            else:  # fromRdf
                func = runner.do_test_serializer
            yield func, TC_BASE, cat, num, inputpath, expectedpath, context, options
    finally:
        chdir(old_cwd)
=======
    yield
    chdir(old_cwd)


@pytest.mark.parametrize(
    "rdf_test_uri, func, suite_base, cat, num, inputpath, expectedpath, context, options",
    get_test_suite_cases(),
)
def test_suite(rdf_test_uri: URIRef, func, suite_base, cat, num, inputpath, expectedpath, context, options):
    func(suite_base, cat, num, inputpath, expectedpath, context, options)
>>>>>>> a24d5349
<|MERGE_RESOLUTION|>--- conflicted
+++ resolved
@@ -222,7 +222,6 @@
 def global_state():
     old_cwd = getcwd()
     chdir(test_dir)
-<<<<<<< HEAD
     try:
         for cat, num, inputpath, expectedpath, context, options in read_manifest(
             skiptests
@@ -245,9 +244,6 @@
             yield func, TC_BASE, cat, num, inputpath, expectedpath, context, options
     finally:
         chdir(old_cwd)
-=======
-    yield
-    chdir(old_cwd)
 
 
 @pytest.mark.parametrize(
@@ -255,5 +251,4 @@
     get_test_suite_cases(),
 )
 def test_suite(rdf_test_uri: URIRef, func, suite_base, cat, num, inputpath, expectedpath, context, options):
-    func(suite_base, cat, num, inputpath, expectedpath, context, options)
->>>>>>> a24d5349
+    func(suite_base, cat, num, inputpath, expectedpath, context, options)