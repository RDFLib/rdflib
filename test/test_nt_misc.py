--- conflicted
+++ resolved
@@ -111,15 +111,9 @@
         ntriples.validate = False
         self.assertEqual(res, uniquot)
 
-<<<<<<< HEAD
-    def test_NTriplesParser_fpath(self):
+    def test_W3CNTriplesParser_fpath(self):
         fpath = os.path.join(nt_file(os.listdir(NT_PATH)[0]))
-        p = ntriples.NTriplesParser()
-=======
-    def test_W3CNTriplesParser_fpath(self):
-        fpath = "test/nt/" + os.listdir("test/nt")[0]
-        p = ntriples.W3CNTriplesParser()
->>>>>>> a21d458e
+        p = ntriples.W3CNTriplesParser()
         self.assertRaises(ntriples.ParseError, p.parse, fpath)
 
     def test_W3CNTriplesParser_parsestring(self):
